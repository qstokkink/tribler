--- conflicted
+++ resolved
@@ -49,13 +49,8 @@
             self.dialog_widget.setFixedWidth(self.width() - self.left_right_margin)
             self.dialog_widget.move(
                 QPoint(
-<<<<<<< HEAD
-                    int(self.geometry().center().x() - self.dialog_widget.geometry().width() / 2),
-                    int(self.geometry().center().y() - self.dialog_widget.geometry().height() / 2),
-=======
-                    self.geometry().center().x() - self.dialog_widget.geometry().width() // 2,
-                    self.geometry().center().y() - self.dialog_widget.geometry().height() // 2,
->>>>>>> 480b592c
+                    int(self.geometry().center().x() - self.dialog_widget.geometry().width() // 2),
+                    int(self.geometry().center().y() - self.dialog_widget.geometry().height() // 2),
                 )
             )
         except RuntimeError:
