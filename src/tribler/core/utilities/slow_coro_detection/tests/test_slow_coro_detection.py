from unittest.mock import Mock, patch

import pytest

from tribler.core.utilities.slow_coro_detection.patch import _report_long_duration, patched_handle_run
from tribler.core.utilities.slow_coro_detection.watching_thread import SlowCoroWatchingThread, _report_freeze


@patch('tribler.core.utilities.slow_coro_detection.watching_thread._report_freeze')
@patch('tribler.core.utilities.slow_coro_detection.watching_thread.current')
@patch('time.sleep')
def test_slow_coro_watching_thread_run_1(_, current: Mock, _report_freeze: Mock):
    thread = SlowCoroWatchingThread()
    thread.stop_event = Mock()
    thread.stop_event.is_set.side_effect = [False, True]
    current.handle = Mock()
    current.start_time = start_time = 1000.0
    with patch('time.time', side_effect=[start_time + 0.01]):
        thread.run()

    _report_freeze.assert_not_called()


@patch('tribler.core.utilities.slow_coro_detection.watching_thread._report_freeze')
@patch('tribler.core.utilities.slow_coro_detection.watching_thread.current')
@patch('time.sleep')
def test_slow_coro_watching_thread_run_2(_, current: Mock, _report_freeze: Mock):
    thread = SlowCoroWatchingThread()
    thread.stop_event = Mock()
    thread.stop_event.is_set.side_effect = [False, False, False, True]
    current.handle = Mock()
    current.start_time = start_time = 1000.0
    with patch('time.time', side_effect=[start_time + 0.01, start_time + 1.5, start_time + 2.5]):
        thread.run()

    assert _report_freeze.call_count == 2
    assert _report_freeze.call_args_list[0].kwargs['first_report']
    assert not _report_freeze.call_args_list[1].kwargs['first_report']


def test_slow_coro_watching_thread_stop():
    thread = SlowCoroWatchingThread()
    thread.stop_event = Mock()
    thread.stop()
    thread.stop_event.set.assert_called()


@patch('tribler.core.utilities.slow_coro_detection.patch._report_long_duration')
@patch('tribler.core.utilities.slow_coro_detection.patch.current')
@patch('time.sleep')
def test_patched_handle_run(_, current: Mock, report_long_duration: Mock):
    handle = Mock()
    start_time = 1000

    def patched_original_handle_run(self):
        assert self is handle
        assert current.handle is handle
        assert current.start_time is start_time

    with patch('time.time', side_effect=[start_time, start_time + 1.5]):
        with patch('tribler.core.utilities.slow_coro_detection.patch._original_handle_run',
                   new=patched_original_handle_run):
            patched_handle_run(handle)

    assert current.handle is None
    assert current.start_time is None
    report_long_duration.assert_called()


@patch('tribler.core.utilities.slow_coro_detection.patch.format_info', return_value='<formatted handle>')
@patch('tribler.core.utilities.slow_coro_detection.patch.logger')
def test_report_long_duration(logger, format_info: Mock):
    handle = Mock()
    duration = 10
    _report_long_duration(handle, duration)
    format_info.assert_called_with(handle)
    logger.warning.assert_called_with('Slow coroutine step execution (duration=10.000 seconds): <formatted handle>')


@patch('tribler.core.utilities.slow_coro_detection.watching_thread.format_info', return_value='<formatted handle>')
@patch('tribler.core.utilities.slow_coro_detection.watching_thread.logger')
def test__report_freeze_first_report(logger, format_info):
    handle = Mock()
    duration = 10

    _report_freeze(handle, duration, first_report=True)
    format_info.assert_called_with(handle, include_stack=True, stack_cut_duration=pytest.approx(8.0))
<<<<<<< HEAD
    logger.warning.assert_called_with(
        'Slow coroutine is occupying the loop for 10.000 seconds already: <formatted handle>')
=======
    logger.error.assert_called_with(
        'A slow coroutine step is occupying the loop for 10.000 seconds already: <formatted handle>')
>>>>>>> 2ba7d6f8


@patch('tribler.core.utilities.slow_coro_detection.watching_thread.format_info', return_value='<formatted handle>')
@patch('tribler.core.utilities.slow_coro_detection.watching_thread.logger')
def test__report_freeze_not_first_report(logger, format_info):
    handle = Mock()
    duration = 10

    _report_freeze(handle, duration, first_report=False)
    format_info.assert_called_with(handle, include_stack=True, stack_cut_duration=pytest.approx(8.0),
                                   limit=2, enable_profiling_tip=False)
<<<<<<< HEAD
    logger.warning.assert_called_with('Still executing <formatted handle>')
=======
    logger.error.assert_called_with(
        'Still executing the slow coroutine step for 10.000 seconds already: <formatted handle>')
>>>>>>> 2ba7d6f8
<|MERGE_RESOLUTION|>--- conflicted
+++ resolved
@@ -85,13 +85,8 @@
 
     _report_freeze(handle, duration, first_report=True)
     format_info.assert_called_with(handle, include_stack=True, stack_cut_duration=pytest.approx(8.0))
-<<<<<<< HEAD
     logger.warning.assert_called_with(
-        'Slow coroutine is occupying the loop for 10.000 seconds already: <formatted handle>')
-=======
-    logger.error.assert_called_with(
         'A slow coroutine step is occupying the loop for 10.000 seconds already: <formatted handle>')
->>>>>>> 2ba7d6f8
 
 
 @patch('tribler.core.utilities.slow_coro_detection.watching_thread.format_info', return_value='<formatted handle>')
@@ -103,9 +98,5 @@
     _report_freeze(handle, duration, first_report=False)
     format_info.assert_called_with(handle, include_stack=True, stack_cut_duration=pytest.approx(8.0),
                                    limit=2, enable_profiling_tip=False)
-<<<<<<< HEAD
-    logger.warning.assert_called_with('Still executing <formatted handle>')
-=======
-    logger.error.assert_called_with(
-        'Still executing the slow coroutine step for 10.000 seconds already: <formatted handle>')
->>>>>>> 2ba7d6f8
+    logger.warning.assert_called_with(
+        'Still executing the slow coroutine step for 10.000 seconds already: <formatted handle>')