--- conflicted
+++ resolved
@@ -4,10 +4,7 @@
 from unittest.mock import AsyncMock, Mock, patch
 
 import pytest
-<<<<<<< HEAD
-=======
 from ipv8.keyvault.crypto import default_eccrypto
->>>>>>> 17a5783b
 from ipv8.util import succeed
 from pony.orm import db_session
 
@@ -20,10 +17,7 @@
 from tribler.core.components.metadata_store.restapi.channels_endpoint import ChannelsEndpoint, ERROR_INVALID_MAGNET_LINK
 from tribler.core.components.metadata_store.utils import RequestTimeoutException, tag_torrent
 from tribler.core.components.restapi.rest.base_api_test import do_request
-<<<<<<< HEAD
-=======
 from tribler.core.components.restapi.rest.rest_endpoint import HTTP_BAD_REQUEST
->>>>>>> 17a5783b
 from tribler.core.tests.tools.common import TORRENT_UBUNTU_FILE
 from tribler.core.utilities.simpledefs import CHANNEL_STATE
 from tribler.core.utilities.unicode import hexlify
@@ -347,81 +341,6 @@
     await do_request(rest_api, 'channels/mychannel/0/commit', expected_json={'dirty': True})
 
 
-<<<<<<< HEAD
-=======
-async def test_copy_torrents_to_collection(rest_api, metadata_store):
-    """
-    Test if we can copy torrents from an external channel(s) to a personal channel/collection
-    """
-    channel = metadata_store.ChannelMetadata.create_channel('my chan')
-    ext_key = default_eccrypto.generate_key("curve25519")
-    with db_session:
-        external_metadata1 = metadata_store.TorrentMetadata(
-            sign_with=ext_key, id_=111, title="bla1", infohash=random_infohash()
-        )
-        external_metadata2_ffa = metadata_store.TorrentMetadata(
-            public_key=b"", id_=222, title="bla2-ffa", infohash=random_infohash()
-        )
-
-    request_data = [external_metadata1.to_simple_dict(), external_metadata2_ffa.to_simple_dict()]
-    await do_request(
-        rest_api,
-        'collections/%s/%i/copy' % (hexlify(channel.public_key), channel.id_),
-        post_data=request_data,
-        request_type='POST',
-    )
-    with db_session:
-        assert len(channel.contents) == 2
-
-    await do_request(
-        rest_api,
-        'collections/%s/%i/copy' % (hexlify(b"0" * 64), 777),
-        post_data=request_data,
-        request_type='POST',
-        expected_code=404,
-    )
-
-    request_data = [{'public_key': hexlify(b"1" * 64), 'id': 12333}]
-    await do_request(
-        rest_api,
-        'collections/%s/%i/copy' % (hexlify(channel.public_key), channel.id_),
-        post_data=request_data,
-        request_type='POST',
-        expected_code=HTTP_BAD_REQUEST,
-    )
-
-
-async def test_copy_torrents_to_collection_bad_json(metadata_store, rest_api):
-    """
-    Test whether bad JSON will be rejected with an error 400 when copying torrents to a collection
-    """
-    channel = metadata_store.ChannelMetadata.create_channel('my chan')
-    await do_request(
-        rest_api,
-        'collections/%s/%i/copy' % (hexlify(channel.public_key), channel.id_),
-        post_data='abc',
-        request_type='POST',
-        expected_code=HTTP_BAD_REQUEST,
-    )
-
-
-async def test_create_subchannel_and_collection(metadata_store, rest_api):
-    """
-    Test if we can create subchannels/collections in a personal channel
-    """
-    await do_request(rest_api, 'channels/mychannel/0/channels', request_type='POST', expected_code=200)
-    with db_session:
-        channel = metadata_store.ChannelMetadata.get()
-        assert channel
-    await do_request(
-        rest_api, 'channels/mychannel/%i/collections' % channel.id_, request_type='POST', expected_code=200
-    )
-    with db_session:
-        collection = metadata_store.CollectionNode.get(lambda g: g.origin_id == channel.id_)
-        assert collection
-
-
->>>>>>> 17a5783b
 async def test_add_torrents_no_channel(metadata_store, my_channel, rest_api):
     """
     Test whether an error is returned when we try to add a torrent to your unexisting channel
@@ -713,13 +632,8 @@
         assert len(item["statements"]) >= 2
 
 
-<<<<<<< HEAD
 async def test_get_my_channel_tags_xxx(metadata_store, tribler_db, mock_dlmgr_get_download, my_channel,
-                                       rest_api):  # pylint: disable=redefined-outer-name
-=======
-async def test_get_my_channel_tags_xxx(metadata_store, knowledge_db, mock_dlmgr_get_download, my_channel,
                                        rest_api):
->>>>>>> 17a5783b
     """
     Test whether XXX tags are correctly filtered
     """
