import json
import logging

from PyQt5.QtCore import pyqtSignal
from PyQt5.QtWidgets import QFileDialog, QSizePolicy, QWidget

from tribler.gui.defs import (
    DARWIN,
    PAGE_SETTINGS_ANONYMITY,
    PAGE_SETTINGS_BANDWIDTH,
    PAGE_SETTINGS_CONNECTION,
    PAGE_SETTINGS_DEBUG,
    PAGE_SETTINGS_GENERAL,
    PAGE_SETTINGS_SEEDING,
)
from tribler.gui.dialogs.confirmationdialog import ConfirmationDialog
from tribler.gui.network.request_manager import request_manager
from tribler.gui.utilities import (
    connect,
    get_gui_setting,
    is_dir_writable,
    seconds_to_hhmm_string,
    string_to_seconds,
)
from tribler.tribler_config import DEFAULT_CONFIG


class SettingsPage(QWidget):
    """
    This class is responsible for displaying and adjusting the settings present in Tribler.
    """

    settings_edited = pyqtSignal()

    def __init__(self):
        QWidget.__init__(self)
        self.logger = logging.getLogger(self.__class__.__name__)

        self.settings = None

    def initialize_settings_page(self):
        if DARWIN:
            self.window().minimize_to_tray_checkbox.setHidden(True)
        self.window().settings_tab.initialize()
        connect(self.window().settings_tab.clicked_tab_button, self.clicked_tab_button)
        connect(self.window().settings_save_button.clicked, self.save_settings)

        connect(self.window().download_location_chooser_button.clicked, self.on_choose_download_dir_clicked)
        connect(self.window().watch_folder_chooser_button.clicked, self.on_choose_watch_dir_clicked)

        connect(self.window().developer_mode_enabled_checkbox.stateChanged, self.on_developer_mode_checkbox_changed)
        connect(self.window().use_monochrome_icon_checkbox.stateChanged, self.on_use_monochrome_icon_checkbox_changed)
        connect(self.window().minimize_to_tray_checkbox.stateChanged, self.on_minimize_to_tray_changed)
        connect(self.window().download_settings_anon_checkbox.stateChanged, self.on_anon_download_state_changed)

        self.update_stacked_widget_height()

    def showEvent(self, *args):
        super().showEvent(*args)
        self.window().settings_tab.process_button_click(self.window().settings_general_button)

    def on_developer_mode_checkbox_changed(self, _):
        self.window().gui_settings.setValue("debug", self.window().developer_mode_enabled_checkbox.isChecked())
        self.window().debug_panel_button.setHidden(not self.window().developer_mode_enabled_checkbox.isChecked())

    def on_use_monochrome_icon_checkbox_changed(self, _):
        use_monochrome_icon = self.window().use_monochrome_icon_checkbox.isChecked()
        self.window().gui_settings.setValue("use_monochrome_icon", use_monochrome_icon)
        self.window().update_tray_icon(use_monochrome_icon)

    def on_minimize_to_tray_changed(self, _):
        minimize_to_tray = self.window().minimize_to_tray_checkbox.isChecked()
        self.window().gui_settings.setValue("minimize_to_tray", minimize_to_tray)

    def on_anon_download_state_changed(self, _):
        if self.window().download_settings_anon_checkbox.isChecked():
            self.window().download_settings_anon_seeding_checkbox.setChecked(True)
        self.window().download_settings_anon_seeding_checkbox.setEnabled(
            not self.window().download_settings_anon_checkbox.isChecked()
        )

    def on_choose_download_dir_clicked(self, checked):
        previous_download_path = self.window().download_location_input.text() or ""
        download_dir = QFileDialog.getExistingDirectory(
            self.window(), "Please select the download location", previous_download_path, QFileDialog.ShowDirsOnly
        )

        if not download_dir:
            return

        self.window().download_location_input.setText(download_dir)

    def on_choose_watch_dir_clicked(self, checked):
        if self.window().watchfolder_enabled_checkbox.isChecked():
            previous_watch_dir = self.window().watchfolder_location_input.text() or ""
            watch_dir = QFileDialog.getExistingDirectory(
                self.window(), "Please select the watch folder", previous_watch_dir, QFileDialog.ShowDirsOnly
            )

            if not watch_dir:
                return

            self.window().watchfolder_location_input.setText(watch_dir)

    def initialize_with_settings(self, settings):
        if not settings:
            return
        self.settings = settings = settings["settings"]
        gui_settings = self.window().gui_settings
        down_default_settings = settings['libtorrent']['download_defaults']

        self.window().settings_stacked_widget.show()
        self.window().settings_tab.show()

        # General settings
        self.window().use_monochrome_icon_checkbox.setChecked(
            get_gui_setting(gui_settings, "use_monochrome_icon", False, is_bool=True)
        )
        self.window().minimize_to_tray_checkbox.setChecked(
            get_gui_setting(gui_settings, "minimize_to_tray", False, is_bool=True)
        )
        self.window().download_location_input.setText(down_default_settings['saveas'])
        self.window().always_ask_location_checkbox.setChecked(
            get_gui_setting(gui_settings, "ask_download_settings", True, is_bool=True)
        )
        self.window().download_settings_anon_checkbox.setChecked(down_default_settings['anonymity_enabled'])
        self.window().download_settings_anon_seeding_checkbox.setChecked(down_default_settings['safeseeding_enabled'])

        # Tags settings
        self.window().disable_tags_checkbox.setChecked(
            get_gui_setting(gui_settings, "disable_tags", True, is_bool=True)
        )

<<<<<<< HEAD
=======
        # The header state of the downloads table
        if gui_settings.value("downloads_header_state", None) is not None:
            self.window().downloads_header_state_checkbox.setChecked(True)

        # Log directory
        self.window().log_location_input.setText(settings['general']['log_dir'])

>>>>>>> 2ecbb457
        # Connection settings
        self.window().lt_proxy_type_combobox.setCurrentIndex(settings['libtorrent']['proxy_type'])
        if settings['libtorrent']['proxy_server']:
            proxy_server = settings['libtorrent']['proxy_server'].split(":")
            self.window().lt_proxy_server_input.setText(proxy_server[0])
            self.window().lt_proxy_port_input.setText(proxy_server[1])
        if settings['libtorrent']['proxy_auth']:
            proxy_auth = settings['libtorrent']['proxy_auth'].split(":")
            self.window().lt_proxy_username_input.setText(proxy_auth[0])
            self.window().lt_proxy_password_input.setText(proxy_auth[1])
        self.window().lt_utp_checkbox.setChecked(settings['libtorrent']['utp'])

        max_conn_download = settings['libtorrent']['max_connections_download']
        if max_conn_download == -1:
            max_conn_download = 0
        self.window().max_connections_download_input.setText(str(max_conn_download))

        # Bandwidth settings
        self.window().upload_rate_limit_input.setText(str(settings['libtorrent']['max_upload_rate'] // 1024))
        self.window().download_rate_limit_input.setText(str(settings['libtorrent']['max_download_rate'] // 1024))

        # Seeding settings
        getattr(self.window(), "seeding_" + down_default_settings['seeding_mode'] + "_radio").setChecked(True)
        self.window().seeding_time_input.setText(seconds_to_hhmm_string(down_default_settings['seeding_time']))
        ind = self.window().seeding_ratio_combobox.findText(str(down_default_settings['seeding_ratio']))
        if ind != -1:
            self.window().seeding_ratio_combobox.setCurrentIndex(ind)

        # Anonymity settings
        self.window().number_hops_slider.setValue(int(down_default_settings['number_hops']))

        # Debug
        self.window().developer_mode_enabled_checkbox.setChecked(
            get_gui_setting(gui_settings, "debug", False, is_bool=True)
        )
        self.window().checkbox_enable_network_statistics.setChecked(settings['statistics'])

        self.window().settings_stacked_widget.setCurrentIndex(0)

    def load_settings(self):
        self.window().settings_stacked_widget.hide()
        self.window().settings_tab.hide()
        request_manager.get("settings", self.initialize_with_settings)

    def clicked_tab_button(self, tab_button_name):
        if tab_button_name == "settings_general_button":
            self.window().settings_stacked_widget.setCurrentIndex(PAGE_SETTINGS_GENERAL)
        elif tab_button_name == "settings_connection_button":
            self.window().settings_stacked_widget.setCurrentIndex(PAGE_SETTINGS_CONNECTION)
        elif tab_button_name == "settings_bandwidth_button":
            self.window().settings_stacked_widget.setCurrentIndex(PAGE_SETTINGS_BANDWIDTH)
        elif tab_button_name == "settings_seeding_button":
            self.window().settings_stacked_widget.setCurrentIndex(PAGE_SETTINGS_SEEDING)
        elif tab_button_name == "settings_anonymity_button":
            self.window().settings_stacked_widget.setCurrentIndex(PAGE_SETTINGS_ANONYMITY)
        elif tab_button_name == "settings_debug_button":
            self.window().settings_stacked_widget.setCurrentIndex(PAGE_SETTINGS_DEBUG)

        self.update_stacked_widget_height()

    def update_stacked_widget_height(self):
        """
        Update the height of the settings tab. This is required since the height of a QStackedWidget is by default
        the height of the largest page. This messes up the scroll bar.
        """
        for index in range(self.window().settings_stacked_widget.count()):
            if index == self.window().settings_stacked_widget.currentIndex():
                self.window().settings_stacked_widget.setSizePolicy(QSizePolicy.Preferred, QSizePolicy.Preferred)
            else:
                self.window().settings_stacked_widget.setSizePolicy(QSizePolicy.Ignored, QSizePolicy.Ignored)

        self.window().settings_stacked_widget.adjustSize()

    def save_settings(self, checked):
        # Create a dictionary with all available settings
        settings_data = DEFAULT_CONFIG
        settings_data['libtorrent']['download_defaults']['saveas'] = self.window().download_location_input.text()
        settings_data['libtorrent']['proxy_type'] = self.window().lt_proxy_type_combobox.currentIndex()

        if (
                self.window().lt_proxy_server_input.text()
                and len(self.window().lt_proxy_server_input.text()) > 0
                and len(self.window().lt_proxy_port_input.text()) > 0
        ):
            try:
                settings_data['libtorrent']['proxy_server'] = "{}:{}".format(
                    self.window().lt_proxy_server_input.text(),
                    int(self.window().lt_proxy_port_input.text()),
                )
            except ValueError:
                ConfirmationDialog.show_error(
                    self.window(),
                    "Invalid proxy port number",
                    "You've entered an invalid format for the proxy port number. Please enter a whole number.",
                )
                return
        else:
            settings_data['libtorrent']['proxy_server'] = ":"

        username = self.window().lt_proxy_username_input.text()
        password = self.window().lt_proxy_password_input.text()
        if username and password:
            settings_data['libtorrent']['proxy_auth'] = f"{username}:{password}"
        else:
            settings_data['libtorrent']['proxy_auth'] = ":"

        settings_data['libtorrent']['utp'] = self.window().lt_utp_checkbox.isChecked()

        try:
            max_conn_download = int(self.window().max_connections_download_input.text())
        except ValueError:
            ConfirmationDialog.show_error(
                self.window(),
                "Invalid number of connections",
                "You've entered an invalid format for the maximum number of connections. "
                "Please enter a whole number."
            )
            return
        if max_conn_download == 0:
            max_conn_download = -1
        settings_data['libtorrent']['max_connections_download'] = max_conn_download

        try:
            if self.window().upload_rate_limit_input.text():
                user_upload_rate_limit = int(float(self.window().upload_rate_limit_input.text()) * 1024)
                if user_upload_rate_limit < 2147483647:
                    settings_data['libtorrent']['max_upload_rate'] = user_upload_rate_limit
                else:
                    raise ValueError
            if self.window().download_rate_limit_input.text():
                user_download_rate_limit = int(float(self.window().download_rate_limit_input.text()) * 1024)
                if user_download_rate_limit < 2147483647:
                    settings_data['libtorrent']['max_download_rate'] = user_download_rate_limit
                else:
                    raise ValueError
        except ValueError:
            ConfirmationDialog.show_error(
                self.window(),
                "Invalid value for bandwidth limit",
                "You've entered an invalid value for the maximum upload/download rate. \n"
                "The rate is specified in KB/s and the value permitted is between 0 and 2097151 KB/s.\n"
                "Note that the decimal values are truncated."
            )
            return

        seeding_modes = ['forever', 'time', 'never', 'ratio']
        selected_mode = 'forever'
        for seeding_mode in seeding_modes:
            if getattr(self.window(), "seeding_" + seeding_mode + "_radio").isChecked():
                selected_mode = seeding_mode
                break
        settings_data['libtorrent']['download_defaults']['seeding_mode'] = selected_mode
        settings_data['libtorrent']['download_defaults']['seeding_ratio'] = float(self.window().seeding_ratio_combobox.currentText())

        try:
            settings_data['libtorrent']['download_defaults']['seeding_time'] = string_to_seconds(
                self.window().seeding_time_input.text()
            )
        except ValueError:
            ConfirmationDialog.show_error(
                self.window(),
                "Invalid seeding time",
                "You've entered an invalid format for the seeding time (expected HH:MM)"
            )
            return

        settings_data['tunnel_community']['exitnode_enabled'] = False
        settings_data['libtorrent']['download_defaults']['number_hops'] = self.window().number_hops_slider.value()
        settings_data['libtorrent']['download_defaults']['anonymity_enabled'] = self.window().download_settings_anon_checkbox.isChecked()
        settings_data['libtorrent']['download_defaults']['safeseeding_enabled'] = self.window().download_settings_anon_seeding_checkbox.isChecked()

        # network statistics
        settings_data['statistics'] = self.window().checkbox_enable_network_statistics.isChecked()

        # In case the default save dir has changed, add it to the top of the list of last download locations.
        # Otherwise, the user could absentmindedly click through the download dialog and start downloading into
        # the last used download dir, and not into the newly designated default download dir.
        if self.settings['libtorrent']['download_defaults']['saveas'] != settings_data['libtorrent']['download_defaults']['saveas']:
            self.window().update_recent_download_locations(settings_data['libtorrent']['download_defaults']['saveas'])
        self.settings = settings_data
        request_manager.post("settings", self.on_settings_saved, data=json.dumps(settings_data))

    def on_settings_saved(self, data):
        if not data:
            return
        # Now save the GUI settings
        gui_settings = self.window().gui_settings

        gui_settings.setValue("disable_tags", self.window().disable_tags_checkbox.isChecked())
        gui_settings.setValue("ask_download_settings", self.window().always_ask_location_checkbox.isChecked())
        gui_settings.setValue("use_monochrome_icon", self.window().use_monochrome_icon_checkbox.isChecked())
        gui_settings.setValue("minimize_to_tray", self.window().minimize_to_tray_checkbox.isChecked())
<<<<<<< HEAD
        self.window().tray_show_message("Tribler settings", "Settings saved")
=======
        if self.window().downloads_header_state_checkbox.isChecked():
            gui_settings.setValue("downloads_header_state", self.window().downloads_list.header().saveState())
        else:
            gui_settings.remove("downloads_header_state")
        self.save_language_selection()
        self.window().tray_show_message(tr("Tribler settings"), tr("Settings saved"))
>>>>>>> 2ecbb457

        def on_receive_settings(response):
            settings = response['settings']

            self.window().tribler_settings = settings

        request_manager.get("settings", on_receive_settings, capture_errors=False)

        self.settings_edited.emit()<|MERGE_RESOLUTION|>--- conflicted
+++ resolved
@@ -131,16 +131,10 @@
             get_gui_setting(gui_settings, "disable_tags", True, is_bool=True)
         )
 
-<<<<<<< HEAD
-=======
         # The header state of the downloads table
         if gui_settings.value("downloads_header_state", None) is not None:
             self.window().downloads_header_state_checkbox.setChecked(True)
 
-        # Log directory
-        self.window().log_location_input.setText(settings['general']['log_dir'])
-
->>>>>>> 2ecbb457
         # Connection settings
         self.window().lt_proxy_type_combobox.setCurrentIndex(settings['libtorrent']['proxy_type'])
         if settings['libtorrent']['proxy_server']:
@@ -333,16 +327,11 @@
         gui_settings.setValue("ask_download_settings", self.window().always_ask_location_checkbox.isChecked())
         gui_settings.setValue("use_monochrome_icon", self.window().use_monochrome_icon_checkbox.isChecked())
         gui_settings.setValue("minimize_to_tray", self.window().minimize_to_tray_checkbox.isChecked())
-<<<<<<< HEAD
-        self.window().tray_show_message("Tribler settings", "Settings saved")
-=======
         if self.window().downloads_header_state_checkbox.isChecked():
             gui_settings.setValue("downloads_header_state", self.window().downloads_list.header().saveState())
         else:
             gui_settings.remove("downloads_header_state")
-        self.save_language_selection()
-        self.window().tray_show_message(tr("Tribler settings"), tr("Settings saved"))
->>>>>>> 2ecbb457
+        self.window().tray_show_message("Tribler settings", "Settings saved")
 
         def on_receive_settings(response):
             settings = response['settings']
