import json
from pathlib import Path
from unittest.mock import MagicMock, Mock, patch
from urllib.parse import unquote_plus

import pytest

from tribler.gui.utilities import TranslatedString, compose_magnetlink, create_api_key, dict_item_is_any_of, \
    duration_to_string, format_api_key, get_i18n_file_path, get_languages_file_content, I18N_DIR, LANGUAGES_FILE, \
    quote_plus_unicode, set_api_key, unicode_quoter


def test_quoter_char():
    """
    Test if an ASCII character is quoted correctly
    """
    char = 'A'

    encoded = unicode_quoter(char)

    assert char == unquote_plus(encoded)


def test_quoter_unichar():
    """
    Test if a unicode character is quoted correctly
    """
    char = '\u9b54'

    encoded = unicode_quoter(char)

    assert char == unquote_plus(encoded)


def test_quoter_reserved():
    """
    Test if a URI reserved character is quoted correctly
    """
    char = '+'

    encoded = unicode_quoter(char)

    assert char != encoded
    assert char == unquote_plus(encoded)


def test_quote_plus_unicode_char():
    """
    Test if a ASCII characters are quoted correctly
    """
    s = 'Ab09'

    encoded = quote_plus_unicode(s)

    assert s == unquote_plus(encoded)


def test_quote_plus_unicode_unichar():
    """
    Test if unicode characters are quoted correctly
    """
    s = '\u9b54\u11b3\uaf92\u1111'

    encoded = quote_plus_unicode(s)

    assert s == unquote_plus(encoded)


def test_quote_plus_unicode_reserved():
    """
    Test if a URI reserved characters are quoted correctly
    """
    s = '+ &'

    encoded = quote_plus_unicode(s)

    assert s != encoded
    assert s == unquote_plus(encoded)


def test_quote_plus_unicode_compound():
    """
    Test if a jumble of unicode, reserved and normal chars are quoted correctly
    """
    s = '\u9b54\u11b3+ A5&\uaf92\u1111'

    encoded = quote_plus_unicode(s)

    assert s != encoded
    assert s == unquote_plus(encoded)


def test_compose_magnetlink():
    infohash = "DC4B96CF85A85CEEDB8ADC4B96CF85A85CEEDB8A"
    name = "Some torrent name"
    trackers = ['http://tracker1.example.com:8080/announce', 'http://tracker1.example.com:8080/announce']

    expected_link0 = ""
    expected_link1 = "magnet:?xt=urn:btih:DC4B96CF85A85CEEDB8ADC4B96CF85A85CEEDB8A"
    expected_link2 = "magnet:?xt=urn:btih:DC4B96CF85A85CEEDB8ADC4B96CF85A85CEEDB8A&dn=Some+torrent+name"
    expected_link3 = (
        "magnet:?xt=urn:btih:DC4B96CF85A85CEEDB8ADC4B96CF85A85CEEDB8A&dn=Some+torrent+name"
        "&tr=http://tracker1.example.com:8080/announce&tr=http://tracker1.example.com:8080/announce"
    )

    composed_link0 = compose_magnetlink(None)
    composed_link1 = compose_magnetlink(infohash)
    composed_link2 = compose_magnetlink(infohash, name=name)
    composed_link3 = compose_magnetlink(infohash, name=name, trackers=trackers)

    assert composed_link0 == expected_link0
    assert composed_link1 == expected_link1
    assert composed_link2 == expected_link2
    assert composed_link3 == expected_link3


def test_is_dict_has():
    assert not dict_item_is_any_of(None, None, None)
    assert not dict_item_is_any_of({}, None, None)

    d = {
        'k': 'v',
        'k1': 'v1'
    }

    assert not dict_item_is_any_of(d, 'missed_key', None)
    assert not dict_item_is_any_of(d, 'missed_key', ['any_value'])
    assert not dict_item_is_any_of(d, 'k', ['missed_value'])
    assert not dict_item_is_any_of(d, 'k', ['missed_value', 'missed_value1'])

    assert dict_item_is_any_of(d, 'k', ['v'])
    assert dict_item_is_any_of(d, 'k', ['v', 'a'])
    assert dict_item_is_any_of(d, 'k', ['a', 'v'])


def test_create_api_key():
    x = create_api_key()
    assert len(x) == 32 and bytes.fromhex(x).hex() == x


def test_format_api_key():
    api_key = "abcdef"
    x = format_api_key(api_key)
    assert x == "abcdef"

    api_key = b"abcdef"
    x = format_api_key(api_key)
    assert x == "abcdef"

    api_key = 123
    match_str = r"^Got unexpected value type of api_key from gui settings \(should be str or bytes\): int$"
    with pytest.raises(ValueError, match=match_str):
        format_api_key(api_key)


def test_set_api_key():
    gui_settings = MagicMock()
    set_api_key(gui_settings, "abcdef")
    gui_settings.setValue.assert_called_once_with("api_key", b"abcdef")


TRANSLATIONS = [
    (0, '0s'),
    (61, '1m 1s'),
    (3800, '1h 3m'),
    (110000, '1d 6h'),
    (1110000, '1w 5d'),
    (91110000, '2y 46w'),
    (11191110000, 'Forever'),
]


@pytest.mark.parametrize('seconds, translation', TRANSLATIONS)
@patch('tribler.gui.utilities.tr', new=Mock(side_effect=lambda x: x))
def test_duration_to_string(seconds, translation):
    # test if the duration_to_string function returns the correct translation for all possible formats
    assert duration_to_string(seconds) == translation


def test_correct_translation():
    original_string = 'original %(key1)s'
    translated_string = 'translated %(key1)s'
    s = TranslatedString(translated_string, original_string)
    assert s % {'key1': '123'} == 'translated 123'


@patch('tribler.gui.utilities.logger.warning')
def test_missed_key_in_translated_string(warning: Mock):
    original_string = 'original %(key1)s'
    translated_string = 'translated %(key2)s'
    s = TranslatedString(translated_string, original_string)

    # In this test, we pass the correct param 'key1' presented in the original string but missed in the translation.
    # The KeyError is intercepted, the original string is used instead of the translation, and the error is logged
    # as a warning.
    result = s % {'key1': '123'}
    assert result == 'original 123'

    warning.assert_called_once_with('KeyError: No value provided for \'key2\' in translation "translated %(key2)s", '
                                    'original string: "original %(key1)s"')


@patch('tribler.gui.utilities.logger.warning')
def test_missed_key_in_both_translated_and_original_strings(warning: Mock):
    original_string = 'original %(key1)s'
    translated_string = 'translated %(key2)s'
    s = TranslatedString(translated_string, original_string)

    with pytest.raises(KeyError, match=r"^'key1'$"):
        # In this test, we pass an incorrect param 'key3' for interpolation, and also, the translation
        # string (with param 'key2') differs from the original string (with param 'key1'). First,
        # translated string tries to interpolate params and issues a warning that 'key2' is missed.
        # Then, the original string tries to interpolate params and again gets a KeyError because 'key1'
        # is also missed. This second exception is propagated because the main reason for the error is
        # in the outside code that passes an incorrect parameter.
        _ = s % {'key3': '123'}

    warning.assert_called_once_with('KeyError: No value provided for \'key2\' in translation "translated %(key2)s", '
                                    'original string: "original %(key1)s"')


<<<<<<< HEAD
@patch("tribler.gui.utilities.get_base_path")
def test_i18n_file_path_and_languages_content(mock_get_base_path, tmp_path):
    mock_get_base_path.return_value = tmp_path

    filename = "languages.json"
    expected_path = Path(tmp_path) / I18N_DIR / filename

    assert get_i18n_file_path(filename) == expected_path

    languages_json = {
        "unknown": "Unknown",
        "en": "English",
        "nl": "Dutch"
    }

    language_path = get_i18n_file_path(LANGUAGES_FILE)
    language_path.parents[0].mkdir(parents=True, exist_ok=True)
    language_path.write_text(json.dumps(languages_json))

    assert languages_json == get_languages_file_content()
=======
@patch('tribler.gui.utilities.logger.warning')
def test_wrong_parameters_in_translated_string(warning: Mock):
    original_string = 'original: %s'
    translated_string = 'translated'
    s = TranslatedString(translated_string, original_string)

    # In this test, we pass the correct positional param value '123' for a positional parameter that presents in the
    # original string but is missed in the translation. The TypeError is intercepted; the original string is used
    # instead of the translation, and the error is logged as a warning.
    result = s % ('123',)
    assert result == 'original: 123'

    warning.assert_called_once_with('TypeError: Wrong number of parameters in translation "translated", '
                                    'original string: "original: %s"')


@patch('tribler.gui.utilities.logger.warning')
def test_wrong_parameters_in_original_string(warning: Mock):
    original_string = 'original'
    translated_string = 'translated'
    s = TranslatedString(translated_string, original_string)

    # If neither translated nor original string have the matched number of positional parameters,
    # then the TypeError exception is propagated.
    with pytest.raises(TypeError, match='^not all arguments converted during string formatting$'):
        _ = s % ('123',)

    warning.assert_called_once_with('TypeError: Wrong number of parameters in translation "translated", '
                                    'original string: "original"')
>>>>>>> 17a5783b
<|MERGE_RESOLUTION|>--- conflicted
+++ resolved
@@ -219,7 +219,6 @@
                                     'original string: "original %(key1)s"')
 
 
-<<<<<<< HEAD
 @patch("tribler.gui.utilities.get_base_path")
 def test_i18n_file_path_and_languages_content(mock_get_base_path, tmp_path):
     mock_get_base_path.return_value = tmp_path
@@ -240,7 +239,8 @@
     language_path.write_text(json.dumps(languages_json))
 
     assert languages_json == get_languages_file_content()
-=======
+
+
 @patch('tribler.gui.utilities.logger.warning')
 def test_wrong_parameters_in_translated_string(warning: Mock):
     original_string = 'original: %s'
@@ -269,5 +269,4 @@
         _ = s % ('123',)
 
     warning.assert_called_once_with('TypeError: Wrong number of parameters in translation "translated", '
-                                    'original string: "original"')
->>>>>>> 17a5783b
+                                    'original string: "original"')