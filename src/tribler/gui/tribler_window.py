--- conflicted
+++ resolved
@@ -392,7 +392,15 @@
             upgrade_manager=self.upgrade_manager,
         )
 
-<<<<<<< HEAD
+    def on_test_tribler_gui_exception(self, *_):
+        raise TriblerGuiTestException("Tribler GUI Test Exception")
+
+    def on_test_tribler_core_exception(self, *_):
+        def dummy_callback(_):
+            pass
+
+        TriblerNetworkRequest("/debug/core_test_exception", dummy_callback, method='POST')
+
     def restore_window_geometry(self):
         screen_geometry: QRect = QApplication.desktop().availableGeometry()
         size: QSize = self.gui_settings.value("size", self.size())
@@ -424,16 +432,6 @@
 
         restore_size()
         restore_position()
-=======
-    def on_test_tribler_gui_exception(self, *_):
-        raise TriblerGuiTestException("Tribler GUI Test Exception")
-
-    def on_test_tribler_core_exception(self, *_):
-        def dummy_callback(_):
-            pass
-
-        TriblerNetworkRequest("/debug/core_test_exception", dummy_callback, method='POST')
->>>>>>> 5bdb5f0e
 
     def create_new_channel(self, checked):
         # TODO: DRY this with tablecontentmodel, possibly using QActions
@@ -1231,16 +1229,7 @@
         e.accept()
 
     def clicked_force_shutdown(self):
-<<<<<<< HEAD
-        pid = self.core_manager.core_process.pid()
-        try:
-            os.kill(pid, 9)
-        except OSError:
-            pass
-
-=======
         self.core_manager.kill_core_process_and_remove_the_lock_file()
->>>>>>> 5bdb5f0e
         self.app_manager.quit_application()
 
     def clicked_skip_conversion(self):
