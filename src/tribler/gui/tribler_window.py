--- conflicted
+++ resolved
@@ -29,27 +29,10 @@
 from tribler.gui.event_request_manager import EventRequestManager
 from tribler.gui.exceptions import TriblerGuiTestException
 from tribler.gui.network.request_manager import RequestManager, request_manager
-from tribler.gui.queries import Query
+from tribler.core.database.queries import Query
 from tribler.gui.tribler_action_menu import TriblerActionMenu
-<<<<<<< HEAD
 from tribler.gui.utilities import (connect, create_api_key, format_api_key, get_font_path, get_gui_setting,
-                                   get_image_path, get_ui_file_path, is_dir_writable, set_api_key)
-=======
-from tribler.gui.upgrade_manager import UpgradeManager
-from tribler.gui.utilities import (
-    connect,
-    create_api_key,
-    format_api_key,
-    get_clipboard_text,
-    get_font_path,
-    get_gui_setting,
-    get_image_path,
-    get_ui_file_path,
-    is_dir_writable,
-    set_api_key,
-    tr,
-)
->>>>>>> 2ecbb457
+                                   get_image_path, get_ui_file_path, is_dir_writable, set_api_key, get_clipboard_text)
 from tribler.gui.widgets.instanttooltipstyle import InstantTooltipStyle
 from tribler.gui.widgets.popular.popular_torrents_model import PopularTorrentsModel
 from tribler.gui.widgets.triblertablecontrollers import PopularContentTableViewController
@@ -389,7 +372,7 @@
 
     def on_paste_event(self):
         txt = get_clipboard_text()
-        self._logger.info(f'Paste event: {txt}')
+        self._logger.info("Paste event: %s", txt)
         if txt.startswith("magnet:?xt=urn:btih:"):
             self.start_download_from_uri(txt)
 
@@ -812,8 +795,8 @@
         self.stackedWidget.setCurrentIndex(PAGE_POPULAR)
         self.popular_page.content_table.setFocus()
 
-        params = {'popular': True, 'metadata_type': 300}
-        request_manager.put('search/remote', lambda x: None, data=params)
+        params = {'popular': True, 'metadata_type': [300], 'fts_text': '', 'original_query': ''}
+        request_manager.put('search/remote', lambda x: None, url_params=params)
 
     def clicked_menu_button_downloads(self):
         self.deselect_all_menu_buttons(self.left_menu_button_downloads)
