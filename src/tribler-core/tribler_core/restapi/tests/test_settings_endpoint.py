--- conflicted
+++ resolved
@@ -1,8 +1,9 @@
-<<<<<<< HEAD
 from pathlib import Path
 from unittest.mock import Mock
 
 import pytest
+
+from tribler_common.simpledefs import MAX_LIBTORRENT_RATE_LIMIT
 
 from tribler_core.modules.libtorrent.download_config import DownloadConfig
 from tribler_core.restapi.base_api_test import do_request
@@ -88,120 +89,27 @@
     assert session.config.get_seeding_mode() == 'ratio'
     assert session.config.get_seeding_ratio() == 3
     assert session.config.get_seeding_time() == 123
-=======
-from tribler_common.simpledefs import MAX_LIBTORRENT_RATE_LIMIT
-
-from tribler_core.modules.libtorrent.download_config import DownloadConfig
-from tribler_core.restapi.base_api_test import AbstractApiTest
-from tribler_core.tests.tools.base_test import MockObject
-from tribler_core.tests.tools.tools import timeout
-from tribler_core.utilities.path_util import Path
 
 
-class TestSettingsEndpoint(AbstractApiTest):
+@pytest.mark.asyncio
+async def test_set_rate_settings(enable_api, mock_dlmgr, session):
+    """
+    Testing whether libtorrent rate limits works for large number without overflow error.
+    """
 
-    def setUpPreSession(self):
-        super(TestSettingsEndpoint, self).setUpPreSession()
-        self.config.set_libtorrent_enabled(True)
+    dcfg = DownloadConfig()
+    download = Mock()
+    download.config = dcfg
+    session.dlmgr.get_downloads = lambda: [download]
 
-    def verify_settings(self, settings_dict):
-        """
-        Verify that the expected sections are present.
-        """
-        check_section = ['libtorrent', 'general', 'torrent_checking',
-                         'tunnel_community', 'http_api', 'trustchain', 'watch_folder']
+    extra_rate = 1024 * 1024 * 1024  # 1GB/s
+    post_data = {
+        'libtorrent': {
+            'max_download_rate': MAX_LIBTORRENT_RATE_LIMIT + extra_rate,
+            'max_upload_rate': MAX_LIBTORRENT_RATE_LIMIT + extra_rate
+        }
+    }
+    await do_request(session, 'settings', expected_code=200, request_type='POST', post_data=post_data)
 
-        self.assertTrue(settings_dict['settings'])
-        self.assertTrue(settings_dict['ports'])
-        self.assertTrue(Path(settings_dict['settings']['download_defaults']['saveas']))
-        for section in check_section:
-            self.assertTrue(settings_dict['settings'][section])
-
-    @timeout(10)
-    async def test_unicode_chars(self):
-        """
-        Test setting watch_folder to a unicode path.
-        """
-        post_data = {'watch_folder': {'directory': u'\u2588'}}
-
-        await self.do_request('settings', expected_code=200, request_type='POST', post_data=post_data)
-
-        settings = await self.do_request('settings')
-
-        watch_folder = settings['settings']['watch_folder']['directory']
-        self.assertEqual(watch_folder, post_data['watch_folder']['directory'])
-
-
-    @timeout(10)
-    async def test_get_settings(self):
-        """
-        Testing whether the API returns a correct settings dictionary when the settings are requested
-        """
-        response = await self.do_request('settings', expected_code=200)
-        self.verify_settings(response)
-
-    @timeout(10)
-    async def test_set_settings_invalid_dict(self):
-        """
-        Testing whether an error is returned if we are passing an invalid dictionary that is too deep
-        """
-        post_data = {'a': {'b': {'c': 'd'}}}
-        response_dict = await self.do_request('settings', expected_code=500, request_type='POST', post_data=post_data)
-        self.assertTrue('error' in response_dict)
-
-    @timeout(10)
-    async def test_set_settings_no_key(self):
-        """
-        Testing whether an error is returned when we try to set a non-existing key
-        """
-        def verify_response(response_dict):
-            self.assertTrue('error' in response_dict)
-
-        post_data = {'general': {'b': 'c'}}
-        verify_response(await self.do_request('settings', expected_code=500, request_type='POST', post_data=post_data))
-
-        post_data = {'Tribler': {'b': 'c'}}
-        verify_response(await self.do_request('settings', expected_code=500, request_type='POST', post_data=post_data))
-
-    @timeout(10)
-    async def test_set_settings(self):
-        """
-        Testing whether settings in the API can be successfully set
-        """
-
-        dcfg = DownloadConfig()
-        download = MockObject()
-        download.config = dcfg
-        self.session.dlmgr.get_downloads = lambda: [download]
-
-        post_data = {'download_defaults': {'seeding_mode': 'ratio',
-                                           'seeding_ratio': 3,
-                                           'seeding_time': 123}}
-        await self.do_request('settings', expected_code=200, request_type='POST', post_data=post_data)
-        self.assertEqual(self.session.config.get_seeding_mode(), 'ratio')
-        self.assertEqual(self.session.config.get_seeding_ratio(), 3)
-        self.assertEqual(self.session.config.get_seeding_time(), 123)
-
-    @timeout(10)
-    async def test_set_rate_settings(self):
-        """
-        Testing whether libtorrent rate limits works for large number without overflow error.
-        """
-
-        dcfg = DownloadConfig()
-        download = MockObject()
-        download.config = dcfg
-        self.session.dlmgr.get_downloads = lambda: [download]
-
-        extra_rate = 1024 * 1024 * 1024  # 1GB/s
-        post_data = {
-            'libtorrent': {
-                'max_download_rate': MAX_LIBTORRENT_RATE_LIMIT + extra_rate,
-                'max_upload_rate': MAX_LIBTORRENT_RATE_LIMIT + extra_rate
-            }
-        }
-        await self.do_request('settings', expected_code=200, request_type='POST', post_data=post_data)
-
-        self.assertEqual(self.session.config.get_libtorrent_max_download_rate(), MAX_LIBTORRENT_RATE_LIMIT)
-        self.assertEqual(self.session.config.get_libtorrent_max_upload_rate(), MAX_LIBTORRENT_RATE_LIMIT)
->>>>>>> 1fce01fe
+    assert session.config.get_libtorrent_max_download_rate() == MAX_LIBTORRENT_RATE_LIMIT
+    assert session.config.get_libtorrent_max_upload_rate() == MAX_LIBTORRENT_RATE_LIMIT