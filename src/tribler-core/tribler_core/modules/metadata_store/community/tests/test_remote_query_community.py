--- conflicted
+++ resolved
@@ -219,7 +219,6 @@
         for req, resp in req_response_list:
             self.assertDictEqual(sanitize_query(req), resp)
 
-<<<<<<< HEAD
     def test_sanitize_query_infohash(self):
         infohash_in_b = b'0' * 20
         infohash_in_hex = hexlify(infohash_in_b)
@@ -250,6 +249,7 @@
         assert torrent_has_been_added_to_db1
         assert torrent_not_presented_on_db2
 
+        await self.introduce_nodes()
         remote_query = {"infohash": hexlify(torrent_infohash)}
         self.nodes[1].overlay.send_remote_select_to_many(**remote_query)
 
@@ -288,9 +288,7 @@
         assert torrent_not_presented_on_db2
 
         # notify second node that new torrent hash has been received from the first node
-        rqc2.notifier.notify(NTFY.POPULARITY_COMMUNITY_ADD_UNKNOWN_TORRENT,
-                             self.nodes[0].my_peer,
-                             torrent_infohash)
+        rqc2.notifier.notify(NTFY.POPULARITY_COMMUNITY_ADD_UNKNOWN_TORRENT, self.nodes[0].my_peer, torrent_infohash)
 
         await self.deliver_messages(timeout=0.5)
         with db_session:
@@ -313,13 +311,12 @@
         await self.deliver_messages(timeout=0.1)
 
         # mixed: the old and a new attribute
-        rqc_node2.send_remote_select_to_many(**{'infohash': hexlify(b'0' * 20),
-                                                'new_attribute': 'some_value'})
+        rqc_node2.send_remote_select_to_many(**{'infohash': hexlify(b'0' * 20), 'new_attribute': 'some_value'})
         await self.deliver_messages(timeout=0.1)
 
         # no exception have been raised
         assert True
-=======
+
     async def test_process_rpc_query_match_many(self):
         """
         Check if a correct query with a match in our database returns a result.
@@ -391,5 +388,4 @@
         Check if processing a request with no database columns causes an OperationalError.
         """
         with self.assertRaises(OperationalError):
-            await self.overlay(0).process_rpc_query(b'{"txt_filter":{"key":"bla"}}')
->>>>>>> 1fce01fe
+            await self.overlay(0).process_rpc_query(b'{"txt_filter":{"key":"bla"}}')