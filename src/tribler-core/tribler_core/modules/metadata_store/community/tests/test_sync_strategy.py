from ipv8.keyvault.crypto import default_eccrypto
from ipv8.peer import Peer
<<<<<<< HEAD

import pytest
=======
from ipv8.peerdiscovery.network import Network
from ipv8.test.base import TestBase
>>>>>>> 1fce01fe

from tribler_core.modules.metadata_store.community.sync_strategy import RemovePeers, SyncChannels


class MockCommunity(object):
    def __init__(self):
        self.fetch_next_called = False
        self.send_random_to_called = []
        self.get_peers_return = []
        self.network = Network()

    def send_random_to(self, peer):
        self.send_random_to_called.append(peer)

    def fetch_next(self):
        self.fetch_next_called = True

    def get_peers(self):
        return self.get_peers_return


<<<<<<< HEAD
@pytest.fixture
def mock_community():
    return MockCommunity()


@pytest.fixture
def strategy(mock_community):
    return SyncChannels(mock_community)


def test_strategy_no_peers(mock_community, strategy):
    """
    If we have no peers, no random entries should have been sent.
    """
    strategy.take_step()
    assert mock_community.send_random_to_called == []


def test_strategy_one_peer(mock_community, strategy):
    """
    If we have one peer, we should send it our channel views and inspect our download queue.
    """
    mock_community.get_peers_return = [Peer(default_eccrypto.generate_key(u"very-low"))]
    strategy.take_step()

    assert len(mock_community.send_random_to_called) == 1
    assert mock_community.get_peers_return[0] == mock_community.send_random_to_called[0]


def test_strategy_multi_peer(mock_community, strategy):
    """
    If we have multiple peers, we should select one and send it our channel views.
    Also, we should still inspect our download queue.
    """
    mock_community.get_peers_return = [
        Peer(default_eccrypto.generate_key(u"very-low")),
        Peer(default_eccrypto.generate_key(u"very-low")),
        Peer(default_eccrypto.generate_key(u"very-low")),
    ]
    strategy.take_step()

    assert len(mock_community.send_random_to_called) == 1
    assert mock_community.send_random_to_called[0] in mock_community.get_peers_return
=======
class TestSyncChannels(TestBase):
    def setUp(self):
        self.community = MockCommunity()
        self.strategy = SyncChannels(self.community)
        return super(TestSyncChannels, self).setUp()

    def test_strategy_no_peers(self):
        """
        If we have no peers, no random entries should have been sent.
        """
        self.strategy.take_step()

        self.assertListEqual([], self.community.send_random_to_called)

    def test_strategy_one_peer(self):
        """
        If we have one peer, we should send it our channel views and inspect our download queue.
        """
        self.community.get_peers_return = [Peer(default_eccrypto.generate_key(u"very-low"))]
        self.strategy.take_step()

        self.assertEqual(1, len(self.community.send_random_to_called))
        self.assertEqual(self.community.get_peers_return[0], self.community.send_random_to_called[0])

    def test_strategy_multi_peer(self):
        """
        If we have multiple peers, we should select one and send it our channel views.
        Also, we should still inspect our download queue.
        """
        self.community.get_peers_return = [
            Peer(default_eccrypto.generate_key(u"very-low")),
            Peer(default_eccrypto.generate_key(u"very-low")),
            Peer(default_eccrypto.generate_key(u"very-low")),
        ]
        self.strategy.take_step()

        self.assertEqual(1, len(self.community.send_random_to_called))
        self.assertIn(self.community.send_random_to_called[0], self.community.get_peers_return)


class TestRemovePeers(TestBase):
    def setUp(self):
        self.community = MockCommunity()
        self.strategy = RemovePeers(self.community)
        return super().setUp()

    def test_strategy_no_peers(self):
        """
        If we have no peers, nothing should happen.
        """
        self.strategy.take_step()

        self.assertSetEqual(set(), self.community.network.verified_peers)

    def test_strategy_one_peer(self):
        """
        If we have one peer, it should not be removed.
        """
        test_peer = Peer(default_eccrypto.generate_key(u"very-low"))
        self.community.network.add_verified_peer(test_peer)
        self.community.get_peers_return.append(test_peer)

        self.strategy.take_step()

        self.assertSetEqual({test_peer}, self.community.network.verified_peers)

    def test_strategy_multi_peer(self):
        """
        If we have over 20 peers, one should be removed.
        """
        for _ in range(21):
            test_peer = Peer(default_eccrypto.generate_key(u"very-low"))
            self.community.network.add_verified_peer(test_peer)
            self.community.get_peers_return.append(test_peer)

        self.strategy.take_step()

        self.assertEqual(20, len(self.community.network.verified_peers))
>>>>>>> 1fce01fe
<|MERGE_RESOLUTION|>--- conflicted
+++ resolved
@@ -1,12 +1,9 @@
 from ipv8.keyvault.crypto import default_eccrypto
 from ipv8.peer import Peer
-<<<<<<< HEAD
+from ipv8.peerdiscovery.network import Network
+from ipv8.test.base import TestBase
 
 import pytest
-=======
-from ipv8.peerdiscovery.network import Network
-from ipv8.test.base import TestBase
->>>>>>> 1fce01fe
 
 from tribler_core.modules.metadata_store.community.sync_strategy import RemovePeers, SyncChannels
 
@@ -28,7 +25,6 @@
         return self.get_peers_return
 
 
-<<<<<<< HEAD
 @pytest.fixture
 def mock_community():
     return MockCommunity()
@@ -72,45 +68,6 @@
 
     assert len(mock_community.send_random_to_called) == 1
     assert mock_community.send_random_to_called[0] in mock_community.get_peers_return
-=======
-class TestSyncChannels(TestBase):
-    def setUp(self):
-        self.community = MockCommunity()
-        self.strategy = SyncChannels(self.community)
-        return super(TestSyncChannels, self).setUp()
-
-    def test_strategy_no_peers(self):
-        """
-        If we have no peers, no random entries should have been sent.
-        """
-        self.strategy.take_step()
-
-        self.assertListEqual([], self.community.send_random_to_called)
-
-    def test_strategy_one_peer(self):
-        """
-        If we have one peer, we should send it our channel views and inspect our download queue.
-        """
-        self.community.get_peers_return = [Peer(default_eccrypto.generate_key(u"very-low"))]
-        self.strategy.take_step()
-
-        self.assertEqual(1, len(self.community.send_random_to_called))
-        self.assertEqual(self.community.get_peers_return[0], self.community.send_random_to_called[0])
-
-    def test_strategy_multi_peer(self):
-        """
-        If we have multiple peers, we should select one and send it our channel views.
-        Also, we should still inspect our download queue.
-        """
-        self.community.get_peers_return = [
-            Peer(default_eccrypto.generate_key(u"very-low")),
-            Peer(default_eccrypto.generate_key(u"very-low")),
-            Peer(default_eccrypto.generate_key(u"very-low")),
-        ]
-        self.strategy.take_step()
-
-        self.assertEqual(1, len(self.community.send_random_to_called))
-        self.assertIn(self.community.send_random_to_called[0], self.community.get_peers_return)
 
 
 class TestRemovePeers(TestBase):
@@ -150,5 +107,4 @@
 
         self.strategy.take_step()
 
-        self.assertEqual(20, len(self.community.network.verified_peers))
->>>>>>> 1fce01fe
+        self.assertEqual(20, len(self.community.network.verified_peers))