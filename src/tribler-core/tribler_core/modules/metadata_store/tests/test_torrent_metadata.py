# -*- coding: utf-8 -*-
from datetime import datetime

from ipv8.database import database_blob
from ipv8.keyvault.crypto import default_eccrypto

from pony import orm
from pony.orm import db_session

import pytest

from tribler_core.modules.libtorrent.torrentdef import TorrentDef
from tribler_core.modules.metadata_store.discrete_clock import clock
from tribler_core.modules.metadata_store.orm_bindings.channel_node import TODELETE
from tribler_core.modules.metadata_store.orm_bindings.torrent_metadata import tdef_to_metadata_dict
from tribler_core.modules.metadata_store.serialization import CHANNEL_TORRENT, REGULAR_TORRENT
from tribler_core.tests.tools.common import TORRENT_UBUNTU_FILE
from tribler_core.utilities.random_utils import random_infohash

EMPTY_BLOB = database_blob(b"")


def rnd_torrent():
    return {"title": "", "infohash": random_infohash(), "torrent_date": datetime(1970, 1, 1), "tags": "video"}


@db_session
def test_serialization(metadata_store):
    """
    Test converting torrent metadata to serialized data
    """
    torrent_metadata = metadata_store.TorrentMetadata.from_dict({"infohash": random_infohash()})
    assert torrent_metadata.serialized()


@db_session
def test_create_ffa_from_dict(metadata_store):
    """
    Test creating a free-for-all torrent entry
    """
    tdef = TorrentDef.load(TORRENT_UBUNTU_FILE)

    # Make sure that FFA entry with the infohash that is already known to GigaChannel cannot be created
    signed_entry = metadata_store.TorrentMetadata.from_dict(tdef_to_metadata_dict(tdef))
    metadata_store.TorrentMetadata.add_ffa_from_dict(tdef_to_metadata_dict(tdef))
    assert metadata_store.TorrentMetadata.select(lambda g: g.public_key == EMPTY_BLOB).count() == 0

    signed_entry.delete()
    # Create FFA entry
    metadata_store.TorrentMetadata.add_ffa_from_dict(tdef_to_metadata_dict(tdef))
    assert metadata_store.TorrentMetadata.select(lambda g: g.public_key == EMPTY_BLOB).count() == 1


@db_session
def test_sanitize_tdef(metadata_store):
    tdef = TorrentDef.load(TORRENT_UBUNTU_FILE)
    tdef.metainfo["creation date"] = -100000
    assert metadata_store.TorrentMetadata.from_dict(tdef_to_metadata_dict(tdef))


@db_session
def test_get_magnet(metadata_store):
    """
    Test converting torrent metadata to a magnet link
    """
    torrent_metadata = metadata_store.TorrentMetadata.from_dict({"infohash": random_infohash()})
    assert torrent_metadata.get_magnet()
    torrent_metadata2 = metadata_store.TorrentMetadata.from_dict({'title': '\U0001f4a9', "infohash": random_infohash()})
    assert torrent_metadata2.get_magnet()


@db_session
def test_search_keyword(metadata_store):
    """
    Test searching in a database with some torrent metadata inserted
    """
    torrent1 = metadata_store.TorrentMetadata.from_dict(dict(rnd_torrent(), title="foo bar 123"))
    torrent2 = metadata_store.TorrentMetadata.from_dict(dict(rnd_torrent(), title="eee 123"))
    metadata_store.TorrentMetadata.from_dict(dict(rnd_torrent(), title="xoxoxo bar"))
    metadata_store.TorrentMetadata.from_dict(dict(rnd_torrent(), title="xoxoxo bar"))
    metadata_store.TorrentMetadata.from_dict(dict(rnd_torrent(), title=u"\""))
    metadata_store.TorrentMetadata.from_dict(dict(rnd_torrent(), title=u"\'"))
    orm.flush()

    # Search for torrents with the keyword 'foo', it should return one result
    results = metadata_store.TorrentMetadata.search_keyword("foo")[:]
    assert len(results) == 1
    assert results[0].rowid == torrent1.rowid

    # Search for torrents with the keyword 'eee', it should return one result
    results = metadata_store.TorrentMetadata.search_keyword("eee")[:]
    assert len(results) == 1
    assert results[0].rowid == torrent2.rowid

    # Search for torrents with the keyword '123', it should return two results
    results = metadata_store.TorrentMetadata.search_keyword("123")[:]
    assert len(results) == 2


@db_session
def test_search_deduplicated(metadata_store):
    """
    Test SQL-query base deduplication of search results with the same infohash
    """
    key2 = default_eccrypto.generate_key(u"curve25519")
    torrent = rnd_torrent()
    metadata_store.TorrentMetadata.from_dict(dict(torrent, title="foo bar 123"))
    metadata_store.TorrentMetadata.from_dict(dict(torrent, title="eee 123", sign_with=key2))
    results = metadata_store.TorrentMetadata.search_keyword("foo")[:]
    assert len(results) == 1


def test_search_empty_query(metadata_store):
    """
    Test whether an empty query returns nothing
    """
    assert not metadata_store.TorrentMetadata.search_keyword(None)[:]


@db_session
def test_unicode_search(metadata_store):
    """
    Test searching in the database with unicode characters
    """
    metadata_store.TorrentMetadata.from_dict(dict(rnd_torrent(), title=u"я маленький апельсин"))
    results = metadata_store.TorrentMetadata.search_keyword(u"маленький")[:]
    assert len(results) == 1


@db_session
def test_wildcard_search(metadata_store):
    """
    Test searching in the database with a wildcard
    """
    metadata_store.TorrentMetadata.from_dict(dict(rnd_torrent(), title="foobar 123"))
    metadata_store.TorrentMetadata.from_dict(dict(rnd_torrent(), title="foobla 123"))
    assert not metadata_store.TorrentMetadata.search_keyword("*")[:]
    assert len(metadata_store.TorrentMetadata.search_keyword("foobl*")[:]) == 1
    assert len(metadata_store.TorrentMetadata.search_keyword("foo*")[:]) == 2
    assert len(metadata_store.TorrentMetadata.search_keyword("(\"12\"* AND \"foobl\"*)")[:]) == 1


@db_session
def test_stemming_search(metadata_store):
    """
    Test searching in the database with stemmed words
    """
    torrent = metadata_store.TorrentMetadata.from_dict(dict(rnd_torrent(), title="mountains sheep", tags="video"))

    # Search with the word 'mountain' should return the torrent with 'mountains' in the title
    results = metadata_store.TorrentMetadata.search_keyword("mountain")[:]
    assert torrent.rowid == results[0].rowid

    # Search with the word 'sheeps' should return the torrent with 'sheep' in the title
    results = metadata_store.TorrentMetadata.search_keyword("sheeps")[:]
    assert torrent.rowid == results[0].rowid


@db_session
def test_get_autocomplete_terms(metadata_store):
    """
    Test fetching autocompletion terms from the database
    """
    metadata_store.TorrentMetadata.from_dict(dict(rnd_torrent(), title="mountains sheep", tags="video"))
    metadata_store.TorrentMetadata.from_dict(dict(rnd_torrent(), title="regular sheepish guy", tags="video"))

    autocomplete_terms = metadata_store.TorrentMetadata.get_auto_complete_terms("shee", 10)
    assert 'sheep' in autocomplete_terms

    autocomplete_terms = metadata_store.TorrentMetadata.get_auto_complete_terms("shee", 10)
    assert 'sheepish' in autocomplete_terms

    autocomplete_terms = metadata_store.TorrentMetadata.get_auto_complete_terms("", 10)
    assert [] == autocomplete_terms


@db_session
def test_get_autocomplete_terms_max(metadata_store):
    """
    Test fetching autocompletion terms from the database with a maximum number of terms
    """
    metadata_store.TorrentMetadata.from_dict(dict(rnd_torrent(), title="mountains sheeps wolf", tags="video"))
    metadata_store.TorrentMetadata.from_dict(dict(rnd_torrent(), title="lakes sheep", tags="video"))
    metadata_store.TorrentMetadata.from_dict(dict(rnd_torrent(), title="regular sheepish guy", tags="video"))

    autocomplete_terms = metadata_store.TorrentMetadata.get_auto_complete_terms("sheep", 2)
    assert len(autocomplete_terms) == 2
    # Check that we can chew the special character "."
    autocomplete_terms = metadata_store.TorrentMetadata.get_auto_complete_terms(".", 2)


@db_session
def test_get_entries(metadata_store):
    """
    Test base method for getting torrents
    """
    clock.clock = 0  # We want deterministic discrete clock values for tests

    # First we create a few channels and add some torrents to these channels
    tlist = []
    keys = [*(default_eccrypto.generate_key('curve25519') for _ in range(4)), metadata_store.ChannelNode._my_key]
    for ind, key in enumerate(keys):
        metadata_store.ChannelMetadata(
            title='channel%d' % ind,
            subscribed=(ind % 2 == 0),
            infohash=random_infohash(),
            num_entries=5,
            sign_with=key,
        )
        tlist.extend(
            [
                metadata_store.TorrentMetadata(
                    title='torrent%d' % torrent_ind, infohash=random_infohash(), size=123, sign_with=key
                )
                for torrent_ind in range(5)
            ]
        )
    tlist[-1].xxx = 1
    tlist[-2].status = TODELETE

    torrents = metadata_store.TorrentMetadata.get_entries(first=1, last=5)
    assert len(torrents) == 5

    count = metadata_store.TorrentMetadata.get_entries_count(metadata_type=REGULAR_TORRENT)
    assert count == 25

    # Test fetching torrents in a channel
    channel_pk = metadata_store.ChannelNode._my_key.pub().key_to_bin()[10:]

    args = dict(channel_pk=channel_pk, hide_xxx=True, exclude_deleted=True, metadata_type=REGULAR_TORRENT)
    torrents = metadata_store.TorrentMetadata.get_entries_query(**args)[:]
    assert tlist[-5:-2] == list(torrents)

    count = metadata_store.TorrentMetadata.get_entries_count(**args)
    assert count == 3

    args = dict(sort_by='title', channel_pk=channel_pk, origin_id=0, metadata_type=REGULAR_TORRENT)
    torrents = metadata_store.TorrentMetadata.get_entries(first=1, last=10, **args)
    assert len(torrents) == 5

    count = metadata_store.TorrentMetadata.get_entries_count(**args)
    assert count == 5

    # Test that channels get priority over torrents when querying for mixed content
    args = dict(sort_by='size', sort_desc=True, channel_pk=channel_pk, origin_id=0)
    torrents = metadata_store.TorrentMetadata.get_entries(first=1, last=10, **args)
    assert torrents[0].metadata_type == CHANNEL_TORRENT

    args = dict(sort_by='size', sort_desc=False, channel_pk=channel_pk, origin_id=0)
    torrents = metadata_store.TorrentMetadata.get_entries(first=1, last=10, **args)
    assert torrents[-1].metadata_type == CHANNEL_TORRENT

    # Test getting entries by timestamp range
    args = dict(channel_pk=channel_pk, origin_id=0, attribute_ranges=(("timestamp", 3, 30),))
    torrents = metadata_store.TorrentMetadata.get_entries(first=1, last=10, **args)
    assert sorted([t.timestamp for t in torrents]) == list(range(25, 30))

    # Test catching SQL injection
    args = dict(channel_pk=channel_pk, origin_id=0, attribute_ranges=(("timestamp < 3 and g.timestamp", 3, 30),))
    with pytest.raises(AttributeError):
        metadata_store.TorrentMetadata.get_entries(**args)

    # Test getting entry by id_
    with db_session:
        entry = metadata_store.TorrentMetadata(id_=123, infohash=random_infohash())
    args = dict(channel_pk=channel_pk, id_=123)
    torrents = metadata_store.TorrentMetadata.get_entries(first=1, last=10, **args)
    assert list(torrents) == [entry]


@db_session
def test_metadata_conflicting(metadata_store):
    tdict = dict(rnd_torrent(), title="lakes sheep", tags="video", infohash=b'\x00\xff')
    md = metadata_store.TorrentMetadata.from_dict(tdict)
    assert not md.metadata_conflicting(tdict)
    assert md.metadata_conflicting(dict(tdict, title="bla"))
    tdict.pop('title')
    assert not md.metadata_conflicting(tdict)


@db_session
def test_update_properties(metadata_store):
    """
    Test the updating of several properties of a TorrentMetadata object
    """
    metadata = metadata_store.TorrentMetadata(title='foo', infohash=random_infohash())

<<<<<<< HEAD
    # Test updating the status only
    assert metadata.update_properties({"status": 456}).status == 456
    assert metadata.update_properties({"title": "bar"}).title == "bar"
=======
    async def setUp(self):
        await super(TestTorrentMetadata, self).setUp()
        self.my_key = default_eccrypto.generate_key(u"curve25519")
        self.mds = MetadataStore(':memory:', self.session_base_dir, self.my_key)
        clock.clock = 0  # We want deterministic discrete clock values for tests

    async def tearDown(self):
        self.mds.shutdown()
        await super(TestTorrentMetadata, self).tearDown()

    @db_session
    def test_serialization(self):
        """
        Test converting torrent metadata to serialized data
        """
        torrent_metadata = self.mds.TorrentMetadata.from_dict({"infohash": random_infohash()})
        self.assertTrue(torrent_metadata.serialized())

    @db_session
    def test_create_ffa_from_dict(self):
        """
        Test creating a free-for-all torrent entry
        """
        tdef = TorrentDef.load(TORRENT_UBUNTU_FILE)

        # Make sure that FFA entry with the infohash that is already known to GigaChannel cannot be created
        signed_entry = self.mds.TorrentMetadata.from_dict(tdef_to_metadata_dict(tdef))
        self.mds.TorrentMetadata.add_ffa_from_dict(tdef_to_metadata_dict(tdef))
        self.assertEqual(self.mds.TorrentMetadata.select(lambda g: g.public_key == EMPTY_BLOB).count(), 0)

        signed_entry.delete()
        # Create FFA entry
        self.mds.TorrentMetadata.add_ffa_from_dict(tdef_to_metadata_dict(tdef))
        self.assertEqual(self.mds.TorrentMetadata.select(lambda g: g.public_key == EMPTY_BLOB).count(), 1)

    @db_session
    def test_sanitize_tdef(self):
        tdef = TorrentDef.load(TORRENT_UBUNTU_FILE)
        tdef.metainfo["creation date"] = -100000
        self.assertTrue(self.mds.TorrentMetadata.from_dict(tdef_to_metadata_dict(tdef)))

    @db_session
    def test_get_magnet(self):
        """
        Test converting torrent metadata to a magnet link
        """
        torrent_metadata = self.mds.TorrentMetadata.from_dict({"infohash": random_infohash()})
        self.assertTrue(torrent_metadata.get_magnet())
        torrent_metadata2 = self.mds.TorrentMetadata.from_dict({'title': u'\U0001f4a9', "infohash": random_infohash()})
        self.assertTrue(torrent_metadata2.get_magnet())

    @db_session
    def test_search_keyword(self):
        """
        Test searching in a database with some torrent metadata inserted
        """
        torrent1 = self.mds.TorrentMetadata.from_dict(dict(rnd_torrent(), title="foo bar 123"))
        torrent2 = self.mds.TorrentMetadata.from_dict(dict(rnd_torrent(), title="eee 123"))
        self.mds.TorrentMetadata.from_dict(dict(rnd_torrent(), title="xoxoxo bar"))
        self.mds.TorrentMetadata.from_dict(dict(rnd_torrent(), title="xoxoxo bar"))
        self.mds.TorrentMetadata.from_dict(dict(rnd_torrent(), title=u"\""))
        self.mds.TorrentMetadata.from_dict(dict(rnd_torrent(), title=u"\'"))
        orm.flush()

        # Search for torrents with the keyword 'foo', it should return one result
        results = self.mds.TorrentMetadata.search_keyword("foo")[:]
        self.assertEqual(len(results), 1)
        self.assertEqual(results[0].rowid, torrent1.rowid)

        # Search for torrents with the keyword 'eee', it should return one result
        results = self.mds.TorrentMetadata.search_keyword("eee")[:]
        self.assertEqual(len(results), 1)
        self.assertEqual(results[0].rowid, torrent2.rowid)

        # Search for torrents with the keyword '123', it should return two results
        results = self.mds.TorrentMetadata.search_keyword("123")[:]
        self.assertEqual(len(results), 2)

    @db_session
    def test_search_deduplicated(self):
        """
        Test SQL-query base deduplication of search results with the same infohash
        """
        key2 = default_eccrypto.generate_key(u"curve25519")
        torrent = rnd_torrent()
        self.mds.TorrentMetadata.from_dict(dict(torrent, title="foo bar 123"))
        self.mds.TorrentMetadata.from_dict(dict(torrent, title="eee 123", sign_with=key2))
        results = self.mds.TorrentMetadata.search_keyword("foo")[:]
        self.assertEqual(len(results), 1)

    def test_search_empty_query(self):
        """
        Test whether an empty query returns nothing
        """
        self.assertFalse(self.mds.TorrentMetadata.search_keyword(None)[:])

    @db_session
    def test_unicode_search(self):
        """
        Test searching in the database with unicode characters
        """
        self.mds.TorrentMetadata.from_dict(dict(rnd_torrent(), title=u"я маленький апельсин"))
        results = self.mds.TorrentMetadata.search_keyword(u"маленький")[:]
        self.assertEqual(1, len(results))

    @db_session
    def test_wildcard_search(self):
        """
        Test searching in the database with a wildcard
        """
        self.mds.TorrentMetadata.from_dict(dict(rnd_torrent(), title="foobar 123"))
        self.mds.TorrentMetadata.from_dict(dict(rnd_torrent(), title="foobla 123"))
        self.assertEqual(0, len(self.mds.TorrentMetadata.search_keyword("*")[:]))
        self.assertEqual(1, len(self.mds.TorrentMetadata.search_keyword("foobl*")[:]))
        self.assertEqual(2, len(self.mds.TorrentMetadata.search_keyword("foo*")[:]))
        self.assertEqual(1, len(self.mds.TorrentMetadata.search_keyword("(\"12\"* AND \"foobl\"*)")[:]))

    @db_session
    def test_stemming_search(self):
        """
        Test searching in the database with stemmed words
        """
        torrent = self.mds.TorrentMetadata.from_dict(dict(rnd_torrent(), title="mountains sheep", tags="video"))

        # Search with the word 'mountain' should return the torrent with 'mountains' in the title
        results = self.mds.TorrentMetadata.search_keyword("mountain")[:]
        self.assertEqual(torrent.rowid, results[0].rowid)

        # Search with the word 'sheeps' should return the torrent with 'sheep' in the title
        results = self.mds.TorrentMetadata.search_keyword("sheeps")[:]
        self.assertEqual(torrent.rowid, results[0].rowid)

    @db_session
    def test_get_autocomplete_terms(self):
        """
        Test fetching autocompletion terms from the database
        """
        self.mds.TorrentMetadata.from_dict(dict(rnd_torrent(), title="mountains sheep", tags="video"))
        self.mds.TorrentMetadata.from_dict(dict(rnd_torrent(), title="regular sheepish guy", tags="video"))

        autocomplete_terms = self.mds.TorrentMetadata.get_auto_complete_terms("shee", 10)
        self.assertIn('sheep', autocomplete_terms)

        autocomplete_terms = self.mds.TorrentMetadata.get_auto_complete_terms("shee", 10)
        self.assertIn('sheepish', autocomplete_terms)

        autocomplete_terms = self.mds.TorrentMetadata.get_auto_complete_terms("", 10)
        self.assertEqual([], autocomplete_terms)

    @db_session
    def test_get_autocomplete_terms_max(self):
        """
        Test fetching autocompletion terms from the database with a maximum number of terms
        """
        self.mds.TorrentMetadata.from_dict(dict(rnd_torrent(), title="mountains sheeps wolf", tags="video"))
        self.mds.TorrentMetadata.from_dict(dict(rnd_torrent(), title="lakes sheep", tags="video"))
        self.mds.TorrentMetadata.from_dict(dict(rnd_torrent(), title="regular sheepish guy", tags="video"))

        autocomplete_terms = self.mds.TorrentMetadata.get_auto_complete_terms("sheep", 2)
        self.assertEqual(len(autocomplete_terms), 2)
        # Check that we can chew the special character "."
        autocomplete_terms = self.mds.TorrentMetadata.get_auto_complete_terms(".", 2)

    @db_session
    def test_get_entries(self):
        """
        Test base method for getting torrents
        """

        # First we create a few channels and add some torrents to these channels
        tlist = []
        keys = [*(default_eccrypto.generate_key('curve25519') for _ in range(4)), self.mds.ChannelNode._my_key]
        for ind, key in enumerate(keys):
            self.mds.ChannelMetadata(
                title='channel%d' % ind,
                subscribed=(ind % 2 == 0),
                infohash=random_infohash(),
                num_entries=5,
                sign_with=key,
            )
            tlist.extend(
                [
                    self.mds.TorrentMetadata(
                        title='torrent%d' % torrent_ind, infohash=random_infohash(), size=123, sign_with=key
                    )
                    for torrent_ind in range(5)
                ]
            )
        tlist[-1].xxx = 1
        tlist[-2].status = TODELETE

        torrents = self.mds.TorrentMetadata.get_entries(first=1, last=5)
        self.assertEqual(5, len(torrents))

        count = self.mds.TorrentMetadata.get_entries_count(metadata_type=REGULAR_TORRENT)
        self.assertEqual(25, count)

        # Test fetching torrents in a channel
        channel_pk = self.mds.ChannelNode._my_key.pub().key_to_bin()[10:]

        args = dict(channel_pk=channel_pk, hide_xxx=True, exclude_deleted=True, metadata_type=REGULAR_TORRENT)
        torrents = self.mds.TorrentMetadata.get_entries_query(**args)[:]
        self.assertListEqual(tlist[-5:-2], list(torrents))

        count = self.mds.TorrentMetadata.get_entries_count(**args)
        self.assertEqual(count, 3)

        args = dict(sort_by='title', channel_pk=channel_pk, origin_id=0, metadata_type=REGULAR_TORRENT)
        torrents = self.mds.TorrentMetadata.get_entries(first=1, last=10, **args)
        self.assertEqual(5, len(torrents))

        count = self.mds.TorrentMetadata.get_entries_count(**args)
        self.assertEqual(5, count)

        # Test that channels get priority over torrents when querying for mixed content
        args = dict(sort_by='size', sort_desc=True, channel_pk=channel_pk, origin_id=0)
        torrents = self.mds.TorrentMetadata.get_entries(first=1, last=10, **args)
        self.assertEqual(torrents[0].metadata_type, CHANNEL_TORRENT)

        args = dict(sort_by='size', sort_desc=False, channel_pk=channel_pk, origin_id=0)
        torrents = self.mds.TorrentMetadata.get_entries(first=1, last=10, **args)
        self.assertEqual(torrents[-1].metadata_type, CHANNEL_TORRENT)

        # Test getting entries by timestamp range
        args = dict(channel_pk=channel_pk, origin_id=0, attribute_ranges=(("timestamp", 3, 30),))
        torrents = self.mds.TorrentMetadata.get_entries(first=1, last=10, **args)
        self.assertListEqual(sorted([t.timestamp for t in torrents]), list(range(25, 30)))

        # Test catching SQL injection
        args = dict(channel_pk=channel_pk, origin_id=0, attribute_ranges=(("timestamp < 3 and g.timestamp", 3, 30),))
        self.assertRaises(AttributeError, self.mds.TorrentMetadata.get_entries, **args)

        # Test getting entry by id_
        with db_session:
            entry = self.mds.TorrentMetadata(id_=123, infohash=random_infohash())
        args = dict(channel_pk=channel_pk, id_=123)
        torrents = self.mds.TorrentMetadata.get_entries(first=1, last=10, **args)
        self.assertListEqual(list(torrents), [entry])

    @db_session
    def test_metadata_conflicting(self):
        tdict = dict(rnd_torrent(), title="lakes sheep", tags="video", infohash=b'\x00\xff')
        md = self.mds.TorrentMetadata.from_dict(tdict)
        self.assertFalse(md.metadata_conflicting(tdict))
        self.assertTrue(md.metadata_conflicting(dict(tdict, title="bla")))
        tdict.pop('title')
        self.assertFalse(md.metadata_conflicting(tdict))

    @db_session
    def test_update_properties(self):
        """
        Test the updating of several properties of a TorrentMetadata object
        """
        metadata = self.mds.TorrentMetadata(title='foo', infohash=random_infohash())
        orig_timestamp = metadata.timestamp

        # Test updating the status only
        self.assertEqual(metadata.update_properties({"status": 456}).status, 456)
        self.assertEqual(orig_timestamp, metadata.timestamp)
        self.assertEqual(metadata.update_properties({"title": "bar"}).title, "bar")
        self.assertLess(orig_timestamp, metadata.timestamp)
>>>>>>> 93d02ec3
<|MERGE_RESOLUTION|>--- conflicted
+++ resolved
@@ -201,11 +201,7 @@
     keys = [*(default_eccrypto.generate_key('curve25519') for _ in range(4)), metadata_store.ChannelNode._my_key]
     for ind, key in enumerate(keys):
         metadata_store.ChannelMetadata(
-            title='channel%d' % ind,
-            subscribed=(ind % 2 == 0),
-            infohash=random_infohash(),
-            num_entries=5,
-            sign_with=key,
+            title='channel%d' % ind, subscribed=(ind % 2 == 0), infohash=random_infohash(), num_entries=5, sign_with=key
         )
         tlist.extend(
             [
@@ -284,271 +280,10 @@
     Test the updating of several properties of a TorrentMetadata object
     """
     metadata = metadata_store.TorrentMetadata(title='foo', infohash=random_infohash())
-
-<<<<<<< HEAD
+    orig_timestamp = metadata.timestamp
+
     # Test updating the status only
     assert metadata.update_properties({"status": 456}).status == 456
+    assert orig_timestamp == metadata.timestamp
     assert metadata.update_properties({"title": "bar"}).title == "bar"
-=======
-    async def setUp(self):
-        await super(TestTorrentMetadata, self).setUp()
-        self.my_key = default_eccrypto.generate_key(u"curve25519")
-        self.mds = MetadataStore(':memory:', self.session_base_dir, self.my_key)
-        clock.clock = 0  # We want deterministic discrete clock values for tests
-
-    async def tearDown(self):
-        self.mds.shutdown()
-        await super(TestTorrentMetadata, self).tearDown()
-
-    @db_session
-    def test_serialization(self):
-        """
-        Test converting torrent metadata to serialized data
-        """
-        torrent_metadata = self.mds.TorrentMetadata.from_dict({"infohash": random_infohash()})
-        self.assertTrue(torrent_metadata.serialized())
-
-    @db_session
-    def test_create_ffa_from_dict(self):
-        """
-        Test creating a free-for-all torrent entry
-        """
-        tdef = TorrentDef.load(TORRENT_UBUNTU_FILE)
-
-        # Make sure that FFA entry with the infohash that is already known to GigaChannel cannot be created
-        signed_entry = self.mds.TorrentMetadata.from_dict(tdef_to_metadata_dict(tdef))
-        self.mds.TorrentMetadata.add_ffa_from_dict(tdef_to_metadata_dict(tdef))
-        self.assertEqual(self.mds.TorrentMetadata.select(lambda g: g.public_key == EMPTY_BLOB).count(), 0)
-
-        signed_entry.delete()
-        # Create FFA entry
-        self.mds.TorrentMetadata.add_ffa_from_dict(tdef_to_metadata_dict(tdef))
-        self.assertEqual(self.mds.TorrentMetadata.select(lambda g: g.public_key == EMPTY_BLOB).count(), 1)
-
-    @db_session
-    def test_sanitize_tdef(self):
-        tdef = TorrentDef.load(TORRENT_UBUNTU_FILE)
-        tdef.metainfo["creation date"] = -100000
-        self.assertTrue(self.mds.TorrentMetadata.from_dict(tdef_to_metadata_dict(tdef)))
-
-    @db_session
-    def test_get_magnet(self):
-        """
-        Test converting torrent metadata to a magnet link
-        """
-        torrent_metadata = self.mds.TorrentMetadata.from_dict({"infohash": random_infohash()})
-        self.assertTrue(torrent_metadata.get_magnet())
-        torrent_metadata2 = self.mds.TorrentMetadata.from_dict({'title': u'\U0001f4a9', "infohash": random_infohash()})
-        self.assertTrue(torrent_metadata2.get_magnet())
-
-    @db_session
-    def test_search_keyword(self):
-        """
-        Test searching in a database with some torrent metadata inserted
-        """
-        torrent1 = self.mds.TorrentMetadata.from_dict(dict(rnd_torrent(), title="foo bar 123"))
-        torrent2 = self.mds.TorrentMetadata.from_dict(dict(rnd_torrent(), title="eee 123"))
-        self.mds.TorrentMetadata.from_dict(dict(rnd_torrent(), title="xoxoxo bar"))
-        self.mds.TorrentMetadata.from_dict(dict(rnd_torrent(), title="xoxoxo bar"))
-        self.mds.TorrentMetadata.from_dict(dict(rnd_torrent(), title=u"\""))
-        self.mds.TorrentMetadata.from_dict(dict(rnd_torrent(), title=u"\'"))
-        orm.flush()
-
-        # Search for torrents with the keyword 'foo', it should return one result
-        results = self.mds.TorrentMetadata.search_keyword("foo")[:]
-        self.assertEqual(len(results), 1)
-        self.assertEqual(results[0].rowid, torrent1.rowid)
-
-        # Search for torrents with the keyword 'eee', it should return one result
-        results = self.mds.TorrentMetadata.search_keyword("eee")[:]
-        self.assertEqual(len(results), 1)
-        self.assertEqual(results[0].rowid, torrent2.rowid)
-
-        # Search for torrents with the keyword '123', it should return two results
-        results = self.mds.TorrentMetadata.search_keyword("123")[:]
-        self.assertEqual(len(results), 2)
-
-    @db_session
-    def test_search_deduplicated(self):
-        """
-        Test SQL-query base deduplication of search results with the same infohash
-        """
-        key2 = default_eccrypto.generate_key(u"curve25519")
-        torrent = rnd_torrent()
-        self.mds.TorrentMetadata.from_dict(dict(torrent, title="foo bar 123"))
-        self.mds.TorrentMetadata.from_dict(dict(torrent, title="eee 123", sign_with=key2))
-        results = self.mds.TorrentMetadata.search_keyword("foo")[:]
-        self.assertEqual(len(results), 1)
-
-    def test_search_empty_query(self):
-        """
-        Test whether an empty query returns nothing
-        """
-        self.assertFalse(self.mds.TorrentMetadata.search_keyword(None)[:])
-
-    @db_session
-    def test_unicode_search(self):
-        """
-        Test searching in the database with unicode characters
-        """
-        self.mds.TorrentMetadata.from_dict(dict(rnd_torrent(), title=u"я маленький апельсин"))
-        results = self.mds.TorrentMetadata.search_keyword(u"маленький")[:]
-        self.assertEqual(1, len(results))
-
-    @db_session
-    def test_wildcard_search(self):
-        """
-        Test searching in the database with a wildcard
-        """
-        self.mds.TorrentMetadata.from_dict(dict(rnd_torrent(), title="foobar 123"))
-        self.mds.TorrentMetadata.from_dict(dict(rnd_torrent(), title="foobla 123"))
-        self.assertEqual(0, len(self.mds.TorrentMetadata.search_keyword("*")[:]))
-        self.assertEqual(1, len(self.mds.TorrentMetadata.search_keyword("foobl*")[:]))
-        self.assertEqual(2, len(self.mds.TorrentMetadata.search_keyword("foo*")[:]))
-        self.assertEqual(1, len(self.mds.TorrentMetadata.search_keyword("(\"12\"* AND \"foobl\"*)")[:]))
-
-    @db_session
-    def test_stemming_search(self):
-        """
-        Test searching in the database with stemmed words
-        """
-        torrent = self.mds.TorrentMetadata.from_dict(dict(rnd_torrent(), title="mountains sheep", tags="video"))
-
-        # Search with the word 'mountain' should return the torrent with 'mountains' in the title
-        results = self.mds.TorrentMetadata.search_keyword("mountain")[:]
-        self.assertEqual(torrent.rowid, results[0].rowid)
-
-        # Search with the word 'sheeps' should return the torrent with 'sheep' in the title
-        results = self.mds.TorrentMetadata.search_keyword("sheeps")[:]
-        self.assertEqual(torrent.rowid, results[0].rowid)
-
-    @db_session
-    def test_get_autocomplete_terms(self):
-        """
-        Test fetching autocompletion terms from the database
-        """
-        self.mds.TorrentMetadata.from_dict(dict(rnd_torrent(), title="mountains sheep", tags="video"))
-        self.mds.TorrentMetadata.from_dict(dict(rnd_torrent(), title="regular sheepish guy", tags="video"))
-
-        autocomplete_terms = self.mds.TorrentMetadata.get_auto_complete_terms("shee", 10)
-        self.assertIn('sheep', autocomplete_terms)
-
-        autocomplete_terms = self.mds.TorrentMetadata.get_auto_complete_terms("shee", 10)
-        self.assertIn('sheepish', autocomplete_terms)
-
-        autocomplete_terms = self.mds.TorrentMetadata.get_auto_complete_terms("", 10)
-        self.assertEqual([], autocomplete_terms)
-
-    @db_session
-    def test_get_autocomplete_terms_max(self):
-        """
-        Test fetching autocompletion terms from the database with a maximum number of terms
-        """
-        self.mds.TorrentMetadata.from_dict(dict(rnd_torrent(), title="mountains sheeps wolf", tags="video"))
-        self.mds.TorrentMetadata.from_dict(dict(rnd_torrent(), title="lakes sheep", tags="video"))
-        self.mds.TorrentMetadata.from_dict(dict(rnd_torrent(), title="regular sheepish guy", tags="video"))
-
-        autocomplete_terms = self.mds.TorrentMetadata.get_auto_complete_terms("sheep", 2)
-        self.assertEqual(len(autocomplete_terms), 2)
-        # Check that we can chew the special character "."
-        autocomplete_terms = self.mds.TorrentMetadata.get_auto_complete_terms(".", 2)
-
-    @db_session
-    def test_get_entries(self):
-        """
-        Test base method for getting torrents
-        """
-
-        # First we create a few channels and add some torrents to these channels
-        tlist = []
-        keys = [*(default_eccrypto.generate_key('curve25519') for _ in range(4)), self.mds.ChannelNode._my_key]
-        for ind, key in enumerate(keys):
-            self.mds.ChannelMetadata(
-                title='channel%d' % ind,
-                subscribed=(ind % 2 == 0),
-                infohash=random_infohash(),
-                num_entries=5,
-                sign_with=key,
-            )
-            tlist.extend(
-                [
-                    self.mds.TorrentMetadata(
-                        title='torrent%d' % torrent_ind, infohash=random_infohash(), size=123, sign_with=key
-                    )
-                    for torrent_ind in range(5)
-                ]
-            )
-        tlist[-1].xxx = 1
-        tlist[-2].status = TODELETE
-
-        torrents = self.mds.TorrentMetadata.get_entries(first=1, last=5)
-        self.assertEqual(5, len(torrents))
-
-        count = self.mds.TorrentMetadata.get_entries_count(metadata_type=REGULAR_TORRENT)
-        self.assertEqual(25, count)
-
-        # Test fetching torrents in a channel
-        channel_pk = self.mds.ChannelNode._my_key.pub().key_to_bin()[10:]
-
-        args = dict(channel_pk=channel_pk, hide_xxx=True, exclude_deleted=True, metadata_type=REGULAR_TORRENT)
-        torrents = self.mds.TorrentMetadata.get_entries_query(**args)[:]
-        self.assertListEqual(tlist[-5:-2], list(torrents))
-
-        count = self.mds.TorrentMetadata.get_entries_count(**args)
-        self.assertEqual(count, 3)
-
-        args = dict(sort_by='title', channel_pk=channel_pk, origin_id=0, metadata_type=REGULAR_TORRENT)
-        torrents = self.mds.TorrentMetadata.get_entries(first=1, last=10, **args)
-        self.assertEqual(5, len(torrents))
-
-        count = self.mds.TorrentMetadata.get_entries_count(**args)
-        self.assertEqual(5, count)
-
-        # Test that channels get priority over torrents when querying for mixed content
-        args = dict(sort_by='size', sort_desc=True, channel_pk=channel_pk, origin_id=0)
-        torrents = self.mds.TorrentMetadata.get_entries(first=1, last=10, **args)
-        self.assertEqual(torrents[0].metadata_type, CHANNEL_TORRENT)
-
-        args = dict(sort_by='size', sort_desc=False, channel_pk=channel_pk, origin_id=0)
-        torrents = self.mds.TorrentMetadata.get_entries(first=1, last=10, **args)
-        self.assertEqual(torrents[-1].metadata_type, CHANNEL_TORRENT)
-
-        # Test getting entries by timestamp range
-        args = dict(channel_pk=channel_pk, origin_id=0, attribute_ranges=(("timestamp", 3, 30),))
-        torrents = self.mds.TorrentMetadata.get_entries(first=1, last=10, **args)
-        self.assertListEqual(sorted([t.timestamp for t in torrents]), list(range(25, 30)))
-
-        # Test catching SQL injection
-        args = dict(channel_pk=channel_pk, origin_id=0, attribute_ranges=(("timestamp < 3 and g.timestamp", 3, 30),))
-        self.assertRaises(AttributeError, self.mds.TorrentMetadata.get_entries, **args)
-
-        # Test getting entry by id_
-        with db_session:
-            entry = self.mds.TorrentMetadata(id_=123, infohash=random_infohash())
-        args = dict(channel_pk=channel_pk, id_=123)
-        torrents = self.mds.TorrentMetadata.get_entries(first=1, last=10, **args)
-        self.assertListEqual(list(torrents), [entry])
-
-    @db_session
-    def test_metadata_conflicting(self):
-        tdict = dict(rnd_torrent(), title="lakes sheep", tags="video", infohash=b'\x00\xff')
-        md = self.mds.TorrentMetadata.from_dict(tdict)
-        self.assertFalse(md.metadata_conflicting(tdict))
-        self.assertTrue(md.metadata_conflicting(dict(tdict, title="bla")))
-        tdict.pop('title')
-        self.assertFalse(md.metadata_conflicting(tdict))
-
-    @db_session
-    def test_update_properties(self):
-        """
-        Test the updating of several properties of a TorrentMetadata object
-        """
-        metadata = self.mds.TorrentMetadata(title='foo', infohash=random_infohash())
-        orig_timestamp = metadata.timestamp
-
-        # Test updating the status only
-        self.assertEqual(metadata.update_properties({"status": 456}).status, 456)
-        self.assertEqual(orig_timestamp, metadata.timestamp)
-        self.assertEqual(metadata.update_properties({"title": "bar"}).title, "bar")
-        self.assertLess(orig_timestamp, metadata.timestamp)
->>>>>>> 93d02ec3
+    assert orig_timestamp == metadata.timestamp