import os
import random
import string
from binascii import unhexlify
from datetime import datetime
from pathlib import Path

from ipv8.database import database_blob
from ipv8.keyvault.crypto import default_eccrypto

from pony.orm import db_session, flush

import pytest

from tribler_core.modules.metadata_store.orm_bindings.channel_metadata import CHANNEL_DIR_NAME_LENGTH, entries_to_chunk
from tribler_core.modules.metadata_store.orm_bindings.channel_node import NEW
from tribler_core.modules.metadata_store.serialization import (
    CHANNEL_TORRENT,
    ChannelMetadataPayload,
    DeletedMetadataPayload,
    SignedPayload,
    UnknownBlobTypeException,
)
from tribler_core.modules.metadata_store.store import (
    DELETED_METADATA,
    GOT_NEWER_VERSION,
    NO_ACTION,
    UNKNOWN_CHANNEL,
    UNKNOWN_TORRENT,
    UPDATED_OUR_VERSION,
)
from tribler_core.tests.tools.common import TESTS_DATA_DIR
from tribler_core.utilities.path_util import str_path
from tribler_core.utilities.random_utils import random_infohash


def get_payloads(entity_class):
    c = entity_class(infohash=database_blob(random_infohash()))
    payload = c._payload_class.from_signed_blob(c.serialized())
    deleted_payload = DeletedMetadataPayload.from_signed_blob(c.serialized_delete())
    return c, payload, deleted_payload


def make_wrong_payload(filename):
    key = default_eccrypto.generate_key(u"curve25519")
    metadata_payload = SignedPayload(
        666, 0, database_blob(key.pub().key_to_bin()[10:]), signature=b'\x00' * 64, skip_key_check=True
    )
    with open(filename, 'wb') as output_file:
        output_file.write(metadata_payload.serialized())


SAMPLE_DIR = TESTS_DATA_DIR / 'sample_channel'
# Just get the first and only subdir there, and assume it is the sample channel dir
CHANNEL_DIR = [
    SAMPLE_DIR / subdir
    for subdir in os.listdir(SAMPLE_DIR)
    if (SAMPLE_DIR / subdir).is_dir() and len(subdir) == CHANNEL_DIR_NAME_LENGTH
][0]
CHANNEL_METADATA = TESTS_DATA_DIR / 'sample_channel' / 'channel.mdblob'


@db_session
def test_process_channel_dir_file(tmpdir, metadata_store):
    """
    Test whether we are able to process files in a directory containing node metadata
    """
    test_node_metadata = metadata_store.TorrentMetadata(title='test', infohash=database_blob(random_infohash()))
    metadata_path = tmpdir / 'metadata.data'
    test_node_metadata.to_file(metadata_path)
    # We delete this TorrentMeta info now, it should be added again to the database when loading it
    test_node_metadata.delete()
    loaded_metadata = metadata_store.process_mdblob_file(metadata_path, skip_personal_metadata_payload=False)
    assert loaded_metadata[0][0].title == 'test'

    # Test whether we delete existing metadata when loading a DeletedMetadata blob
    metadata = metadata_store.TorrentMetadata(infohash=b'1' * 20)
    metadata.to_delete_file(metadata_path)
    loaded_metadata = metadata_store.process_mdblob_file(metadata_path, skip_personal_metadata_payload=False)
    # Make sure the original metadata is deleted
    assert loaded_metadata[0] == (None, 6)
    assert metadata_store.TorrentMetadata.get(infohash=b'1' * 20) is None

    # Test an unknown metadata type, this should raise an exception
    invalid_metadata = tmpdir / 'invalidtype.mdblob'
    make_wrong_payload(invalid_metadata)
    with pytest.raises(UnknownBlobTypeException):
        metadata_store.process_mdblob_file(invalid_metadata, skip_personal_metadata_payload=False)


@pytest.mark.skip(reason="This test is currently unstable")
@db_session
def test_squash_mdblobs(metadata_store):
    chunk_size = metadata_store.ChannelMetadata._CHUNK_SIZE_LIMIT
    md_list = [
        metadata_store.TorrentMetadata(
            title=''.join(random.choice(string.ascii_uppercase + string.digits) for _ in range(20)),
            infohash=database_blob(random_infohash()),
            torrent_date=datetime.utcfromtimestamp(100),
        )
        for _ in range(0, 10)
    ]
    chunk, _ = entries_to_chunk(md_list, chunk_size=chunk_size)
    dict_list = [d.to_dict()["signature"] for d in md_list]
    for d in md_list:
        d.delete()
    assert dict_list == [
            d[0].to_dict()["signature"]
            for d in metadata_store.process_compressed_mdblob(chunk, skip_personal_metadata_payload=False)
        ]


@pytest.mark.skip(reason="This test is currently unstable")
@db_session
def test_squash_mdblobs_multiple_chunks(metadata_store):
    md_list = [
        metadata_store.TorrentMetadata(
            title=''.join(random.choice(string.ascii_uppercase + string.digits) for _ in range(20)),
            infohash=database_blob(random_infohash()),
            torrent_date=datetime.utcfromtimestamp(100),
        )
        for _ in range(0, 10)
    ]
    # Test splitting into multiple chunks
    chunk, index = entries_to_chunk(md_list, chunk_size=900)
    chunk2, _ = entries_to_chunk(md_list, chunk_size=900, start_index=index)
    dict_list = [d.to_dict()["signature"] for d in md_list]
    for d in md_list:
        d.delete()
    assert dict_list[:index] == [
            d[0].to_dict()["signature"]
            for d in metadata_store.process_compressed_mdblob(chunk, skip_personal_metadata_payload=False)
        ]

    assert dict_list[index:] == [
            d[0].to_dict()["signature"]
            for d in metadata_store.process_compressed_mdblob(chunk2, skip_personal_metadata_payload=False)
        ]
<<<<<<< HEAD
=======
        channel.commit_channel_torrent()

        channel.local_version = 0
        for md in md_list:
            md.delete()

        channel_dir = self.mds.ChannelMetadata._channels_dir / channel.dirname
        self.assertTrue(len(os.listdir(channel_dir)) > 1)  # make sure it was broken into more than one .mdblob file
        self.mds.process_channel_dir(channel_dir, channel.public_key, channel.id_, skip_personal_metadata_payload=False)
        self.assertEqual(num_entries, len(channel.contents))

    @db_session
    def test_skip_processing_of_received_personal_channel_torrents(self):
        """
        Test that personal torrent is ignored by default when processing the torrent metadata payload
        """
        channel = self.mds.ChannelMetadata.create_channel('testchan')
        torrent_md = self.mds.TorrentMetadata(
            origin_id=channel.id_, title='test', status=NEW, infohash=database_blob(random_infohash())
        )
        channel.commit_channel_torrent()
        torrent_md.delete()

        channel_dir = self.mds.ChannelMetadata._channels_dir / channel.dirname
        self.assertTrue(len(os.listdir(str_path(channel_dir))) > 0)

        # By default, personal channel torrent metadata processing is skipped so there should be no torrents
        # added to the channel
        channel.local_version = 0
        self.mds.process_channel_dir(channel_dir, channel.public_key, channel.id_)
        self.assertEqual(0, len(channel.contents))

        # Enable processing of personal channel torrent metadata
        channel.local_version = 0
        self.mds.process_channel_dir(channel_dir, channel.public_key, channel.id_, skip_personal_metadata_payload=False)
        self.assertEqual(1, len(channel.contents))

    @db_session
    def test_skip_processing_mdblob_with_forbidden_terms(self):
        """
        Test that an mdblob with forbidden terms cannot ever get into the local database
        """
        key = default_eccrypto.generate_key(u"curve25519")
        chan_entry = self.mds.ChannelMetadata(title=u"12yo", infohash=database_blob(random_infohash()), sign_with=key)
        chan_payload = chan_entry._payload_class(**chan_entry.to_dict())
        chan_entry.delete()
        self.assertEqual(self.mds.process_payload(chan_payload), [(None, NO_ACTION)])

    @db_session
    def test_process_invalid_compressed_mdblob(self):
        """
        Test whether processing an invalid compressed mdblob does not crash Tribler
        """
        self.assertFalse(self.mds.process_compressed_mdblob(b"abcdefg"))

    @db_session
    def test_process_channel_dir(self):
        """
        Test processing a directory containing metadata blobs
        """
        payload = ChannelMetadataPayload.from_file(CHANNEL_METADATA)
        channel = self.mds.process_payload(payload)[0][0]
        self.assertFalse(channel.contents_list)
        self.mds.process_channel_dir(CHANNEL_DIR, channel.public_key, channel.id_)
        self.assertEqual(len(channel.contents_list), 4)
        self.assertEqual(channel.timestamp, 1565621688015)
        self.assertEqual(channel.local_version, channel.timestamp)

    @db_session
    def test_process_payload(self):

        _, node_payload, node_deleted_payload = get_payloads(self.mds.ChannelNode)

        self.mds.ChannelNode._my_key = default_eccrypto.generate_key(u"curve25519")
        self.assertFalse(self.mds.process_payload(node_payload))
        self.assertEqual([(None, DELETED_METADATA)], self.mds.process_payload(node_deleted_payload))
        # Do nothing in case it is unknown/abstract payload type, like ChannelNode
        self.assertFalse(self.mds.process_payload(node_payload))

        # Check if node metadata object is properly created on payload processing
        node, node_payload, node_deleted_payload = get_payloads(self.mds.TorrentMetadata)
        node_dict = node.to_dict()
        node.delete()
        result = self.mds.process_payload(node_payload)
        self.assertEqual(UNKNOWN_TORRENT, result[0][1])
        self.assertEqual(node_dict['metadata_type'], result[0][0].to_dict()['metadata_type'])

        # Check the same for a channel
        node, node_payload, node_deleted_payload = get_payloads(self.mds.ChannelMetadata)
        node_dict = node.to_dict()
        node.delete()

        # Check that there is no action if the signature on the delete object is unknown
        self.assertFalse(self.mds.process_payload(node_deleted_payload))
        result = self.mds.process_payload(node_payload)
        self.assertEqual(UNKNOWN_CHANNEL, result[0][1])
        self.assertEqual(node_dict['metadata_type'], result[0][0].to_dict()['metadata_type'])

    @db_session
    def test_process_payload_update_type(self):
        # Check if applying class-changing update to an entry works
        # First, create a node and get a payload from it, then update it to another type, then get payload
        # for the updated version, then delete the updated version, then bring back the original one by processing it,
        # then try processing the payload of updated version and see if it works. Phew!
        node, node_payload, node_deleted_payload = get_payloads(self.mds.CollectionNode)
        updated_node = node.update_properties(
            {"origin_id": 0}
        )  # This will implicitly change the node to ChannelTorrent
        self.assertEqual(updated_node.metadata_type, CHANNEL_TORRENT)
        updated_node_payload = updated_node._payload_class.from_signed_blob(updated_node.serialized())
        updated_node.delete()

        old_node, _ = self.mds.process_payload(node_payload, skip_personal_metadata_payload=False)[0]
        updated_node2, _ = self.mds.process_payload(updated_node_payload, skip_personal_metadata_payload=False)[0]
        self.assertEqual(updated_node2.metadata_type, CHANNEL_TORRENT)

    @db_session
    def test_process_payload_ffa(self):
        infohash = b"1" * 20
        ffa_torrent = self.mds.TorrentMetadata.add_ffa_from_dict(dict(infohash=infohash, title='abc'))
        ffa_payload = self.mds.TorrentMetadata._payload_class.from_signed_blob(ffa_torrent.serialized())
        ffa_torrent.delete()

        # Assert that FFA is never added to DB if there is already a signed entry with the same infohash
        signed_md = self.mds.TorrentMetadata(infohash=infohash, title="sdfsdfsdf")
        signed_md_payload = self.mds.TorrentMetadata._payload_class.from_signed_blob(signed_md.serialized())
        self.assertEqual([(None, NO_ACTION)], self.mds.process_payload(ffa_payload))
        signed_md.delete()

        # Add an FFA from the payload
        md, result = self.mds.process_payload(ffa_payload)[0]
        self.assertEqual(UNKNOWN_TORRENT, result)
        self.assertTrue(md)

        # Assert that older FFAs are never replaced by newer ones with the same infohash
        self.assertEqual([(None, NO_ACTION)], self.mds.process_payload(ffa_payload))

        # Assert that FFA entry is replaced by a signed entry when we receive one with the same infohash
        self.mds.process_payload(signed_md_payload, skip_personal_metadata_payload=False)
        self.assertEqual(
            database_blob(signed_md_payload.signature), self.mds.TorrentMetadata.get(infohash=infohash).signature
        )
>>>>>>> 93d02ec3


@db_session
def test_multiple_squashed_commit_and_read(metadata_store):
    """
    Test committing entries into several squashed blobs and reading them back
    """
    metadata_store.ChannelMetadata._CHUNK_SIZE_LIMIT = 500

    num_entries = 10
    channel = metadata_store.ChannelMetadata.create_channel('testchan')
    md_list = [
        metadata_store.TorrentMetadata(
            origin_id=channel.id_, title='test' + str(x), status=NEW, infohash=database_blob(random_infohash())
        )
        for x in range(0, num_entries)
    ]
    channel.commit_channel_torrent()

    channel.local_version = 0
    for md in md_list:
        md.delete()

    channel_dir = Path(metadata_store.ChannelMetadata._channels_dir) / channel.dirname
    assert len(os.listdir(channel_dir)) > 1  # make sure it was broken into more than one .mdblob file
    metadata_store.process_channel_dir(channel_dir, channel.public_key, channel.id_,
                                       skip_personal_metadata_payload=False)
    assert num_entries == len(channel.contents)


@db_session
def test_skip_processing_of_received_personal_channel_torrents(metadata_store):
    """
    Test that personal torrent is ignored by default when processing the torrent metadata payload
    """
    channel = metadata_store.ChannelMetadata.create_channel('testchan')
    torrent_md = metadata_store.TorrentMetadata(
        origin_id=channel.id_, title='test', status=NEW, infohash=database_blob(random_infohash())
    )
    channel.commit_channel_torrent()
    torrent_md.delete()

    channel_dir = Path(metadata_store.ChannelMetadata._channels_dir) / channel.dirname
    assert os.listdir(str_path(channel_dir))

    # By default, personal channel torrent metadata processing is skipped so there should be no torrents
    # added to the channel
    channel.local_version = 0
    metadata_store.process_channel_dir(channel_dir, channel.public_key, channel.id_)
    assert not channel.contents

    # Enable processing of personal channel torrent metadata
    channel.local_version = 0
    metadata_store.process_channel_dir(channel_dir, channel.public_key, channel.id_,
                                       skip_personal_metadata_payload=False)
    assert len(channel.contents) == 1


@db_session
def test_skip_processing_mdblob_with_forbidden_terms(metadata_store):
    """
    Test that an mdblob with forbidden terms cannot ever get into the local database
    """
    key = default_eccrypto.generate_key(u"curve25519")
    chan_entry = metadata_store.ChannelMetadata(title=u"12yo", infohash=database_blob(random_infohash()), sign_with=key)
    chan_payload = chan_entry._payload_class(**chan_entry.to_dict())
    chan_entry.delete()
    assert metadata_store.process_payload(chan_payload) == [(None, NO_ACTION)]


@db_session
def test_process_invalid_compressed_mdblob(metadata_store):
    """
    Test whether processing an invalid compressed mdblob does not crash Tribler
    """
    assert not metadata_store.process_compressed_mdblob(b"abcdefg")


@db_session
def test_process_channel_dir(metadata_store):
    """
    Test processing a directory containing metadata blobs
    """
    payload = ChannelMetadataPayload.from_file(CHANNEL_METADATA)
    channel = metadata_store.process_payload(payload)[0][0]
    assert not channel.contents_list
    metadata_store.process_channel_dir(CHANNEL_DIR, channel.public_key, channel.id_)
    assert len(channel.contents_list) == 4
    assert channel.timestamp == 1565621688015
    assert channel.local_version == channel.timestamp


@db_session
def test_process_payload(metadata_store):
    def get_payloads(entity_class):
        c = entity_class(infohash=database_blob(random_infohash()))
        payload = c._payload_class.from_signed_blob(c.serialized())
        deleted_payload = DeletedMetadataPayload.from_signed_blob(c.serialized_delete())
        return c, payload, deleted_payload

    _, node_payload, node_deleted_payload = get_payloads(metadata_store.ChannelNode)

    metadata_store.ChannelNode._my_key = default_eccrypto.generate_key(u"curve25519")
    assert not metadata_store.process_payload(node_payload)
    assert [(None, DELETED_METADATA)] == metadata_store.process_payload(node_deleted_payload)
    # Do nothing in case it is unknown/abstract payload type, like ChannelNode
    assert not metadata_store.process_payload(node_payload)

    # Check if node metadata object is properly created on payload processing
    node, node_payload, node_deleted_payload = get_payloads(metadata_store.TorrentMetadata)
    node_dict = node.to_dict()
    node.delete()
    result = metadata_store.process_payload(node_payload)
    assert UNKNOWN_TORRENT == result[0][1]
    assert node_dict['metadata_type'] == result[0][0].to_dict()['metadata_type']

    # Check the same for a channel
    node, node_payload, node_deleted_payload = get_payloads(metadata_store.ChannelMetadata)
    node_dict = node.to_dict()
    node.delete()

    # Check that there is no action if the signature on the delete object is unknown
    assert not metadata_store.process_payload(node_deleted_payload)
    result = metadata_store.process_payload(node_payload)
    assert UNKNOWN_CHANNEL == result[0][1]
    assert node_dict['metadata_type'] == result[0][0].to_dict()['metadata_type']


@db_session
def test_process_payload_ffa(metadata_store):
    infohash = b"1" * 20
    ffa_torrent = metadata_store.TorrentMetadata.add_ffa_from_dict(dict(infohash=infohash, title='abc'))
    ffa_payload = metadata_store.TorrentMetadata._payload_class.from_signed_blob(ffa_torrent.serialized())
    ffa_torrent.delete()

    # Assert that FFA is never added to DB if there is already a signed entry with the same infohash
    signed_md = metadata_store.TorrentMetadata(infohash=infohash, title="sdfsdfsdf")
    signed_md_payload = metadata_store.TorrentMetadata._payload_class.from_signed_blob(signed_md.serialized())
    assert [(None, NO_ACTION)] == metadata_store.process_payload(ffa_payload)
    signed_md.delete()

    # Add an FFA from the payload
    md, result = metadata_store.process_payload(ffa_payload)[0]
    assert UNKNOWN_TORRENT == result
    assert md

    # Assert that older FFAs are never replaced by newer ones with the same infohash
    assert [(None, NO_ACTION)] == metadata_store.process_payload(ffa_payload)

    # Assert that FFA entry is replaced by a signed entry when we receive one with the same infohash
    metadata_store.process_payload(signed_md_payload, skip_personal_metadata_payload=False)
    assert database_blob(signed_md_payload.signature) == metadata_store.TorrentMetadata.get(infohash=infohash).signature


@db_session
def test_process_payload_merge_entries(metadata_store):
    # Check the corner case where the new entry must replace two old entries: one with a matching infohash, and
    # another one with a non-matching id
    node = metadata_store.TorrentMetadata(infohash=database_blob(random_infohash()))
    node_dict = node.to_dict()
    node.delete()

    node2 = metadata_store.TorrentMetadata(infohash=database_blob(random_infohash()))
    node2_dict = node2.to_dict()
    node2.delete()

    node_updated = metadata_store.TorrentMetadata(
        infohash=node_dict["infohash"], id_=node2_dict["id_"], timestamp=node2_dict["timestamp"] + 1
    )
    node_updated_payload = node_updated._payload_class.from_signed_blob(node_updated.serialized())
    node_updated.delete()

    metadata_store.TorrentMetadata(**node_dict)
    metadata_store.TorrentMetadata(**node2_dict)

    result = metadata_store.process_payload(node_updated_payload, skip_personal_metadata_payload=False)
    assert (None, DELETED_METADATA) in result
    assert (metadata_store.TorrentMetadata.get(), UPDATED_OUR_VERSION) in result
    assert database_blob(metadata_store.TorrentMetadata.select()[:][0].signature) ==\
           database_blob(node_updated_payload.signature)


@db_session
def test_process_payload_reject_older(metadata_store):
    # Check there is no action if the processed payload has a timestamp that is less than the
    # local_version of the corresponding local channel. (I.e. remote peer trying to push back a deleted entry)
    channel = metadata_store.ChannelMetadata(
        title='bla', version=123, timestamp=10, local_version=12, infohash=database_blob(random_infohash())
    )
    torrent = metadata_store.TorrentMetadata(
        title='blabla', timestamp=11, origin_id=channel.id_, infohash=database_blob(random_infohash())
    )
    payload = torrent._payload_class(**torrent.to_dict())
    torrent.delete()
    assert [(None, NO_ACTION)] == metadata_store.process_payload(payload, skip_personal_metadata_payload=False)


@db_session
def test_process_payload_reject_older_entry_with_known_infohash_or_merge(metadata_store):
    # Check there is no action if the processed payload has a timestamp that is less than the
    # local_version of the corresponding local channel. (I.e. remote peer trying to push back a deleted entry)
    torrent = metadata_store.TorrentMetadata(
        title='blabla', timestamp=10, id_=10, infohash=database_blob(random_infohash())
    )
    payload = torrent._payload_class(**torrent.to_dict())
    torrent.delete()

    torrent2 = metadata_store.TorrentMetadata(title='blabla', timestamp=11, id_=3, infohash=payload.infohash)
    payload2 = torrent._payload_class(**torrent2.to_dict())
    torrent2.delete()

    torrent3 = metadata_store.TorrentMetadata(title='blabla', timestamp=12, id_=4, infohash=payload.infohash)
    payload3 = torrent._payload_class(**torrent3.to_dict())
    torrent3.delete()

    # Test rejecting older entry with the same infohash
    metadata_store.process_payload(payload2, skip_personal_metadata_payload=False)
    assert GOT_NEWER_VERSION == metadata_store.process_payload(payload, skip_personal_metadata_payload=False)[0][1]

    # In this corner case the newly arrived payload contains a newer node
    # that has the same infohash as the one that is already there.
    # The older one should be deleted, and the newer one should be installed instead.
    results = metadata_store.process_payload(payload3, skip_personal_metadata_payload=False)
    assert (None, DELETED_METADATA) in results
    assert (metadata_store.TorrentMetadata.get(), UNKNOWN_TORRENT) in results


@db_session
def test_process_payload_reject_older_entry(metadata_store):
    torrent_old = metadata_store.TorrentMetadata(
        title='blabla', timestamp=11, id_=3, infohash=database_blob(random_infohash())
    )
    payload_old = torrent_old._payload_class(**torrent_old.to_dict())
    torrent_old.delete()

    torrent_updated = metadata_store.TorrentMetadata(
        title='blabla', timestamp=12, id_=3, infohash=database_blob(random_infohash())
    )
    torrent_updated_dict = torrent_updated.to_dict()
    torrent_updated.delete()
    flush()

    metadata_store.TorrentMetadata.from_dict(torrent_updated_dict)

    # Test rejecting older version of the same entry with a different infohash
    assert GOT_NEWER_VERSION == metadata_store.process_payload(payload_old, skip_personal_metadata_payload=False)[0][1]


@db_session
def test_get_num_channels_nodes(metadata_store):
    metadata_store.ChannelMetadata(title='testchan', id_=0, infohash=database_blob(random_infohash()))
    metadata_store.ChannelMetadata(title='testchan', id_=123, infohash=database_blob(random_infohash()))
    metadata_store.ChannelMetadata(
        title='testchan',
        id_=0,
        public_key=unhexlify('0' * 20),
        signature=unhexlify('0' * 64),
        skip_key_check=True,
        infohash=database_blob(random_infohash()),
    )
    metadata_store.ChannelMetadata(
        title='testchan',
        id_=0,
        public_key=unhexlify('1' * 20),
        signature=unhexlify('1' * 64),
        skip_key_check=True,
        infohash=database_blob(random_infohash()),
    )

    _ = [
        metadata_store.TorrentMetadata(title='test' + str(x), status=NEW, infohash=database_blob(random_infohash()))
        for x in range(0, 3)
    ]

    assert metadata_store.get_num_channels() == 4
    assert metadata_store.get_num_torrents() == 3<|MERGE_RESOLUTION|>--- conflicted
+++ resolved
@@ -105,9 +105,9 @@
     for d in md_list:
         d.delete()
     assert dict_list == [
-            d[0].to_dict()["signature"]
-            for d in metadata_store.process_compressed_mdblob(chunk, skip_personal_metadata_payload=False)
-        ]
+        d[0].to_dict()["signature"]
+        for d in metadata_store.process_compressed_mdblob(chunk, skip_personal_metadata_payload=False)
+    ]
 
 
 @pytest.mark.skip(reason="This test is currently unstable")
@@ -128,159 +128,14 @@
     for d in md_list:
         d.delete()
     assert dict_list[:index] == [
-            d[0].to_dict()["signature"]
-            for d in metadata_store.process_compressed_mdblob(chunk, skip_personal_metadata_payload=False)
-        ]
+        d[0].to_dict()["signature"]
+        for d in metadata_store.process_compressed_mdblob(chunk, skip_personal_metadata_payload=False)
+    ]
 
     assert dict_list[index:] == [
-            d[0].to_dict()["signature"]
-            for d in metadata_store.process_compressed_mdblob(chunk2, skip_personal_metadata_payload=False)
-        ]
-<<<<<<< HEAD
-=======
-        channel.commit_channel_torrent()
-
-        channel.local_version = 0
-        for md in md_list:
-            md.delete()
-
-        channel_dir = self.mds.ChannelMetadata._channels_dir / channel.dirname
-        self.assertTrue(len(os.listdir(channel_dir)) > 1)  # make sure it was broken into more than one .mdblob file
-        self.mds.process_channel_dir(channel_dir, channel.public_key, channel.id_, skip_personal_metadata_payload=False)
-        self.assertEqual(num_entries, len(channel.contents))
-
-    @db_session
-    def test_skip_processing_of_received_personal_channel_torrents(self):
-        """
-        Test that personal torrent is ignored by default when processing the torrent metadata payload
-        """
-        channel = self.mds.ChannelMetadata.create_channel('testchan')
-        torrent_md = self.mds.TorrentMetadata(
-            origin_id=channel.id_, title='test', status=NEW, infohash=database_blob(random_infohash())
-        )
-        channel.commit_channel_torrent()
-        torrent_md.delete()
-
-        channel_dir = self.mds.ChannelMetadata._channels_dir / channel.dirname
-        self.assertTrue(len(os.listdir(str_path(channel_dir))) > 0)
-
-        # By default, personal channel torrent metadata processing is skipped so there should be no torrents
-        # added to the channel
-        channel.local_version = 0
-        self.mds.process_channel_dir(channel_dir, channel.public_key, channel.id_)
-        self.assertEqual(0, len(channel.contents))
-
-        # Enable processing of personal channel torrent metadata
-        channel.local_version = 0
-        self.mds.process_channel_dir(channel_dir, channel.public_key, channel.id_, skip_personal_metadata_payload=False)
-        self.assertEqual(1, len(channel.contents))
-
-    @db_session
-    def test_skip_processing_mdblob_with_forbidden_terms(self):
-        """
-        Test that an mdblob with forbidden terms cannot ever get into the local database
-        """
-        key = default_eccrypto.generate_key(u"curve25519")
-        chan_entry = self.mds.ChannelMetadata(title=u"12yo", infohash=database_blob(random_infohash()), sign_with=key)
-        chan_payload = chan_entry._payload_class(**chan_entry.to_dict())
-        chan_entry.delete()
-        self.assertEqual(self.mds.process_payload(chan_payload), [(None, NO_ACTION)])
-
-    @db_session
-    def test_process_invalid_compressed_mdblob(self):
-        """
-        Test whether processing an invalid compressed mdblob does not crash Tribler
-        """
-        self.assertFalse(self.mds.process_compressed_mdblob(b"abcdefg"))
-
-    @db_session
-    def test_process_channel_dir(self):
-        """
-        Test processing a directory containing metadata blobs
-        """
-        payload = ChannelMetadataPayload.from_file(CHANNEL_METADATA)
-        channel = self.mds.process_payload(payload)[0][0]
-        self.assertFalse(channel.contents_list)
-        self.mds.process_channel_dir(CHANNEL_DIR, channel.public_key, channel.id_)
-        self.assertEqual(len(channel.contents_list), 4)
-        self.assertEqual(channel.timestamp, 1565621688015)
-        self.assertEqual(channel.local_version, channel.timestamp)
-
-    @db_session
-    def test_process_payload(self):
-
-        _, node_payload, node_deleted_payload = get_payloads(self.mds.ChannelNode)
-
-        self.mds.ChannelNode._my_key = default_eccrypto.generate_key(u"curve25519")
-        self.assertFalse(self.mds.process_payload(node_payload))
-        self.assertEqual([(None, DELETED_METADATA)], self.mds.process_payload(node_deleted_payload))
-        # Do nothing in case it is unknown/abstract payload type, like ChannelNode
-        self.assertFalse(self.mds.process_payload(node_payload))
-
-        # Check if node metadata object is properly created on payload processing
-        node, node_payload, node_deleted_payload = get_payloads(self.mds.TorrentMetadata)
-        node_dict = node.to_dict()
-        node.delete()
-        result = self.mds.process_payload(node_payload)
-        self.assertEqual(UNKNOWN_TORRENT, result[0][1])
-        self.assertEqual(node_dict['metadata_type'], result[0][0].to_dict()['metadata_type'])
-
-        # Check the same for a channel
-        node, node_payload, node_deleted_payload = get_payloads(self.mds.ChannelMetadata)
-        node_dict = node.to_dict()
-        node.delete()
-
-        # Check that there is no action if the signature on the delete object is unknown
-        self.assertFalse(self.mds.process_payload(node_deleted_payload))
-        result = self.mds.process_payload(node_payload)
-        self.assertEqual(UNKNOWN_CHANNEL, result[0][1])
-        self.assertEqual(node_dict['metadata_type'], result[0][0].to_dict()['metadata_type'])
-
-    @db_session
-    def test_process_payload_update_type(self):
-        # Check if applying class-changing update to an entry works
-        # First, create a node and get a payload from it, then update it to another type, then get payload
-        # for the updated version, then delete the updated version, then bring back the original one by processing it,
-        # then try processing the payload of updated version and see if it works. Phew!
-        node, node_payload, node_deleted_payload = get_payloads(self.mds.CollectionNode)
-        updated_node = node.update_properties(
-            {"origin_id": 0}
-        )  # This will implicitly change the node to ChannelTorrent
-        self.assertEqual(updated_node.metadata_type, CHANNEL_TORRENT)
-        updated_node_payload = updated_node._payload_class.from_signed_blob(updated_node.serialized())
-        updated_node.delete()
-
-        old_node, _ = self.mds.process_payload(node_payload, skip_personal_metadata_payload=False)[0]
-        updated_node2, _ = self.mds.process_payload(updated_node_payload, skip_personal_metadata_payload=False)[0]
-        self.assertEqual(updated_node2.metadata_type, CHANNEL_TORRENT)
-
-    @db_session
-    def test_process_payload_ffa(self):
-        infohash = b"1" * 20
-        ffa_torrent = self.mds.TorrentMetadata.add_ffa_from_dict(dict(infohash=infohash, title='abc'))
-        ffa_payload = self.mds.TorrentMetadata._payload_class.from_signed_blob(ffa_torrent.serialized())
-        ffa_torrent.delete()
-
-        # Assert that FFA is never added to DB if there is already a signed entry with the same infohash
-        signed_md = self.mds.TorrentMetadata(infohash=infohash, title="sdfsdfsdf")
-        signed_md_payload = self.mds.TorrentMetadata._payload_class.from_signed_blob(signed_md.serialized())
-        self.assertEqual([(None, NO_ACTION)], self.mds.process_payload(ffa_payload))
-        signed_md.delete()
-
-        # Add an FFA from the payload
-        md, result = self.mds.process_payload(ffa_payload)[0]
-        self.assertEqual(UNKNOWN_TORRENT, result)
-        self.assertTrue(md)
-
-        # Assert that older FFAs are never replaced by newer ones with the same infohash
-        self.assertEqual([(None, NO_ACTION)], self.mds.process_payload(ffa_payload))
-
-        # Assert that FFA entry is replaced by a signed entry when we receive one with the same infohash
-        self.mds.process_payload(signed_md_payload, skip_personal_metadata_payload=False)
-        self.assertEqual(
-            database_blob(signed_md_payload.signature), self.mds.TorrentMetadata.get(infohash=infohash).signature
-        )
->>>>>>> 93d02ec3
+        d[0].to_dict()["signature"]
+        for d in metadata_store.process_compressed_mdblob(chunk2, skip_personal_metadata_payload=False)
+    ]
 
 
 @db_session
@@ -306,8 +161,9 @@
 
     channel_dir = Path(metadata_store.ChannelMetadata._channels_dir) / channel.dirname
     assert len(os.listdir(channel_dir)) > 1  # make sure it was broken into more than one .mdblob file
-    metadata_store.process_channel_dir(channel_dir, channel.public_key, channel.id_,
-                                       skip_personal_metadata_payload=False)
+    metadata_store.process_channel_dir(
+        channel_dir, channel.public_key, channel.id_, skip_personal_metadata_payload=False
+    )
     assert num_entries == len(channel.contents)
 
 
@@ -334,8 +190,9 @@
 
     # Enable processing of personal channel torrent metadata
     channel.local_version = 0
-    metadata_store.process_channel_dir(channel_dir, channel.public_key, channel.id_,
-                                       skip_personal_metadata_payload=False)
+    metadata_store.process_channel_dir(
+        channel_dir, channel.public_key, channel.id_, skip_personal_metadata_payload=False
+    )
     assert len(channel.contents) == 1
 
 
@@ -375,11 +232,6 @@
 
 @db_session
 def test_process_payload(metadata_store):
-    def get_payloads(entity_class):
-        c = entity_class(infohash=database_blob(random_infohash()))
-        payload = c._payload_class.from_signed_blob(c.serialized())
-        deleted_payload = DeletedMetadataPayload.from_signed_blob(c.serialized_delete())
-        return c, payload, deleted_payload
 
     _, node_payload, node_deleted_payload = get_payloads(metadata_store.ChannelNode)
 
@@ -459,8 +311,9 @@
     result = metadata_store.process_payload(node_updated_payload, skip_personal_metadata_payload=False)
     assert (None, DELETED_METADATA) in result
     assert (metadata_store.TorrentMetadata.get(), UPDATED_OUR_VERSION) in result
-    assert database_blob(metadata_store.TorrentMetadata.select()[:][0].signature) ==\
-           database_blob(node_updated_payload.signature)
+    assert database_blob(metadata_store.TorrentMetadata.select()[:][0].signature) == database_blob(
+        node_updated_payload.signature
+    )
 
 
 @db_session
@@ -556,4 +409,22 @@
     ]
 
     assert metadata_store.get_num_channels() == 4
-    assert metadata_store.get_num_torrents() == 3+    assert metadata_store.get_num_torrents() == 3
+
+    @db_session
+    def test_process_payload_update_type(metadata_store):
+        # Check if applying class-changing update to an entry works
+        # First, create a node and get a payload from it, then update it to another type, then get payload
+        # for the updated version, then delete the updated version, then bring back the original one by processing it,
+        # then try processing the payload of updated version and see if it works. Phew!
+        node, node_payload, node_deleted_payload = get_payloads(metadata_store.CollectionNode)
+        updated_node = node.update_properties(
+            {"origin_id": 0}
+        )  # This will implicitly change the node to ChannelTorrent
+        assert updated_node.metadata_type == CHANNEL_TORRENT
+        updated_node_payload = updated_node._payload_class.from_signed_blob(updated_node.serialized())
+        updated_node.delete()
+
+        old_node, _ = metadata_store.process_payload(node_payload, skip_personal_metadata_payload=False)[0]
+        updated_node2, _ = metadata_store.process_payload(updated_node_payload, skip_personal_metadata_payload=False)[0]
+        assert updated_node2.metadata_type == CHANNEL_TORRENT