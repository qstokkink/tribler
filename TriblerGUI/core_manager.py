--- conflicted
+++ resolved
@@ -136,13 +136,9 @@
         if self.core_process:
             self.request_mgr = TriblerRequestManager()
             self.request_mgr.perform_request("shutdown", lambda _: None, method="PUT")
-<<<<<<< HEAD
-            self.stop_timer.start()
-=======
 
             if stop_app_on_shutdown:
                 self.stop_timer.start(100)
->>>>>>> eab68199
 
     def throw_core_exception(self):
         raise RuntimeError(self.recorded_stderr)
