import os

from PyQt5 import uic
from PyQt5.QtCore import QDir, pyqtSignal
from PyQt5.QtWidgets import QAction, QFileDialog, QSizePolicy, QTreeWidgetItem

<<<<<<< HEAD
=======
from six.moves import xrange

from Tribler.Core.Utilities.unicode import ensure_unicode

>>>>>>> a3d04b36
from TriblerGUI.defs import BUTTON_TYPE_NORMAL
from TriblerGUI.dialogs.confirmationdialog import ConfirmationDialog
from TriblerGUI.dialogs.dialogcontainer import DialogContainer
from TriblerGUI.tribler_action_menu import TriblerActionMenu
from TriblerGUI.tribler_request_manager import TriblerRequestManager
from TriblerGUI.utilities import get_ui_file_path, is_dir_writable


class DownloadFileTreeWidgetItem(QTreeWidgetItem):

    def __init__(self, parent):
        QTreeWidgetItem.__init__(self, parent)


class CreateTorrentDialog(DialogContainer):

    create_torrent_notification = pyqtSignal(dict)

    def __init__(self, parent):
        DialogContainer.__init__(self, parent)

        uic.loadUi(get_ui_file_path('createtorrentdialog.ui'), self.dialog_widget)

        self.dialog_widget.setSizePolicy(QSizePolicy.Fixed, QSizePolicy.Expanding)
        self.dialog_widget.btn_cancel.clicked.connect(self.close_dialog)
        self.dialog_widget.create_torrent_choose_files_button.clicked.connect(self.on_choose_files_clicked)
        self.dialog_widget.create_torrent_choose_dir_button.clicked.connect(self.on_choose_dir_clicked)
        self.dialog_widget.btn_create.clicked.connect(self.on_create_clicked)
        self.dialog_widget.create_torrent_files_list.customContextMenuRequested.connect(self.on_right_click_file_item)
        self.dialog_widget.create_torrent_files_list.clear()
        self.dialog_widget.save_directory_chooser.clicked.connect(self.on_select_save_directory)
        self.dialog_widget.edit_channel_create_torrent_progress_label.setText("")
        self.dialog_widget.file_export_dir.setText(os.path.expanduser("~"))
        self.dialog_widget.adjustSize()

        self.on_main_window_resize()

        self.request_mgr = None
        self.name = None

    def close_dialog(self):
        if self.request_mgr:
            self.request_mgr.cancel_request()
            self.request_mgr = None

        super(CreateTorrentDialog, self).close_dialog()

    def on_choose_files_clicked(self):
        filenames, _ = QFileDialog.getOpenFileNames(self.window(), "Please select the files", QDir.homePath())

        for filename in filenames:
            self.dialog_widget.create_torrent_files_list.addItem(filename)

    def on_choose_dir_clicked(self):
        chosen_dir = QFileDialog.getExistingDirectory(self.window(),
                                                      "Please select the directory containing the files",
                                                      "", QFileDialog.ShowDirsOnly)

        if not chosen_dir:
            return

        files = []
        for path, _, dir_files in os.walk(chosen_dir):
            for filename in dir_files:
                files.append(os.path.join(path, filename))

        self.dialog_widget.create_torrent_files_list.clear()
        for filename in files:
            self.dialog_widget.create_torrent_files_list.addItem(filename)

    def on_create_clicked(self):
        if self.dialog_widget.create_torrent_files_list.count() == 0:
            dialog = ConfirmationDialog(self.dialog_widget, "Warning!",
                                        "You should add at least one file to your torrent.",
                                        [('CLOSE', BUTTON_TYPE_NORMAL)])

            dialog.button_clicked.connect(dialog.close_dialog)
            dialog.show()
            return

        self.dialog_widget.btn_create.setEnabled(False)

        files_list = []
        for ind in range(self.dialog_widget.create_torrent_files_list.count()):
            file_str = self.dialog_widget.create_torrent_files_list.item(ind).text()
            files_list.append(file_str)

        export_dir = self.dialog_widget.file_export_dir.text()
        if not os.path.exists(export_dir):
            ConfirmationDialog.show_error(self.dialog_widget, "Cannot save torrent file to %s" % export_dir,
                                          "Path does not exist")
            return

        is_writable, error = is_dir_writable(export_dir)
        if not is_writable:
            ConfirmationDialog.show_error(self.dialog_widget, "Cannot save torrent file to %s" % export_dir,
                                          "Error: %s" % error)
            return

        self.name = self.dialog_widget.create_torrent_name_field.text()
        description = self.dialog_widget.create_torrent_description_field.toPlainText()
        post_data = {
            "name": self.name,
            "description": description,
            "files": files_list,
            "export_dir": export_dir
        }
        url = "createtorrent?download=1" if self.dialog_widget.seed_after_adding_checkbox.isChecked() \
            else "createtorrent"
        self.request_mgr = TriblerRequestManager()
        self.request_mgr.perform_request(url, self.on_torrent_created, data=post_data, method='POST')
        self.dialog_widget.edit_channel_create_torrent_progress_label.setText("Creating torrent. Please wait...")

    def on_torrent_created(self, result):
        if not result:
            return
        self.dialog_widget.btn_create.setEnabled(True)
        self.dialog_widget.edit_channel_create_torrent_progress_label.setText("Created torrent")
        if 'torrent' in result:
            self.create_torrent_notification.emit({"msg": "Torrent successfully created"})
            if self.dialog_widget.add_to_channel_checkbox.isChecked():
                self.add_torrent_to_channel(result['torrent'])
            self.close_dialog()

    def add_torrent_to_channel(self, torrent):
        self.request_mgr = TriblerRequestManager()
        data = {"torrent": torrent}
        if self.name:
            data.update({"title": ensure_unicode(self.name, 'utf8')})
        self.request_mgr.perform_request("mychannel/torrents", self.on_torrent_to_channel_added,
                                         data=data, method='PUT')

    def on_torrent_to_channel_added(self, result):
        if not result:
            return
        if 'added' in result:
            self.create_torrent_notification.emit({"msg": "Torrent successfully added to the channel"})

    def on_select_save_directory(self):
        chosen_dir = QFileDialog.getExistingDirectory(self.window(), "Please select the directory containing the files",
                                                      "", QFileDialog.ShowDirsOnly)

        if not chosen_dir:
            return
        self.dialog_widget.file_export_dir.setText(chosen_dir)

    def on_remove_entry(self, index):
        self.dialog_widget.create_torrent_files_list.takeItem(index)

    def on_right_click_file_item(self, pos):
        item_clicked = self.dialog_widget.create_torrent_files_list.itemAt(pos)
        if not item_clicked:
            return

        selected_item_index = self.dialog_widget.create_torrent_files_list.row(item_clicked)

        remove_action = QAction('Remove file', self)
        remove_action.triggered.connect(lambda index=selected_item_index: self.on_remove_entry(index))

        menu = TriblerActionMenu(self)
        menu.addAction(remove_action)
        menu.exec_(self.dialog_widget.create_torrent_files_list.mapToGlobal(pos))<|MERGE_RESOLUTION|>--- conflicted
+++ resolved
@@ -4,13 +4,8 @@
 from PyQt5.QtCore import QDir, pyqtSignal
 from PyQt5.QtWidgets import QAction, QFileDialog, QSizePolicy, QTreeWidgetItem
 
-<<<<<<< HEAD
-=======
-from six.moves import xrange
-
 from Tribler.Core.Utilities.unicode import ensure_unicode
 
->>>>>>> a3d04b36
 from TriblerGUI.defs import BUTTON_TYPE_NORMAL
 from TriblerGUI.dialogs.confirmationdialog import ConfirmationDialog
 from TriblerGUI.dialogs.dialogcontainer import DialogContainer
@@ -20,7 +15,6 @@
 
 
 class DownloadFileTreeWidgetItem(QTreeWidgetItem):
-
     def __init__(self, parent):
         QTreeWidgetItem.__init__(self, parent)
 
@@ -65,9 +59,9 @@
             self.dialog_widget.create_torrent_files_list.addItem(filename)
 
     def on_choose_dir_clicked(self):
-        chosen_dir = QFileDialog.getExistingDirectory(self.window(),
-                                                      "Please select the directory containing the files",
-                                                      "", QFileDialog.ShowDirsOnly)
+        chosen_dir = QFileDialog.getExistingDirectory(
+            self.window(), "Please select the directory containing the files", "", QFileDialog.ShowDirsOnly
+        )
 
         if not chosen_dir:
             return
@@ -83,9 +77,12 @@
 
     def on_create_clicked(self):
         if self.dialog_widget.create_torrent_files_list.count() == 0:
-            dialog = ConfirmationDialog(self.dialog_widget, "Warning!",
-                                        "You should add at least one file to your torrent.",
-                                        [('CLOSE', BUTTON_TYPE_NORMAL)])
+            dialog = ConfirmationDialog(
+                self.dialog_widget,
+                "Warning!",
+                "You should add at least one file to your torrent.",
+                [('CLOSE', BUTTON_TYPE_NORMAL)],
+            )
 
             dialog.button_clicked.connect(dialog.close_dialog)
             dialog.show()
@@ -100,26 +97,24 @@
 
         export_dir = self.dialog_widget.file_export_dir.text()
         if not os.path.exists(export_dir):
-            ConfirmationDialog.show_error(self.dialog_widget, "Cannot save torrent file to %s" % export_dir,
-                                          "Path does not exist")
+            ConfirmationDialog.show_error(
+                self.dialog_widget, "Cannot save torrent file to %s" % export_dir, "Path does not exist"
+            )
             return
 
         is_writable, error = is_dir_writable(export_dir)
         if not is_writable:
-            ConfirmationDialog.show_error(self.dialog_widget, "Cannot save torrent file to %s" % export_dir,
-                                          "Error: %s" % error)
+            ConfirmationDialog.show_error(
+                self.dialog_widget, "Cannot save torrent file to %s" % export_dir, "Error: %s" % error
+            )
             return
 
         self.name = self.dialog_widget.create_torrent_name_field.text()
         description = self.dialog_widget.create_torrent_description_field.toPlainText()
-        post_data = {
-            "name": self.name,
-            "description": description,
-            "files": files_list,
-            "export_dir": export_dir
-        }
-        url = "createtorrent?download=1" if self.dialog_widget.seed_after_adding_checkbox.isChecked() \
-            else "createtorrent"
+        post_data = {"name": self.name, "description": description, "files": files_list, "export_dir": export_dir}
+        url = (
+            "createtorrent?download=1" if self.dialog_widget.seed_after_adding_checkbox.isChecked() else "createtorrent"
+        )
         self.request_mgr = TriblerRequestManager()
         self.request_mgr.perform_request(url, self.on_torrent_created, data=post_data, method='POST')
         self.dialog_widget.edit_channel_create_torrent_progress_label.setText("Creating torrent. Please wait...")
@@ -140,8 +135,9 @@
         data = {"torrent": torrent}
         if self.name:
             data.update({"title": ensure_unicode(self.name, 'utf8')})
-        self.request_mgr.perform_request("mychannel/torrents", self.on_torrent_to_channel_added,
-                                         data=data, method='PUT')
+        self.request_mgr.perform_request(
+            "mychannel/torrents", self.on_torrent_to_channel_added, data=data, method='PUT'
+        )
 
     def on_torrent_to_channel_added(self, result):
         if not result:
@@ -150,8 +146,9 @@
             self.create_torrent_notification.emit({"msg": "Torrent successfully added to the channel"})
 
     def on_select_save_directory(self):
-        chosen_dir = QFileDialog.getExistingDirectory(self.window(), "Please select the directory containing the files",
-                                                      "", QFileDialog.ShowDirsOnly)
+        chosen_dir = QFileDialog.getExistingDirectory(
+            self.window(), "Please select the directory containing the files", "", QFileDialog.ShowDirsOnly
+        )
 
         if not chosen_dir:
             return
