# Written by Arno Bakker, Jie Yang
# see LICENSE.txt for license information

import unittest

import os
import sys
import tempfile
import random
import shutil
import time
import gc
import wx
import Image
from traceback import print_exc

from threading import enumerate as enumerate_threads

from Tribler.Core.Session import *
from Tribler.Core.SessionConfig import *
from Tribler.Core.CacheDB.sqlitecachedb import SQLiteCacheDB
import re
from Tribler.Utilities import LinuxSingleInstanceChecker

BASE_DIR = os.path.abspath(os.path.join(os.path.dirname(os.path.realpath(__file__))))
STATE_DIR = os.path.join(BASE_DIR, "test_.Tribler")
DEST_DIR = os.path.join(BASE_DIR, "test_TriblerDownloads")
FILES_DIR = os.path.abspath(os.path.join(BASE_DIR, 'data'))

from Tribler.Core import defaults
defaults.sessdefaults["state_dir"] = STATE_DIR
defaults.dldefaults["saveas"] = DEST_DIR

DEBUG = False


class AbstractServer(unittest.TestCase):

<<<<<<< HEAD
    def setup(self):
        self.setUpCleanup()

=======
>>>>>>> 1eb9ba77
    def setUpCleanup(self):
        # Elric: If the files are still there it means that either the last run segfaulted or
        # that there was some kind of lock on those and the tearDown wasn't able to delete them.
        # In either case the test would fail, so just remove the dirs.
        for path in os.listdir(BASE_DIR):
            path = os.path.join(BASE_DIR, path)
            if path.startswith(STATE_DIR) or path.startswith(DEST_DIR):
                shutil.rmtree(path)

    def tearDown(self):
        self.tearDownCleanup()

    def tearDownCleanup(self):
        self.setUpCleanup()

    def getStateDir(self, nr=0):
        dir = STATE_DIR + (str(nr) if nr else '')
        if not os.path.exists(dir):
            os.mkdir(dir)
        return dir

    def getDestDir(self, nr=0):
        dir = DEST_DIR + (str(nr) if nr else '')
        if not os.path.exists(dir):
            os.mkdir(dir)
        return dir

    def annotate(self, annotation, start=True, destdir="output"):
        if not os.path.exists(destdir):
            os.makedirs(destdir)

        filename = os.path.join(destdir, "annotations.txt")
        if os.path.exists(filename):
            f = open(filename, 'a')
        else:
            f = open(filename, 'w')
            print >> f, "time remark start"

        annotation = re.sub('[^a-zA-Z0-9_]', '_', annotation)

        print >> f, time.time(), annotation, '1' if start else '0'
        f.close()


class TestAsServer(AbstractServer):

    """
    Parent class for testing the server-side of Tribler
    """

    def setUp(self):
        self.setUpCleanup()
        self.setUpPreSession()

        self.session = Session(self.config)
        self.session.start()

        self.hisport = self.session.get_listen_port()

        while not self.session.lm.initComplete:
            time.sleep(1)

        self.annotate(self._testMethodName, start=True)

    def setUpPreSession(self):
        """ Should set self.config_path and self.config """
        self.config = SessionStartupConfig()
        self.config.set_state_dir(self.getStateDir())
        self.config.set_listen_port(random.randint(10000, 60000))
        self.config.set_torrent_checking(False)
        self.config.set_multicast_local_peer_discovery(False)
        self.config.set_megacache(False)
        self.config.set_dispersy(False)
        self.config.set_swift_proc(False)
        self.config.set_mainline_dht(False)
        self.config.set_torrent_collecting(False)
        self.config.set_libtorrent(False)
        self.config.set_dht_torrent_collecting(False)

    def tearDown(self):
        self.annotate(self._testMethodName, start=False)

        """ unittest test tear down code """
        if self.session is not None:
            self._shutdown_session(self.session)
            Session.del_instance()

        time.sleep(10)
        gc.collect()

        ts = enumerate_threads()
        print >> sys.stderr, "test_as_server: Number of threads still running", len(ts)
        for t in ts:
            print >> sys.stderr, "test_as_server: Thread still running", t.getName(), "daemon", t.isDaemon(), "instance:", t

        if SQLiteCacheDB.hasInstance():
            SQLiteCacheDB.getInstance().close_all()
            SQLiteCacheDB.delInstance()

        self.tearDownCleanup()

    def _shutdown_session(self, session):
        session_shutdown_start = time.time()
        waittime = 60

        session.shutdown()
        while not session.has_shutdown():
            diff = time.time() - session_shutdown_start
            assert diff < waittime, "test_as_server: took too long for Session to shutdown"

            print >> sys.stderr, "test_as_server: ONEXIT Waiting for Session to shutdown, will wait for an additional %d seconds" % (waittime - diff)
            time.sleep(1)

        print >> sys.stderr, "test_as_server: Session is shutdown"


class TestGuiAsServer(TestAsServer):

    """
    Parent class for testing the gui-side of Tribler
    """

    def setUp(self):
        self.setUpCleanup()

        self.app = wx.GetApp()
        if not self.app:
            self.app = wx.PySimpleApp(redirect=False)

        self.guiUtility = None
        self.frame = None
        self.lm = None
        self.session = None
        self.quitting = False

        self.asserts = []

        self.annotate(self._testMethodName, start=True)

    def assert_(self, boolean, reason, doassert=True):
        if not boolean:
            self.screenshot("ASSERT: %s" % reason)
            self.quit()

            self.asserts.append((boolean, reason))

            if doassert:
                assert boolean, reason

    def startTest(self, callback):
        from Tribler.Main.vwxGUI.GuiUtility import GUIUtility
        from Tribler.Main.tribler import run

        self.quitting = False

        def wait_for_frame():
            print >> sys.stderr, "tgs: lm initcomplete, staring to wait for frame to be ready"
            self.frame = self.guiUtility.frame
            self.CallConditional(30, lambda: self.frame.ready, callback)

        def wait_for_init():
            print >> sys.stderr, "tgs: lm initcomplete, staring to wait for GUIUtility to be ready"

            self.guiUtility = GUIUtility.getInstance()

            self.CallConditional(30, lambda: self.guiUtility.frame, wait_for_frame)

        def wait_for_guiutility():
            print >> sys.stderr, "tgs: waiting for guiutility instance"
            self.CallConditional(30, lambda: GUIUtility.hasInstance(), wait_for_init)

        def wait_for_instance():
            print >> sys.stderr, "tgs: found instance, staring to wait for lm to be initcomplete"
            self.session = Session.get_instance()
            self.lm = self.session.lm

            self.CallConditional(30, lambda: self.lm.initComplete, wait_for_guiutility)

        def wait_for_session():
            print >> sys.stderr, "tgs: waiting for session instance"
            self.CallConditional(30, lambda: Session.has_instance(), wait_for_instance)

        self.CallConditional(30, Session.has_instance, wait_for_session)

        # modify argv to let tribler think its running from a different directory
        sys.argv = [os.path.abspath('./.exe')]
        run()

    def Call(self, seconds, callback):
        if not self.quitting:
            if seconds:
                wx.CallLater(seconds * 1000, callback)
            elif not wx.Thread_IsMain():
                wx.CallAfter(callback)
            else:
                callback()

    def CallConditional(self, timeout, condition, callback, assertMsg=None):
        t = time.time()

        def DoCheck():
            if not self.quitting:
                if time.time() - t < timeout:
                    if condition():
                        print >> sys.stderr, "tgs: condition satisfied after %d seconds, calling callback" % (time.time() - t)
                        callback()
                    else:
                        self.Call(0.5, DoCheck)
                else:
                    print >> sys.stderr, "tgs: quitting, condition was not satisfied in %d seconds" % timeout
                    self.assert_(False, assertMsg if assertMsg else "Condition was not satisfied in %d seconds" % timeout, doassert=False)
        self.Call(0, DoCheck)

    def quit(self):
        if self.frame:
            self.frame.OnCloseWindow()
        else:
            def do_quit():
                self.app.ExitMainLoop
                wx.WakeUpMainThread()

            self.Call(1, do_quit)
            self.Call(2.5, self.app.Exit)

        self.quitting = True

    def tearDown(self):
        self.annotate(self._testMethodName, start=False)

        """ unittest test tear down code """
        del self.guiUtility
        del self.frame
        del self.lm
        del self.session

        time.sleep(10)
        gc.collect()

        ts = enumerate_threads()
        print >> sys.stderr, "teardown: Number of threads still running", len(ts)
        for t in ts:
            print >> sys.stderr, "teardown: Thread still running", t.getName(), "daemon", t.isDaemon(), "instance:", t

        dhtlog = os.path.join(STATE_DIR, 'pymdht.log')
        if os.path.exists(dhtlog):
            print >> sys.stderr, "teardown: content of pymdht.log"
            f = open(dhtlog, 'r')
            for line in f:
                line = line.strip()
                if line:
                    print >> sys.stderr, line
            f.close()
            print >> sys.stderr, "teardown: finished printing content of pymdht.log"

        self.tearDownCleanup()

        for boolean, reason in self.asserts:
            assert boolean, reason

    def screenshot(self, title=None, destdir="output"):
        app = wx.GetApp()
        window = app.GetTopWindow()
        rect = window.GetRect()

        screen = wx.WindowDC(window)
        bmp = wx.EmptyBitmap(rect.GetWidth(), rect.GetHeight() + 30)

        mem = wx.MemoryDC(bmp)
        mem.Blit(0, 30, rect.GetWidth(), rect.GetHeight(), screen, rect.GetX(), rect.GetY())
        if title:
            titlerect = wx.Rect(0, 0, rect.GetWidth(), 30)
            mem.DrawRectangleRect(titlerect)
            mem.DrawLabel(title, titlerect, wx.ALIGN_CENTER_HORIZONTAL | wx.ALIGN_CENTER_VERTICAL)
        del mem

        myWxImage = wx.ImageFromBitmap(bmp)
        im = Image.new('RGB', (myWxImage.GetWidth(), myWxImage.GetHeight()))
        im.fromstring(myWxImage.GetData())

        if not os.path.exists(destdir):
            os.makedirs(destdir)
        index = 1
        filename = os.path.join(destdir, 'Screenshot-%.2d.png' % index)
        while os.path.exists(filename):
            index += 1
            filename = os.path.join(destdir, 'Screenshot-%.2d.png' % index)
        im.save(filename)

        del bmp<|MERGE_RESOLUTION|>--- conflicted
+++ resolved
@@ -1,4 +1,5 @@
 # Written by Arno Bakker, Jie Yang
+# Improved and Modified by Niels Zeilemaker
 # see LICENSE.txt for license information
 
 import unittest
@@ -36,12 +37,9 @@
 
 class AbstractServer(unittest.TestCase):
 
-<<<<<<< HEAD
     def setup(self):
         self.setUpCleanup()
 
-=======
->>>>>>> 1eb9ba77
     def setUpCleanup(self):
         # Elric: If the files are still there it means that either the last run segfaulted or
         # that there was some kind of lock on those and the tearDown wasn't able to delete them.
