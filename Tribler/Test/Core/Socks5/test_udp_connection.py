--- conflicted
+++ resolved
@@ -1,13 +1,3 @@
-<<<<<<< HEAD
-=======
-from __future__ import absolute_import
-
-import sys
-from unittest import skipIf
-
-from twisted.internet.defer import inlineCallbacks
-
->>>>>>> a3d04b36
 from Tribler.Core.Socks5.udp_connection import SocksUDPConnection
 from Tribler.Test.test_as_server import AbstractServer
 
@@ -40,8 +30,6 @@
         # Receiving data from somewhere that is not our remote address
         self.assertFalse(self.connection.datagram_received(b'aaaaaa', ("1.2.3.4", 1234)))
 
-    @skipIf(sys.version_info.major < 3, "Test for Python3 decoding of UDP packet")
-    def test_datagram_received_py3(self):
         # Receiving data from an invalid destination address
         invalid_udp_packet = b'\x00\x00\x00\x03\x1etracker1.invalid-tracker\xc4\xe95\x11$\x00\x1f\x940x000'
         self.assertFalse(self.connection.datagramReceived(invalid_udp_packet, ("1.1.1.1", 1234)))
