# Written by Niels Zeilemaker
# see LICENSE.txt for license information
import os
import sys
import time
from os import environ
from threading import Event
from traceback import print_exc

from nose.tools import timed

from Tribler.Core.DecentralizedTracking.pymdht.core.identifier import Id
from Tribler.Core.Utilities.twisted_thread import reactor
from Tribler.Core.simpledefs import dlstatus_strings
from Tribler.Test.test_as_server import TestGuiAsServer, BASE_DIR
from Tribler.dispersy.candidate import Candidate
from Tribler.dispersy.util import blockingCallFromThread
from Tribler.community.tunnel.tunnel_community import TunnelSettings
from Tribler.community.tunnel.hidden_community import HiddenTunnelCommunity


class TestTunnelCommunity(TestGuiAsServer):

    @timed(120)
    def test_anon_download(self):
        def take_second_screenshot():
            self.screenshot()
            self.quit()

        def take_screenshot(download_time):
            self.screenshot("After an anonymous libtorrent download (took %.2f s)" % download_time)
            self.guiUtility.ShowPage('networkgraph')
            self.Call(1, take_second_screenshot)

        def on_fail(expected, reason, do_assert):
            dispersy = self.session.lm.dispersy
            tunnel_community = next(c for c in dispersy.get_communities() if isinstance(c, HiddenTunnelCommunity))

            self.guiUtility.ShowPage('networkgraph')

            def do_asserts():
                self.assert_(len(tunnel_community.circuits) >= 4,
                             "At least 4 circuits should have been created (got %d)" % len(tunnel_community.circuits),
                             False)
                self.assert_(expected, reason, do_assert)

            self.Call(1, do_asserts)

        def do_progress(download, start_time):
            self.CallConditional(120,
                                 lambda: download.get_progress() == 1.0,
                                 lambda: take_screenshot(time.time() - start_time),
                                 'Anonymous download should be finished in 120 seconds (%.1f%% downloaded)' % (
                                     download.get_progress() * 100),
                                 on_fail
                                 )

        def do_create_local_torrent(_):
            tf = self.setupSeeder()
            start_time = time.time()
            download = self.guiUtility.frame.startDownload(torrentfilename=tf, destdir=self.getDestDir(),
                                                           hops=3, try_hidden_services=False)

            self.guiUtility.ShowPage('my_files')
            self.Call(5, lambda: download.add_peer(("127.0.0.1", self.session2.get_listen_port())))

            do_progress(download, start_time)

        self.startTest(do_create_local_torrent)

<<<<<<< HEAD

    @timed(120)
=======
    @timed(180)
    def test_anon_download_without_relays(self):
        def take_second_screenshot():
            self.screenshot()
            self.quit()

        def take_screenshot(download_time):
            self.screenshot("After an anonymous libtorrent download without relays")
            self.guiUtility.ShowPage('networkgraph')
            self.Call(1, take_second_screenshot)

        def on_success(download, start_time):
            take_screenshot(time.time() - start_time)

        def on_fail(expected, reason, do_assert):
            dispersy = self.session.lm.dispersy
            tunnel_community = next(c for c in dispersy.get_communities() if isinstance(c, HiddenTunnelCommunity))

            self.guiUtility.ShowPage('networkgraph')

            def do_asserts():
                self.assert_(len(tunnel_community.circuits) == 0,
                             "No circuits should have been created (got %d)" % len(tunnel_community.circuits),
                             False)
                self.assert_(expected, reason, do_assert)

            self.Call(1, do_asserts)

        def check_progress(download, start_time):
            self.CallConditional(1,
                                 lambda: download.get_progress() == 0.0,
                                 lambda: on_success(download, start_time),
                                 'Anonymous download without relays should not have any progress (%.1f%% downloaded)' % (
                                     download.get_progress() * 100),
                                 on_fail
                                 )

        def do_create_local_torrent(_):
            tf = self.setupSeeder()
            start_time = time.time()
            download = self.guiUtility.frame.startDownload(torrentfilename=tf, destdir=self.getDestDir(),
                                                           hops=3, try_hidden_services=False)

            self.guiUtility.ShowPage('my_files')
            self.Call(5, lambda: download.add_peer(("127.0.0.1", self.session2.get_listen_port())))
            self.Call(120, lambda: check_progress(download, start_time))

        self.startTest(do_create_local_torrent, nr_exitnodes=5, nr_relays=0)

    @timed(180)
>>>>>>> be925fe5
    def test_anon_download_without_exitnodes(self):
        def take_second_screenshot():
            self.screenshot()
            self.quit()

        def take_screenshot(download_time):
            self.screenshot("After an anonymous libtorrent download without exitnodes")
            self.guiUtility.ShowPage('networkgraph')
            self.Call(1, take_second_screenshot)

<<<<<<< HEAD
=======
        def on_success(download, start_time):
            take_screenshot(time.time() - start_time)

>>>>>>> be925fe5
        def on_fail(expected, reason, do_assert):
            dispersy = self.session.lm.dispersy
            tunnel_community = next(c for c in dispersy.get_communities() if isinstance(c, HiddenTunnelCommunity))

            self.guiUtility.ShowPage('networkgraph')

            def do_asserts():
                self.assert_(len(tunnel_community.circuits) == 0,
                             "No circuits should have been created (got %d)" % len(tunnel_community.circuits),
                             False)
                self.assert_(expected, reason, do_assert)

            self.Call(1, do_asserts)

<<<<<<< HEAD
        def do_progress(download, start_time):
            self.CallConditional(120,
                                 lambda: download.get_progress() == 0.0,
                                 lambda: take_screenshot(time.time() - start_time),
                                 'Anonymous download should not have any progress (%.1f%% downloaded)' % (
=======
        def check_progress(download, start_time):
            self.download = download
            self.CallConditional(1,
                                 lambda: download.get_progress() == 0.0,
                                 lambda: on_success(download, start_time),
                                 'Anonymous download without exit nodes should not have any progress (%.1f%% downloaded)' % (
>>>>>>> be925fe5
                                     download.get_progress() * 100),
                                 on_fail
                                 )

        def do_create_local_torrent(_):
            tf = self.setupSeeder()
            start_time = time.time()
            download = self.guiUtility.frame.startDownload(torrentfilename=tf, destdir=self.getDestDir(),
                                                           hops=3, try_hidden_services=False)

            self.guiUtility.ShowPage('my_files')
            self.Call(5, lambda: download.add_peer(("127.0.0.1", self.session2.get_listen_port())))
<<<<<<< HEAD

            do_progress(download, start_time)

        self.startTest(do_create_local_torrent, nr_exitnodes=0)
=======
            self.Call(120, lambda: check_progress(download, start_time))

        self.startTest(do_create_local_torrent, nr_exitnodes=0, nr_relays=5)
>>>>>>> be925fe5


    @timed(120)
    def test_anon_tunnel(self):
        got_data = Event()
        this = self

        def on_incoming_from_tunnel(socks_server, community, circuit, origin, data):
            this.assert_(data == "4242", "Data is not 4242, it is '%s'" % data.encode("HEX"))
            this.assert_(origin == ("127.0.0.1", 12345),
                         "Origin is not 127.0.0.1:12345, it is '%s:%d'" % (origin[0], origin[1]))
            got_data.set()

        def exit_data(community, circuit_id, sock_addr, destination, data):
            self.assert_(data == "42", "Data is not 42, it is '%s'" % data.encode("HEX"))
            self.assert_(destination == ("127.0.0.1", 12345), "Destination is not 127.0.0.1:12345, it is '%s:%d'" %
                         (destination[0], destination[1]))
            community.tunnel_data_to_origin(circuit_id, sock_addr, ("127.0.0.1", 12345), "4242")

        def start_test(tunnel_communities):
            # assuming that the last tunnel community is that loaded by the tribler gui
            tunnel_community = tunnel_communities[-1]
            first_circuit = tunnel_community.active_data_circuits().values()[0]
            first_circuit.tunnel_data(("127.0.0.1", 12345), "42")
            self.CallConditional(30, got_data.is_set, self.quit)

        def replace_socks(tunnel_communities):
            for tunnel_community in tunnel_communities:
                socks_server = tunnel_community.socks_server
                socks_server.on_incoming_from_tunnel = lambda community, circuit, origin, data, socks_server = socks_server: on_incoming_from_tunnel(
                    socks_server, community, circuit, origin, data)
                tunnel_community.exit_data = lambda circuit_id, sock_addr, destination, data, community = tunnel_community: exit_data(
                    community, circuit_id, sock_addr, destination, data)
            tunnel_communities[-1].circuits_needed[3] = 4

            self.CallConditional(30, lambda: len(tunnel_communities[-1].active_data_circuits()) == 4,
                                 lambda: start_test(tunnel_communities))

        self.startTest(replace_socks)

    @timed(180)
    def test_hidden_services(self):
        def take_second_screenshot():
            self.screenshot()
            self.quit()

        def take_screenshot(download_time):
            self.screenshot("After libtorrent download over hidden services (took %.2f s)" % download_time)
            self.guiUtility.ShowPage('networkgraph')
            self.Call(1, take_second_screenshot)

        def on_fail(expected, reason, do_assert):
            dispersy = self.session.lm.dispersy
            tunnel_community = next(c for c in dispersy.get_communities() if isinstance(c, HiddenTunnelCommunity))

            self.guiUtility.ShowPage('networkgraph')

            def do_asserts():
                self.assert_(len(tunnel_community.circuits) >= 4, "At least 4 circuits should have been created", False)
                self.assert_(expected, reason, do_assert)

            self.Call(1, do_asserts)

        def do_progress(download, start_time):
            self.CallConditional(120,
                                 lambda: download.get_progress() == 1.0,
                                 lambda: take_screenshot(time.time() - start_time),
                                 'Hidden services download should be finished in 120 seconds (%.1f%% downloaded)' % (
                                     download.get_progress() * 100),
                                 on_fail
                                 )

        def start_download(tf):
            start_time = time.time()
            download = self.guiUtility.frame.startDownload(torrentfilename=tf, destdir=self.getDestDir(),
                                                           hops=2, try_hidden_services=True)
            self.guiUtility.ShowPage('my_files')
            do_progress(download, start_time)

        def setup_seeder(tunnel_communities):
            # Setup the first session to be the seeder
            def download_states_callback(dslist):
                try:
                    tunnel_communities[0].monitor_downloads(dslist)
                except:
                    print_exc()
                return (1.0, [])
            tunnel_communities[0].settings.min_circuits = 0
            tunnel_communities[0].settings.max_circuits = 0
            seeder_session = self.sessions[0]
            seeder_session.set_anon_proxy_settings(
                2, ("127.0.0.1", seeder_session.get_tunnel_community_socks5_listen_ports()))
            seeder_session.set_download_states_callback(download_states_callback, False)

            # Create an anonymous torrent
            from Tribler.Core.TorrentDef import TorrentDef
            tdef = TorrentDef()
            tdef.add_content(os.path.join(BASE_DIR, "data", "video.avi"))
            tdef.set_tracker("http://fake.net/announce")
            tdef.set_private()  # disable dht
            tdef.set_anonymous(True)
            tdef.finalize()
            tf = os.path.join(seeder_session.get_state_dir(), "gen.torrent")
            tdef.save(tf)

            # Start seeding
            from Tribler.Core.DownloadConfig import DownloadStartupConfig
            dscfg = DownloadStartupConfig()
            dscfg.set_dest_dir(os.path.join(BASE_DIR, "data"))  # basedir of the file we are seeding
            dscfg.set_hops(2)
            d = seeder_session.start_download(tdef, dscfg)
            d.set_state_callback(self.seeder_state_callback)

            # Replace pymdht with a fake one
            class FakeDHT(object):

                def __init__(self, dht_dict, mainline_dht):
                    self.dht_dict = dht_dict
                    self.mainline_dht = mainline_dht

                def get_peers(self, lookup_id, _, callback_f, bt_port=0):
                    if bt_port != 0:
                        self.dht_dict[lookup_id] = self.dht_dict.get(lookup_id, []) + [('127.0.0.1', bt_port)]
                    callback_f(lookup_id, self.dht_dict.get(lookup_id, None), None)

                def stop(self):
                    self.mainline_dht.stop()

            dht_dict = {}
            for session in self.sessions + [self.session]:
                session.lm.mainline_dht = FakeDHT(dht_dict, session.lm.mainline_dht)

            # Wait for the introduction point to announce itself to the DHT
            dht = Event()

            def dht_announce(info_hash, community):
                def cb_dht(info_hash, peers, source):
                    self._logger.debug("announced %s to the DHT", info_hash.encode('hex'))
                    dht.set()
                port = community.trsession.get_dispersy_port()
                community.trsession.lm.mainline_dht.get_peers(info_hash, Id(info_hash), cb_dht, bt_port=port)
            for community in tunnel_communities:
                community.dht_announce = lambda ih, com = community: dht_announce(ih, com)
            self.CallConditional(60, dht.is_set, lambda: self.Call(5, lambda: start_download(tf)),
                                 'Introduction point did not get announced')

        self.startTest(setup_seeder)

    def startTest(self, callback, min_timeout=5, nr_relays=5, nr_exitnodes=3):
        from Tribler.Main import tribler_main
        tribler_main.FORCE_ENABLE_TUNNEL_COMMUNITY = True
        tribler_main.TUNNEL_COMMUNITY_DO_TEST = False

        self.getStateDir()  # getStateDir copies the bootstrap file into the statedir

        def setup_proxies():
            tunnel_communities = []
            baseindex = 3
            for i in range(baseindex, baseindex + nr_relays):  # Normal relays
                tunnel_communities.append(create_proxy(i, False))

            baseindex += nr_relays + 1
            for i in range(baseindex, baseindex + nr_exitnodes):  # Exit nodes
                tunnel_communities.append(create_proxy(i, True))

            # Connect the proxies to the Tribler instance
            for community in self.lm.dispersy.get_communities():
                if isinstance(community, HiddenTunnelCommunity):
                    tunnel_communities.append(community)
                    community.settings.min_circuits = 3
                    # Cancel 50 MB test download
                    community.cancel_pending_task("start_test")

            candidates = []
            for session in self.sessions:
                dispersy = session.get_dispersy_instance()
                candidates.append(Candidate(dispersy.lan_address, tunnel=False))

            for community in tunnel_communities:
                for candidate in candidates:
                    # We are letting dispersy deal with addins the community's candidate to itself.
                    community.add_discovered_candidate(candidate)

            callback(tunnel_communities)

        def create_proxy(index, become_exit_node):
            from Tribler.Core.Session import Session

            self.setUpPreSession()
            config = self.config.copy()
            config.set_libtorrent(True)
            config.set_dispersy(True)
            config.set_state_dir(self.getStateDir(index))

            session = Session(config, ignore_singleton=True, autoload_discovery=False)
            upgrader = session.prestart()
            while not upgrader.is_done:
                time.sleep(0.1)
            session.start()
            self.sessions.append(session)

            while not session.lm.initComplete:
                time.sleep(1)

            dispersy = session.get_dispersy_instance()

            def load_community(session):
                keypair = dispersy.crypto.generate_key(u"curve25519")
                dispersy_member = dispersy.get_member(private_key=dispersy.crypto.key_to_bin(keypair))
                settings = TunnelSettings(tribler_session=session)
                settings.do_test = False
                settings.become_exitnode = become_exit_node
                return dispersy.define_auto_load(HiddenTunnelCommunity, dispersy_member, (session, settings), load=True)[0]

            return blockingCallFromThread(reactor, load_community, session)

        TestGuiAsServer.startTest(self, setup_proxies, autoload_discovery=False)

    def setupSeeder(self):
        from Tribler.Core.Session import Session
        from Tribler.Core.TorrentDef import TorrentDef
        from Tribler.Core.DownloadConfig import DownloadStartupConfig

        self.setUpPreSession()
        self.config.set_libtorrent(True)

        self.config2 = self.config.copy()
        self.config2.set_state_dir(self.getStateDir(2))
        self.session2 = Session(self.config2, ignore_singleton=True, autoload_discovery=False)
        upgrader = self.session2.prestart()
        while not upgrader.is_done:
            time.sleep(0.1)
        self.session2.start()

        tdef = TorrentDef()
        tdef.add_content(os.path.join(BASE_DIR, "data", "video.avi"))
        tdef.set_tracker("http://fake.net/announce")
        tdef.set_private()  # disable dht
        tdef.finalize()
        torrentfn = os.path.join(self.session2.get_state_dir(), "gen.torrent")
        tdef.save(torrentfn)

        dscfg = DownloadStartupConfig()
        dscfg.set_dest_dir(os.path.join(BASE_DIR, "data"))  # basedir of the file we are seeding
        d = self.session2.start_download(tdef, dscfg)
        d.set_state_callback(self.seeder_state_callback)

        return torrentfn

    def seeder_state_callback(self, ds):
        d = ds.get_download()
        self._logger.debug("seeder: %s %s %s", repr(d.get_def().get_name()),
                           dlstatus_strings[ds.get_status()], ds.get_progress())
        return 5.0, False

    def setUp(self):
        TestGuiAsServer.setUp(self)
        self.sessions = []
        self.session2 = None

    def quit(self):
        if self.session2:
            self._shutdown_session(self.session2)

        for session in self.sessions:
            self._shutdown_session(session)

        self.session2 = None
        self.sessions = []

        TestGuiAsServer.quit(self)

    def tearDown(self):
        if self.session2:
            self._shutdown_session(self.session2)

        for session in self.sessions:
            self._shutdown_session(session)

        time.sleep(10)
        TestGuiAsServer.tearDown(self)<|MERGE_RESOLUTION|>--- conflicted
+++ resolved
@@ -1,10 +1,7 @@
 # Written by Niels Zeilemaker
 # see LICENSE.txt for license information
 import os
-import sys
 import time
-from os import environ
-from threading import Event
 from traceback import print_exc
 
 from nose.tools import timed
@@ -68,10 +65,6 @@
 
         self.startTest(do_create_local_torrent)
 
-<<<<<<< HEAD
-
-    @timed(120)
-=======
     @timed(180)
     def test_anon_download_without_relays(self):
         def take_second_screenshot():
@@ -122,7 +115,6 @@
         self.startTest(do_create_local_torrent, nr_exitnodes=5, nr_relays=0)
 
     @timed(180)
->>>>>>> be925fe5
     def test_anon_download_without_exitnodes(self):
         def take_second_screenshot():
             self.screenshot()
@@ -133,12 +125,9 @@
             self.guiUtility.ShowPage('networkgraph')
             self.Call(1, take_second_screenshot)
 
-<<<<<<< HEAD
-=======
         def on_success(download, start_time):
             take_screenshot(time.time() - start_time)
 
->>>>>>> be925fe5
         def on_fail(expected, reason, do_assert):
             dispersy = self.session.lm.dispersy
             tunnel_community = next(c for c in dispersy.get_communities() if isinstance(c, HiddenTunnelCommunity))
@@ -153,20 +142,11 @@
 
             self.Call(1, do_asserts)
 
-<<<<<<< HEAD
-        def do_progress(download, start_time):
-            self.CallConditional(120,
-                                 lambda: download.get_progress() == 0.0,
-                                 lambda: take_screenshot(time.time() - start_time),
-                                 'Anonymous download should not have any progress (%.1f%% downloaded)' % (
-=======
         def check_progress(download, start_time):
-            self.download = download
             self.CallConditional(1,
                                  lambda: download.get_progress() == 0.0,
                                  lambda: on_success(download, start_time),
                                  'Anonymous download without exit nodes should not have any progress (%.1f%% downloaded)' % (
->>>>>>> be925fe5
                                      download.get_progress() * 100),
                                  on_fail
                                  )
@@ -179,17 +159,40 @@
 
             self.guiUtility.ShowPage('my_files')
             self.Call(5, lambda: download.add_peer(("127.0.0.1", self.session2.get_listen_port())))
-<<<<<<< HEAD
-
-            do_progress(download, start_time)
-
-        self.startTest(do_create_local_torrent, nr_exitnodes=0)
-=======
             self.Call(120, lambda: check_progress(download, start_time))
 
         self.startTest(do_create_local_torrent, nr_exitnodes=0, nr_relays=5)
->>>>>>> be925fe5
-
+
+    @timed(120)
+    def test_anon_download_exitnode_changeofmind(self):
+
+        def changed_my_mind(tunnel_communities):
+            for tunnel_community in tunnel_communities:
+                # Disables exitnode flag during runtime
+                tunnel_community.settings.become_exitnode = False
+
+        def compare_progress(lastprogress, download):
+            progress = download.get_progress()
+            self.assert_(progress == lastprogress,
+                         "Expected no progress, but actual progress was progress=%s, lastprogress=%s" % (progress, lastprogress))
+            quit()
+
+        def check_progress(download, start_time):
+            lastprogress = download.get_progress()
+            self.Call(10, lambda d=download, lp=lastprogress: compare_progress(lp, d))
+
+        def do_create_local_torrent(tunnel_communities):
+            tf = self.setupSeeder()
+            start_time = time.time()
+            download = self.guiUtility.frame.startDownload(torrentfilename=tf, destdir=self.getDestDir(),
+                                                           hops=3, try_hidden_services=False)
+
+            self.guiUtility.ShowPage('my_files')
+            self.Call(5, lambda: download.add_peer(("127.0.0.1", self.session2.get_listen_port())))
+            self.Call(20, lambda: changed_my_mind(tunnel_communities))
+            self.Call(40, lambda d=download, s=start_time: check_progress(d, s))
+
+        self.startTest(do_create_local_torrent, nr_exitnodes=4, nr_relays=6)
 
     @timed(120)
     def test_anon_tunnel(self):
@@ -256,7 +259,7 @@
             self.CallConditional(120,
                                  lambda: download.get_progress() == 1.0,
                                  lambda: take_screenshot(time.time() - start_time),
-                                 'Hidden services download should be finished in 120 seconds (%.1f%% downloaded)' % (
+                                 'Hidden services download should be finished in 180 seconds (%.1f%% downloaded)' % (
                                      download.get_progress() * 100),
                                  on_fail
                                  )
