--- conflicted
+++ resolved
@@ -52,12 +52,7 @@
     if page_size > 65307:
         raise ValueError("Page too big")
 
-<<<<<<< HEAD
-    if DEBUG:
-        print >>sys.stderr, "ogg: type", ord(header_type_flag)
-=======
     logger.debug("ogg: type %s", ord(header_type_flag))
->>>>>>> e0cc558f
 
     header = capture_pattern + stream_structure_version +header_type_flag+granule_position+bitstream_serial_number+page_sequence_number+CRC_checksum+number_page_segments+segment_table
     body = input.read(page_size - header_size)
@@ -74,12 +69,7 @@
         newcrcstr = "%08x" % newcrcnbo
 
         oldcrcstr = binascii.hexlify(CRC_checksum)
-<<<<<<< HEAD
-        if DEBUG:
-            print >>sys.stderr, "ogg: CRC exp", oldcrcstr, "got", newcrcstr
-=======
         logger.debug("ogg: CRC exp %s got %s", oldcrcstr, newcrcstr)
->>>>>>> e0cc558f
         if oldcrcstr != newcrcstr:
             raise ValueError("Page fails CRC check")
 
@@ -100,37 +90,6 @@
 
 
 def vorbis_grab_header(input):
-<<<<<<< HEAD
-    if DEBUG:
-        header_type = input.read(1)
-        if header_type == '\x01':
-            codec = input.read(6)
-            print >>sys.stderr, "ogg: Got vorbis ident header", codec
-        elif header_type == '\x03':
-            print >>sys.stderr, "ogg: Got vorbis comment header"
-        elif header_type == '\x05':
-            print >>sys.stderr, "ogg: Got vorbis setup header"
-
-
-def theora_grab_header(input):
-    if DEBUG:
-        header_type = input.read(1)
-        if header_type == '\x80':
-            codec = input.read(6)
-            print >>sys.stderr, "ogg: Got theora ident header", codec
-        elif header_type == '\x81':
-            print >>sys.stderr, "ogg: Got theora comment header"
-        elif header_type == '\x82':
-            print >>sys.stderr, "ogg: Got theora setup header"
-
-
-def flac_grab_header(input):
-    if DEBUG:
-        header_type = input.read(1)
-        if header_type == '\x7f':
-            codec = input.read(4)
-            print >>sys.stderr, "ogg: Got flac ident header", codec
-=======
     header_type = input.read(1)
     if header_type == '\x01':
         codec = input.read(6)
@@ -157,7 +116,6 @@
     if header_type == '\x7f':
         codec = input.read(4)
         logger.debug("ogg: Got flac ident header %s", codec)
->>>>>>> e0cc558f
 
 
 """
@@ -212,11 +170,7 @@
         nwant = 65307 + 4
         firstpagedata = ''
         while len(firstpagedata) < nwant:  # Max Ogg page size
-<<<<<<< HEAD
-            print >>sys.stderr, "OggMagicLiveStream: Reading first page, avail", self.input.available()
-=======
             self._logger.info("OggMagicLiveStream: Reading first page, avail %s", self.input.available())
->>>>>>> e0cc558f
             data = self.input.read(nwant)
             firstpagedata += data
             if len(data) == 0 and len(firstpagedata < nwant):
@@ -232,11 +186,7 @@
                 rest = self.firstpagestream.read(3)
                 if rest == 'ggS':
                     # Found page boundary
-<<<<<<< HEAD
-                    print >>sys.stderr, "OggMagicLiveStream: Found page"
-=======
                     self._logger.info("OggMagicLiveStream: Found page")
->>>>>>> e0cc558f
                     self.firstpagestream.seek(-4, os.SEEK_CUR)
                     # For real reliability we should parse the page here
                     # and look further if the "OggS" was just video data.
@@ -263,24 +213,14 @@
 
         if self.mode == OGGMAGIC_TDEF:
             data = self.tdef.get_live_ogg_headers()
-<<<<<<< HEAD
-            if DEBUG:
-                print >>sys.stderr, "OggMagicLiveStream: Writing TDEF", len(data)
-=======
             self._logger.debug("OggMagicLiveStream: Writing TDEF %s", len(data))
->>>>>>> e0cc558f
             if len(data) > numbytes:
                 raise ValueError("OggMagicLiveStream: Not implemented, Ogg headers too big, need more code")
             self.mode = OGGMAGIC_FIRSTPAGE
             return data
         elif self.mode == OGGMAGIC_FIRSTPAGE:
             data = self.firstpagestream.read(numbytes)
-<<<<<<< HEAD
-            if DEBUG:
-                print >>sys.stderr, "OggMagicLiveStream: Writing 1st remain", len(data)
-=======
             self._logger.debug("OggMagicLiveStream: Writing 1st remain %s", len(data))
->>>>>>> e0cc558f
             if len(data) == 0:
                 self.mode = OGGMAGIC_REST_OF_INPUT
                 return self.input.read(numbytes)
@@ -292,11 +232,7 @@
             return data
 
     def seek(self, offset, whence=None):
-<<<<<<< HEAD
-        print >>sys.stderr, "OggMagicLiveStream: SEEK CALLED", offset, whence
-=======
         self._logger.info("OggMagicLiveStream: SEEK CALLED %s %s", offset, whence)
->>>>>>> e0cc558f
         if offset == 0:
             if self.mode != OGGMAGIC_TDEF:
                 self.mode = OGGMAGIC_TDEF
@@ -332,11 +268,7 @@
             rest = g.read(3)
             if rest == 'ggS':
                 # Found page boundary
-<<<<<<< HEAD
-                print >>sys.stderr, "Found page"
-=======
                 logger.info("Found page")
->>>>>>> e0cc558f
                 g.seek(-4, os.SEEK_CUR)
                 (isheader, pheader, pbody) = ogg_grab_page(g)
                 break
