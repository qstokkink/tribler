--- conflicted
+++ resolved
@@ -21,12 +21,7 @@
         # trigger the delayed packet
         meta = community.get_meta_message(u"missing-channel")
         message = meta.impl(distribution=(community.global_time,),
-<<<<<<< HEAD
-                            destination=(delayed.address,),
-                            payload=(True,))
-=======
                             destination=(delayed.candidate,),
                             payload=(includeSnapshot,))
->>>>>>> f2ad90d2
 
         super(DelayMessageReqChannelMessage, self).__init__("Missing channel-message", footprint, message, delayed)