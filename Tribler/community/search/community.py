--- conflicted
+++ resolved
@@ -1,11 +1,8 @@
 #Written by Niels Zeilemaker
 import sys
-from os import urandom
 from time import time
-from itertools import islice
-from random import random, shuffle, sample
+from random import shuffle
 from traceback import print_exc
-from struct import unpack, pack
 
 from Tribler.dispersy.authentication import MemberAuthentication
 from Tribler.dispersy.community import Community
@@ -22,9 +19,7 @@
 from Tribler.community.search.conversion import SearchConversion
 from Tribler.community.search.payload import SearchRequestPayload,\
     SearchResponsePayload, TorrentRequestPayload, TorrentCollectRequestPayload,\
-    TorrentCollectResponsePayload, TasteIntroPayload, XorTasteIntroPayload,\
-    XorRequestPayload, XorResponsePayload
-from Tribler.community.channel.community import ChannelCommunity
+    TorrentCollectResponsePayload, TasteIntroPayload
 from Tribler.community.channel.preview import PreviewChannelCommunity
 from Tribler.community.channel.payload import TorrentPayload
 from Tribler.dispersy.bloomfilter import BloomFilter
@@ -37,17 +32,12 @@
 from Tribler.Core.TorrentDef import TorrentDef
 from os import path
 from Tribler.Core.CacheDB.sqlitecachedb import bin2str
-from string import printable
 
 if __debug__:
     from Tribler.dispersy.dprint import dprint
-    from lencoder import log
 
 DEBUG = False
-USE_XOR_PREF = False
-XOR_FMT = "!qql"
 SWIFT_INFOHASHES = 0
-
 class SearchCommunity(Community):
     """
     A single community that all Tribler members join and use to disseminate .torrent files.
@@ -66,8 +56,6 @@
 #OACmKXT1V0kQ11Fm1lKduvAW54CQr7+vg3M=
 #-----END PUBLIC KEY-----
         master_key = "3081a7301006072a8648ce3d020106052b81040027038192000405c09348b2243e53fa190f17fc8c9843d61fc67e8ea22d7b031913ffc912897b57be780c06213dbf937d87e3ef1d48bf8f76e03d5ec40b1cdb877d9fa1ec1f133a412601c262d9ef01840ffc49d6131b1df9e1eac41a8ff6a1730d4541a64e733ed7cee415b220e4a0d2e8ace5099520bf8896e09cac3800a62974f5574910d75166d6529dbaf016e78090afbfaf8373".decode("HEX")
-        if USE_XOR_PREF:
-            master_key = "3081a7301006072a8648ce3d020106052b81040027038192000404a041c3a8415021f193ef0614360b4d99ac8f985eff2259f88f1f64070ae2bcc21c473c9c0b958b39da9ae58d6d0aec316341f65bd7daa42ffd73f5eeee53aa6199793f98afc47f008a601cd659479f801157e7dd69525649d8eec7885bd0d832746c46d067c60341a6d84b12a6e5d3ce25e20352ed8e0ff311e74b801c06286a852976bdba67dfe62dfb75a5b9c0d2".decode("HEX")
         master = Member(master_key)
         return [master]
 
@@ -141,8 +129,6 @@
                 Message(self, u"torrent-collect-request", MemberAuthentication(encoding="sha1"), PublicResolution(), DirectDistribution(), CandidateDestination(), TorrentCollectRequestPayload(), self.check_torrent_collect_request, self.on_torrent_collect_request),
                 Message(self, u"torrent-collect-response", MemberAuthentication(encoding="sha1"), PublicResolution(), DirectDistribution(), CandidateDestination(), TorrentCollectResponsePayload(), self.check_torrent_collect_response, self.on_torrent_collect_response),
                 Message(self, u"torrent", MemberAuthentication(encoding="sha1"), PublicResolution(), FullSyncDistribution(enable_sequence_number=False, synchronization_direction=u"ASC", priority=128), CommunityDestination(node_count=0), TorrentPayload(), self.check_torrent, self.on_torrent),
-                Message(self, u"xor-request", MemberAuthentication(encoding="sha1"), PublicResolution(), DirectDistribution(), CandidateDestination(), XorRequestPayload(), self.check_search_response, self.on_xor_request),
-                Message(self, u"xor-response", MemberAuthentication(encoding="sha1"), PublicResolution(), DirectDistribution(), CandidateDestination(), XorResponsePayload(), self.check_search_response, self.on_xor_response)
                 ]
         
     def _initialize_meta_messages(self):
@@ -151,10 +137,7 @@
         ori = self._meta_messages[u"dispersy-introduction-request"]
         self._disp_intro_handler = ori.handle_callback
         
-        if USE_XOR_PREF:
-            new = Message(self, ori.name, ori.authentication, ori.resolution, ori.distribution, ori.destination, XorTasteIntroPayload(), ori.check_callback, self.on_taste_intro)
-        else:
-            new = Message(self, ori.name, ori.authentication, ori.resolution, ori.distribution, ori.destination, TasteIntroPayload(), ori.check_callback, self.on_taste_intro)
+        new = Message(self, ori.name, ori.authentication, ori.resolution, ori.distribution, ori.destination, TasteIntroPayload(), ori.check_callback, self.on_taste_intro)
         self._meta_messages[u"dispersy-introduction-request"] = new
         
     def initiate_conversions(self):
@@ -206,17 +189,6 @@
                 break
         return candidates
     
-    def _doXOR(self, preferences, fmt, xor):
-        returnList = []
-        for preference in preferences:
-            parts = []
-            for i, part in enumerate(unpack(fmt, preference)):
-                parts.append(part ^ xor[i])
-                
-            returnList.append(pack(fmt, *parts))
-        shuffle(returnList)
-        return returnList
-    
     def __calc_similarity(self, candidate, myPrefs, hisPrefs, overlap):
         if myPrefs > 0 and hisPrefs > 0:
             myRoot = 1.0/(myPrefs ** .5)
@@ -224,48 +196,7 @@
             return [sim, time(), candidate]
         
         return [0, time(), candidate]
-            
-    class SimilarityRequest(Cache):
-        timeout_delay = 30.0
-        cleanup_delay = 0.0
-
-        def __init__(self, intro_request, xor, myList, hisList, myPref):
-            self.intro_request = intro_request
-            self.xor = xor
-            self.myList = myList
-            self.hisList = hisList
-            
-            self.myPref = myPref
-
-        def on_timeout(self):
-            pass
-        
-        def is_complete(self):
-            return self.myList and self.hisList
-        
-        def get_overlap(self):
-            overlap = 0
-            for pref in self.myList:
-                if pref in self.hisList:
-                    overlap += 1
-                    
-            return len(self.myList), len(self.hisList), overlap
-        
-        def guess_xor(self, community):
-            #1. remove my xor
-            hisWithoutMy = community._doXOR(self.hisList, XOR_FMT, self.xor)
-            
-            #2. xor every infohash
-            possibles = {}
-            for infohash in self.myPref:
-                xor = unpack(XOR_FMT, infohash)
-                for possible in community._doXOR(hisWithoutMy, XOR_FMT, xor):
-                    possibles[possible] = possibles.get(possible, 0) + 1
-            
-            #3. check for possibles which occur for every infohash
-            possibles = [key for key, value in possibles.iteritems() if value == len(self.myPref)]
-            print >> sys.stderr, "guessed xor", possibles
-    
+        
     def create_introduction_request(self, destination, allow_sync):
         assert isinstance(destination, WalkCandidate), [type(destination), destination]
         
@@ -279,45 +210,29 @@
         destination.walk(self, time(), IntroductionRequestCache.timeout_delay)
 
         advice = True
-        if not isinstance(destination, BootstrapCandidate):
-            if USE_XOR_PREF:
-                xor = unpack(XOR_FMT, urandom(20))
-                print >> sys.stderr, "choosing xor", xor
-                
-                max_len = self.dispersy_sync_bloom_filter_bits/8
-                limit = int(max_len/20)
-                
-                myPreferences = [preference for preference in self._mypref_db.getMyPrefListInfohash(limit = limit) if preference]
-                identifier = self._dispersy.request_cache.claim(SearchCommunity.SimilarityRequest(None, xor, None, None, myPreferences))
-                
-                myPreferences = self._doXOR(myPreferences, XOR_FMT, xor)
-                payload = (destination.get_destination_address(self._dispersy._wan_address), self._dispersy._lan_address, self._dispersy._wan_address, advice, self._dispersy._connection_type, None, identifier, myPreferences)
-            else:
-                myPreferences = self._mypref_db.getMyPrefListInfohash(limit = 500)
-                myPreferences.sort()
-                num_preferences = len(myPreferences)
-                
-                myPref_key = ",".join(map(bin2str, myPreferences))
-                if myPref_key != self.taste_bloom_filter_key:
-                    if num_preferences > 0:
-                        #no prefix changing, we want false positives (make sure it is a single char)
-                        self.taste_bloom_filter = BloomFilter(0.005, len(myPreferences), prefix=' ')
-                        self.taste_bloom_filter.add_keys(myPreferences)
-                    else:
-                        self.taste_bloom_filter = None
-                    
-                    self.taste_bloom_filter_key = myPref_key
-    
-                taste_bloom_filter = self.taste_bloom_filter
-
-                identifier = self._dispersy.request_cache.claim(IntroductionRequestCache(self, destination))
-                payload = (destination.get_destination_address(self._dispersy._wan_address), self._dispersy._lan_address, self._dispersy._wan_address, advice, self._dispersy._connection_type, None, identifier, num_preferences, taste_bloom_filter)
+        if not isinstance(destination, BootstrapCandidate) and allow_sync:
+            myPreferences = self._mypref_db.getMyPrefListInfohash(limit = 500)
+            myPreferences.sort()
+            num_preferences = len(myPreferences)
+            
+            myPref_key = ",".join(map(bin2str, myPreferences))
+            if myPref_key != self.taste_bloom_filter_key:
+                if num_preferences > 0:
+                    #no prefix changing, we want false positives (make sure it is a single char)
+                    self.taste_bloom_filter = BloomFilter(0.005, len(myPreferences), prefix=' ')
+                    self.taste_bloom_filter.add_keys(myPreferences)
+                else:
+                    self.taste_bloom_filter = None
+                
+                self.taste_bloom_filter_key = myPref_key
+
+            taste_bloom_filter = self.taste_bloom_filter
+
+            identifier = self._dispersy.request_cache.claim(IntroductionRequestCache(self, destination))
+            payload = (destination.get_destination_address(self._dispersy._wan_address), self._dispersy._lan_address, self._dispersy._wan_address, advice, self._dispersy._connection_type, None, identifier, num_preferences, taste_bloom_filter)
         else:
             identifier = self._dispersy.request_cache.claim(IntroductionRequestCache(self, destination))
-            if USE_XOR_PREF:
-                payload = (destination.get_destination_address(self._dispersy._wan_address), self._dispersy._lan_address, self._dispersy._wan_address, advice, self._dispersy._connection_type, None, identifier, None)
-            else:
-                payload = (destination.get_destination_address(self._dispersy._wan_address), self._dispersy._lan_address, self._dispersy._wan_address, advice, self._dispersy._connection_type, None, identifier, 0, None)
+            payload = (destination.get_destination_address(self._dispersy._wan_address), self._dispersy._lan_address, self._dispersy._wan_address, advice, self._dispersy._connection_type, None, identifier, 0, None)
         
         meta_request = self.get_meta_message(u"dispersy-introduction-request")
         request = meta_request.impl(authentication=(self.my_member,),
@@ -329,96 +244,33 @@
         return request
     
     def on_taste_intro(self, messages):
-        if USE_XOR_PREF:
-            boot_messages = [message for message in messages if isinstance(self._dispersy.get_candidate(message.candidate.sock_addr), BootstrapCandidate)]
-            if boot_messages:
-                self._disp_intro_handler(boot_messages)
-            
-            messages = [message for message in messages if not isinstance(self._dispersy.get_candidate(message.candidate.sock_addr), BootstrapCandidate)]
-            
-            #1. fetch my preferences
-            max_len = self.dispersy_sync_bloom_filter_bits/8
-            limit = int(max_len/20)
-            myPreferences = [preference for preference in self._mypref_db.getMyPrefListInfohash(limit = limit) if preference]
-            
-            for message in messages:
-                #2. generate random xor-key with the same length as an infohash
-                xor = unpack(XOR_FMT, urandom(20))
-                print >> sys.stderr, "choosing xor", xor
-                
-                #3. use the xor key to "encrypt" mypreferences, and his
-                myList = self._doXOR(myPreferences[:], XOR_FMT, xor)
-                hisList = self._doXOR(message.payload.preference_list, XOR_FMT, xor)
-    
-                #4. claim an identifier to remember hislist
-                self._dispersy.request_cache.set(message.payload.identifier, SearchCommunity.SimilarityRequest(message, xor, None, hisList, myPreferences))
-                
-                #5. create two messages, one containing hislist encrypted with my xor-key, the other mylist only encrypted by my xor-key
-                meta = self.get_meta_message(u"xor-response")
-                resp_message = meta.impl(authentication=(self._my_member,),
-                                    distribution=(self.global_time,), payload=(message.payload.identifier, hisList))
-                
-                meta = self.get_meta_message(u"xor-request")
-                requ_message = meta.impl(authentication=(self._my_member,),
-                                    distribution=(self.global_time,), payload=(message.payload.identifier, myList))
-                
-                if __debug__:
-                    self._dispersy.statistics.dict_inc(self._dispersy.statistics.outgoing, u"xor-response")
-                    self._dispersy.statistics.dict_inc(self._dispersy.statistics.outgoing, u"xor-request")
-                    
-                self._dispersy.endpoint.send([message.candidate, message.candidate], [resp_message.packet, requ_message.packet])
-            
+        self._disp_intro_handler(messages)
+        messages = [message for message in messages if not isinstance(self._dispersy.get_candidate(message.candidate.sock_addr), BootstrapCandidate)]
+        
+        if any(message.payload.taste_bloom_filter for message in messages):
+            myPreferences = self._mypref_db.getMyPrefListInfohash(limit = 500)
         else:
-            self._disp_intro_handler(messages)
-            messages = [message for message in messages if not isinstance(self._dispersy.get_candidate(message.candidate.sock_addr), BootstrapCandidate)]
-            
-            if any(message.payload.taste_bloom_filter for message in messages):
-                myPreferences = self._mypref_db.getMyPrefListInfohash(limit = 500)
+            myPreferences = []
+        
+        newTasteBuddies = []
+        for message in messages:
+            taste_bloom_filter = message.payload.taste_bloom_filter
+            num_preferences = message.payload.num_preferences
+            if taste_bloom_filter:
+                overlap = sum(infohash in taste_bloom_filter for infohash in myPreferences)
             else:
-                myPreferences = []
-            
-            newTasteBuddies = []
-            for message in messages:
-                taste_bloom_filter = message.payload.taste_bloom_filter
-                num_preferences = message.payload.num_preferences
-                if taste_bloom_filter:
-                    overlap = sum(infohash in taste_bloom_filter for infohash in myPreferences)
-                else:
-                    overlap = 0
-
-                newTasteBuddies.append(self.__calc_similarity(message.candidate, len(myPreferences), num_preferences, overlap))
-            
-            if len(newTasteBuddies) > 0:
-                self.add_taste_buddies(newTasteBuddies)
+                overlap = 0
+
+            newTasteBuddies.append(self.__calc_similarity(message.candidate, len(myPreferences), num_preferences, overlap))
+        
+        if len(newTasteBuddies) > 0:
+            self.add_taste_buddies(newTasteBuddies)
                 
         if self._notifier:
             from Tribler.Core.simpledefs import NTFY_ACT_MEET, NTFY_ACTIVITIES, NTFY_INSERT
             for message in messages:
                 self._notifier.notify(NTFY_ACTIVITIES, NTFY_INSERT, NTFY_ACT_MEET, "%s:%d"%message.candidate.sock_addr)
     
-    def __process(self, candidate, similarity_request):
-        self.add_taste_buddies([self.__calc_similarity(candidate, *similarity_request.get_overlap())])
-        if similarity_request.intro_request:
-            self._disp_intro_handler([similarity_request.intro_request])
-    
-    def on_xor_request(self, messages):
-        for message in messages:
-            my_request = self._dispersy.request_cache.get(message.payload.identifier, SearchCommunity.SimilarityRequest)
-            if my_request:
-                my_request.hisList = self._doXOR(message.payload.preference_list, XOR_FMT, my_request.xor)
-                if my_request.is_complete():
-                    my_request.guess_xor(self)
-                    self.__process(message.candidate, my_request)
-            
-    def on_xor_response(self, messages):
-        for message in messages:
-            my_request = self._dispersy.request_cache.get(message.payload.identifier, SearchCommunity.SimilarityRequest)
-            if my_request:
-                my_request.myList = message.payload.preference_list
-                if my_request.is_complete():
-                    my_request.guess_xor(self)
-                    self.__process(message.candidate, my_request)
-            
     class SearchRequest(Cache):
         timeout_delay = 30.0
         cleanup_delay = 0.0
@@ -662,16 +514,9 @@
             #create torrent-collect-request/response message
             meta = self.get_meta_message(meta_name)
             message = meta.impl(authentication=(self._my_member,),
-<<<<<<< HEAD
                                 distribution=(self.global_time,), destination=(candidate,), payload=(identifier, SWIFT_INFOHASHES, torrents))
             
             self._dispersy._forward([message])
-=======
-                                distribution=(self.global_time,), payload=(identifier, SWIFT_INFOHASHES, torrents))
-            if __debug__:
-                self._dispersy.statistics.dict_inc(self._dispersy.statistics.outgoing, meta_name)
-            self._dispersy.endpoint.send([candidate], [message.packet])
->>>>>>> 0a87f596
     
             if DEBUG:
                 print >> sys.stderr, "SearchCommunity: send",meta_name,"to", candidate
@@ -680,11 +525,7 @@
         for taste_buddy in self.taste_buddies:
             if taste_buddy[2].sock_addr in addresses:
                 taste_buddy[1] = time()
-<<<<<<< HEAD
-    
-=======
-                
->>>>>>> 0a87f596
+    
     def __get_torrents(self, limit):
         cache_timeout = CANDIDATE_WALK_LIFETIME
         if self.torrent_cache and self.torrent_cache[0] > (time() - cache_timeout):
@@ -717,12 +558,7 @@
                 torrent[4] = max_value
         
         self.torrent_cache = (time(), torrents)
-<<<<<<< HEAD
         return torrents            
-    
-=======
-        return torrents
->>>>>>> 0a87f596
     
     def create_torrent(self, filename, store=True, update=True, forward=True):
         if path.exists(filename):
