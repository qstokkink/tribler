--- conflicted
+++ resolved
@@ -57,12 +57,7 @@
         # we assume that one port in the range below is free
         for self.port in xrange(10000, 12345):
             try:
-<<<<<<< HEAD
-                if DEBUG:
-                    print >>sys.stderr, "InterruptSocket: Trying to start InterruptSocket on port", self.port
-=======
-                self._logger.debug("InterruptSocket: Trying to start InterruptSocket on port %s" % repr(self.port))
->>>>>>> e0cc558f
+                self._logger.debug("InterruptSocket: Trying to start InterruptSocket on port %s", self.port)
                 self.socket.bind((self.ip, self.port))
                 break
             except:
@@ -181,11 +176,7 @@
         try:
             self.socket_handler.poll.unregister(sock)
         except Exception as e:
-<<<<<<< HEAD
-            print >>sys.stderr, "SocketHandler: close: sock is", sock
-=======
-            self._logger.error("SocketHandler: close: sock is %s" % repr(sock))
->>>>>>> e0cc558f
+            self._logger.error("SocketHandler: close: sock is %s", sock)
             print_exc()
         sock.close()
 
@@ -273,12 +264,7 @@
                 tokill.append(s)
         for k in tokill:
             if k.socket is not None:
-<<<<<<< HEAD
-                if DEBUG:
-                    print >> sys.stderr, "SocketHandler: scan_timeout closing connection", k.get_ip()
-=======
-                self._logger.debug("SocketHandler: scan_timeout closing connection %s" % repr(k.get_ip()))
->>>>>>> e0cc558f
+                self._logger.debug("SocketHandler: scan_timeout closing connection %s", k.get_ip())
                 self._close_socket(k)
 
     def bind(self, port, bind=[], reuse= False, ipv6_socket_style = 1):
@@ -310,22 +296,12 @@
                 if reuse:
                     server.setsockopt(socket.SOL_SOCKET, socket.SO_REUSEADDR, 1)
                 server.setblocking(0)
-<<<<<<< HEAD
-                if DEBUG:
-                    print >> sys.stderr, "SocketHandler: Try to bind socket on", addrinfo[4], "..."
-=======
-                self._logger.debug("SocketHandler: Try to bind socket on %s ..." % repr(addrinfo[4]))
->>>>>>> e0cc558f
+                self._logger.debug("SocketHandler: Try to bind socket on %s ...", addrinfo[4])
                 server.bind(addrinfo[4])
                 self.servers[server.fileno()] = server
                 if bind:
                     self.interfaces.append(server.getsockname()[0])
-<<<<<<< HEAD
-                if DEBUG:
-                    print >> sys.stderr, "SocketHandler: OK"
-=======
                 self._logger.debug("SocketHandler: OK")
->>>>>>> e0cc558f
                 server.listen(64)
                 self.poll.register(server, POLLIN)
             except socket.error as e:
@@ -382,33 +358,17 @@
         sock = socket.socket(socktype, socket.SOCK_STREAM)
         sock.setblocking(0)
         try:
-<<<<<<< HEAD
-            if DEBUG:
-                print >>sys.stderr, "SocketHandler: Initiate connection to", dns, "with socket #", sock.fileno()
-=======
-            self._logger.debug("SocketHandler: Initiate connection to %s with socket #%s" %\
-                (repr(dns), repr(sock.fileno())))
->>>>>>> e0cc558f
+            self._logger.debug("SocketHandler: Initiate connection to %s with socket #%s", dns, sock.fileno())
             # Arno,2007-01-23: http://docs.python.org/lib/socket-objects.html
             # says that connect_ex returns an error code (and can still throw
             # exceptions). The original code never checked the return code.
             #
             err = sock.connect_ex(dns)
-<<<<<<< HEAD
-            if DEBUG:
-                if err == 0:
-                    msg = 'No error'
-                else:
-                    msg = errno.errorcode[err]
-                print >>sys.stderr, "SocketHandler: connect_ex on socket #", sock.fileno(), "returned", err, msg
-=======
             if err == 0:
                 msg = 'No error'
             else:
                 msg = errno.errorcode[err]
-            self._logger.debug("SocketHandler: connect_ex on socket #%s returned %s %s" %\
-                (repr(sock.fileno()), repr(err), repr(msg)))
->>>>>>> e0cc558f
+            self._logger.debug("SocketHandler: connect_ex on socket #%s returned %s %s", sock.fileno(), err, msg)
             if err != 0:
                 if sys.platform == 'win32' and err == 10035:
                     # Arno, 2007-02-23: win32 always returns WSAEWOULDBLOCK, whether
@@ -422,19 +382,10 @@
                 else:
                     raise socket.error((err, errno.errorcode[err]))
         except socket.error as e:
-<<<<<<< HEAD
-            if DEBUG:
-                print >> sys.stderr, "SocketHandler: SocketError in connect_ex", str(e)
+            self._logger.debug("SocketHandler: SocketError in connect_ex %s", e)
             raise
         except Exception as e:
-            if DEBUG:
-                print >> sys.stderr, "SocketHandler: Exception in connect_ex", str(e)
-=======
-            self._logger.debug("SocketHandler: SocketError in connect_ex %s" % str(e))
-            raise
-        except Exception as e:
-            self._logger.debug("SocketHandler: Exception in connect_ex %s" % str(e))
->>>>>>> e0cc558f
+            self._logger.debug("SocketHandler: Exception in connect_ex %s", e)
             raise socket.error(str(e))
 
         s = SingleSocket(self, sock, handler, dns[0])    # create socket to connect the peers obtained from tracker
@@ -512,23 +463,13 @@
             s = self.servers.get(sock)    # socket.socket
             if s:
                 if event & (POLLHUP | POLLERR) != 0:
-<<<<<<< HEAD
-                    if DEBUG:
-                        print >> sys.stderr, "SocketHandler: Got event, close server socket"
-=======
                     self._logger.debug("SocketHandler: Got event, close server socket")
->>>>>>> e0cc558f
                     self.poll.unregister(s)
                     del self.servers[sock]
                 else:
                     try:
                         newsock, addr = s.accept()
-<<<<<<< HEAD
-                        if DEBUG:
-                            print >> sys.stderr, "SocketHandler: Got connection from", newsock.getpeername()
-=======
-                        self._logger.debug("SocketHandler: Got connection from %s" % repr(newsock.getpeername()))
->>>>>>> e0cc558f
+                        self._logger.debug("SocketHandler: Got connection from %s", newsock.getpeername())
                         if not self.btengine_said_reachable:
                             try:
                                 from Tribler.Core.NATFirewall.DialbackMsgHandler import DialbackMsgHandler
@@ -549,20 +490,11 @@
                             self.poll.register(newsock, POLLIN)
                             self.handler.external_connection_made(nss)
                         else:
-<<<<<<< HEAD
-                            print >> sys.stderr, "SocketHandler: too many connects"
-                            newsock.close()
-
-                    except socket.error as e:
-                        if DEBUG:
-                            print >> sys.stderr, "SocketHandler: SocketError while accepting new connection", str(e)
-=======
                             self._logger.info("SocketHandler: too many connects")
                             newsock.close()
 
                     except socket.error as e:
-                        self._logger.debug("SocketHandler: SocketError while accepting new connection %s" % str(e))
->>>>>>> e0cc558f
+                        self._logger.debug("SocketHandler: SocketError while accepting new connection %s", e)
                         self._sleep()
                 continue
 
@@ -574,28 +506,14 @@
                         while True:
                             (data, addr) = s.socket.recvfrom(65535)
                             if not data:
-<<<<<<< HEAD
-                                if DEBUG:
-                                    print >> sys.stderr, "SocketHandler: UDP no-data", addr
+                                self._logger.debug("SocketHandler: UDP no-data %s", addr)
                                 break
                             else:
-                                if DEBUG:
-                                    print >> sys.stderr, "SocketHandler: Got UDP data", addr, "len", len(data)
+                                self._logger.debug("SocketHandler: Got UDP data %s len %s", addr, len(data))
                                 packets.append((addr, data))
 
                     except socket.error as e:
-                        if DEBUG:
-                            print >> sys.stderr, "SocketHandler: UDP Socket error", str(e)
-=======
-                                self._logger.debug("SocketHandler: UDP no-data %s" % repr(addr))
-                                break
-                            else:
-                                self._logger.debug("SocketHandler: Got UDP data %s len %s" % (repr(addr), repr(len(data))))
-                                packets.append((addr, data))
-
-                    except socket.error as e:
-                        self._logger.debug("SocketHandler: UDP Socket error %s" % str(e))
->>>>>>> e0cc558f
+                        self._logger.debug("SocketHandler: UDP Socket error %s", e)
 
                 finally:
                     s.handler.data_came_in(packets)
@@ -605,16 +523,8 @@
             s = self.single_sockets.get(sock)
             if s:
                 if (event & (POLLHUP | POLLERR)):
-<<<<<<< HEAD
-                    if DEBUG:
-                        print >> sys.stderr, "SocketHandler: Got event, connect socket got error", sock
-                        print >> sys.stderr, "SocketHandler: Got event, connect socket got error", s.ip, s.port
-=======
-                    self._logger.debug("SocketHandler: Got event, connect socket got error %s" %\
-                        repr(sock))
-                    self._logger.debug("SocketHandler: Got event, connect socket got error %s %s" %\
-                        (repr(s.ip), repr(s.port)))
->>>>>>> e0cc558f
+                    self._logger.debug("SocketHandler: Got event, connect socket got error %s", sock)
+                    self._logger.debug("SocketHandler: Got event, connect socket got error %s %s", s.ip, s.port)
                     self._close_socket(s)
                     continue
                 if (event & POLLIN):
@@ -622,13 +532,7 @@
                         s.last_hit = clock()
                         data = s.socket.recv(100000)
                         if not data:
-<<<<<<< HEAD
-                            if DEBUG:
-                                print >> sys.stderr, "SocketHandler: no-data closing connection", s.get_ip(), s.get_port()
-=======
-                            self._logger.debug("SocketHandler: no-data closing connection %s %s" %\
-                                (repr(s.get_ip()), repr(s.get_port())))
->>>>>>> e0cc558f
+                            self._logger.debug("SocketHandler: no-data closing connection %s %s", s.get_ip(), s.get_port())
                             self._close_socket(s)
                         else:
                             # if DEBUG:
@@ -637,20 +541,10 @@
                             # btlaunchmany: NewSocketHandler, btdownloadheadless: Encrypter.Connection
                             s.handler.data_came_in(s, data)
                     except socket.error as e:
-<<<<<<< HEAD
-                        if DEBUG:
-                            print >> sys.stderr, "SocketHandler: Socket error", str(e)
+                        self._logger.debug("SocketHandler: Socket error %s", e)
                         code, msg = e
                         if code != SOCKET_BLOCK_ERRORCODE:
-                            if DEBUG:
-                                print >> sys.stderr, "SocketHandler: closing connection because not WOULDBLOCK", s.get_ip(), "error", code
-=======
-                        self._logger.debug("SocketHandler: Socket error %s" % str(e))
-                        code, msg = e
-                        if code != SOCKET_BLOCK_ERRORCODE:
-                            self._logger.debug("SocketHandler: closing connection because not WOULDBLOCK %s, error %s" %\
-                                (repr(s.get_ip()), repr(code)))
->>>>>>> e0cc558f
+                            self._logger.debug("SocketHandler: closing connection because not WOULDBLOCK %s, error %s", s.get_ip(), code)
                             self._close_socket(s)
                             continue
                 if (event & POLLOUT) and s.socket and not s.is_flushed():
@@ -660,11 +554,7 @@
                         s.handler.connection_flushed(s)
             else:
                 # Arno, 2012-08-1: Extra protection.
-<<<<<<< HEAD
-                print >>sys.stderr, "SocketHandler: got event on unregistered sock", sock
-=======
-                self._logger.info("SocketHandler: got event on unregistered sock %s" % repr(sock))
->>>>>>> e0cc558f
+                self._logger.info("SocketHandler: got event on unregistered sock %s", sock)
                 try:
                     self.poll.unregister(sock)
                 except:
@@ -676,21 +566,11 @@
             self.dead_from_write = []
             for s in old:
                 if s.socket:
-<<<<<<< HEAD
-                    if DEBUG:
-                        print >> sys.stderr, "SocketHandler: close_dead closing connection", s.get_ip()
+                    self._logger.debug("SocketHandler: close_dead closing connection %s", s.get_ip())
                     self._close_socket(s)
 
     def _close_socket(self, s):
-        if DEBUG:
-            print >> sys.stderr, "SocketHandler: closing connection to ", s.get_ip()
-=======
-                    self._logger.debug("SocketHandler: close_dead closing connection %s" % repr(s.get_ip()))
-                    self._close_socket(s)
-
-    def _close_socket(self, s):
-        self._logger.debug("SocketHandler: closing connection to %s" % repr(s.get_ip()))
->>>>>>> e0cc558f
+        self._logger.debug("SocketHandler: closing connection to %s", s.get_ip())
         s.close()
         s.handler.connection_lost(s)
 
@@ -704,12 +584,7 @@
             shuffle(closelist)
             closelist = closelist[:to_close]
             for sock in closelist:
-<<<<<<< HEAD
-                if DEBUG:
-                    print >> sys.stderr, "SocketHandler: do_poll closing connection", sock.get_ip()
-=======
-                self._logger.debug("SocketHandler: do_poll closing connection %s" % repr(sock.get_ip()))
->>>>>>> e0cc558f
+                self._logger.debug("SocketHandler: do_poll closing connection %s", sock.get_ip())
                 self._close_socket(sock)
             return []
         return r
