--- conflicted
+++ resolved
@@ -3,28 +3,21 @@
 from copy import deepcopy
 from urllib.request import url2pathname
 
-<<<<<<< HEAD
-from aiohttp import ClientResponseError, ClientSession, ServerConnectionError, web
-=======
 from libtorrent import bencode
-
-from six.moves.urllib.request import url2pathname
->>>>>>> a3d04b36
-
-from libtorrent import bdecode, bencode
 
 import Tribler.Core.Utilities.json_util as json
 from Tribler.Core.Modules.MetadataStore.OrmBindings.torrent_metadata import tdef_to_metadata_dict
-from Tribler.Core.Modules.restapi.rest_endpoint import (HTTP_BAD_REQUEST, HTTP_INTERNAL_SERVER_ERROR,
-                                                        RESTEndpoint, RESTResponse)
+from Tribler.Core.Modules.restapi.rest_endpoint import (
+    HTTP_BAD_REQUEST,
+    HTTP_INTERNAL_SERVER_ERROR,
+    RESTEndpoint,
+    RESTResponse,
+)
 from Tribler.Core.TorrentDef import TorrentDef
 from Tribler.Core.Utilities.unicode import hexlify, recursive_unicode
-<<<<<<< HEAD
-from Tribler.Core.Utilities.utilities import parse_magnetlink
-=======
-from Tribler.Core.Utilities.utilities import bdecode_compat, http_get, parse_magnetlink, unichar_string
-from Tribler.Core.exceptions import HttpError
->>>>>>> a3d04b36
+from Tribler.Core.Utilities.utilities import bdecode_compat, parse_magnetlink
+
+from aiohttp import ClientResponseError, ClientSession, ServerConnectionError, web
 
 
 class TorrentInfoEndpoint(RESTEndpoint):
@@ -56,69 +49,9 @@
                     {"metainfo": <torrent metainfo dictionary>}
         """
 
-<<<<<<< HEAD
         args = request.query
         if 'uri' not in args or not args['uri']:
             return RESTResponse({"error": "uri parameter missing"}, status=HTTP_BAD_REQUEST)
-=======
-        def on_got_metainfo(metainfo):
-            if not metainfo:
-                if not request.finished:
-                    request.setResponseCode(http.INTERNAL_SERVER_ERROR)
-                    request.write(json.twisted_dumps({"error": "metainfo error"}))
-                # If the above request.write failed, the request will have already been finished
-                if not request.finished:
-                    self.finish_request(request)
-                    return
-
-            if not isinstance(metainfo, dict) or b'info' not in metainfo:
-                self._logger.warning("Received metainfo is not a valid dictionary")
-                request.setResponseCode(http.INTERNAL_SERVER_ERROR)
-                request.write(json.twisted_dumps({"error": 'invalid response'}))
-                self.finish_request(request)
-                return
-
-            # Add the torrent to GigaChannel as a free-for-all entry, so others can search it
-            self.session.lm.mds.TorrentMetadata.add_ffa_from_dict(
-                tdef_to_metadata_dict(TorrentDef.load_from_dict(metainfo)))
-
-            # TODO(Martijn): store the stuff in a database!!!
-            # TODO(Vadim): this means cache the downloaded torrent in a binary storage, like LevelDB
-            infohash = hashlib.sha1(bencode(metainfo[b'info'])).digest()
-
-            # Check if the torrent is already in the downloads
-            encoded_metainfo = deepcopy(metainfo)
-            encoded_metainfo['download_exists'] = infohash in self.session.lm.downloads
-            # FIXME: json.dumps garbles binary data that is used by the 'pieces' field
-            # However, this is fine as long as the GUI does not use this field.
-            encoded_metainfo[b'info'][b'pieces'] = hexlify(encoded_metainfo[b'info'][b'pieces']).encode('utf-8')
-            encoded_metainfo = hexlify(json.dumps(recursive_unicode(encoded_metainfo), ensure_ascii=False)
-                                       .encode('utf-8'))
-
-            request.write(json.twisted_dumps({"metainfo": encoded_metainfo}))
-            self.finish_request(request)
-
-        def on_lookup_error(failure):
-            failure.trap(ConnectError, DNSLookupError, HttpError, ConnectionLost, SchemeNotSupported)
-            request.setResponseCode(http.INTERNAL_SERVER_ERROR)
-            request.write(json.twisted_dumps({"error": unichar_string(failure.getErrorMessage())}))
-            self.finish_request(request)
-
-        def _on_loaded(response):
-            if response.startswith(b'magnet'):
-                _, infohash, _ = parse_magnetlink(response)
-                if infohash:
-                    self.session.lm.ltmgr.get_metainfo(infohash, timeout=20).addCallback(on_got_metainfo)
-                    return
-
-            # Otherwise, we directly invoke the on_got_metainfo method
-            try:
-                decoded_response = bdecode_compat(response)
-                on_got_metainfo(decoded_response)
-            except RuntimeError:
-                # The decoding failed - handle it like a None metainfo
-                on_got_metainfo(None)
->>>>>>> a3d04b36
 
         uri = args['uri']
         if uri.startswith('file:'):
@@ -141,7 +74,7 @@
                 if infohash:
                     metainfo = await self.session.lm.ltmgr.get_metainfo(infohash, timeout=20)
             else:
-                metainfo = bdecode(response)
+                metainfo = bdecode_compat(response)
         elif uri.startswith('magnet'):
             infohash = parse_magnetlink(uri)[1]
             if infohash is None:
