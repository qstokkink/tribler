# Written by Arno Bakker
# see LICENSE.txt for license information

import sys
import urlparse
import binascii
from traceback import print_exc, print_stack
import subprocess
import random
import time
import logging

from Tribler.Core.Base import *
from Tribler.Core.simpledefs import *
from Tribler.Core.Swift.util import *


class SwiftDef(ContentDefinition):

    """ Definition of a swift swarm, that is, the root hash (video-on-demand)
    and any optional peer-address sources. """

    def __init__(self, roothash=None, tracker=None, chunksize=None,duration=None):
        self._logger = logging.getLogger(self.__class__.__name__)

        self.readonly = False
        self.roothash = roothash
        self.tracker = tracker
        self.chunksize = chunksize
        self.duration = duration
        self.files = []
        self.multifilespec = None
        self.name = None

    #
    # Class methods for creating a SwiftDef from an URL or .spec file (multi-file swarm)
    #
    def load_from_url(url):
        """
        If the URL starts with the swift URL scheme, we convert the URL to a
        SwiftDef.

        Scheme: tswift:/roothash-as-hex
                tswift://tracker/roothash-as-hex
                tswift://tracker/roothash-as-hex$chunk-size-in-bytes
                tswift://tracker/roothash-as-hex@duration-in-secs
                tswift://tracker/roothash-as-hex$chunk-size-in-bytes@duration-in-secs

        Note: swift URLs pointing a file in a multi-file content asset
        cannot be loaded by this method. Load the base URL via this method and
        specify the file you want to download via
        DownloadConfig.set_selected_files().

        @param url URL
        @return SwiftDef.
        """
        # Class method, no locking required
        (roothash, tracker, chunksize, duration) = parse_url(url)
        s = SwiftDef(roothash, tracker, chunksize, duration)
        s.readonly = True
        return s
    load_from_url = staticmethod(load_from_url)

    def is_swift_url(url):
        return isinstance(url, str) and url.startswith(SWIFT_URL_SCHEME)
    is_swift_url = staticmethod(is_swift_url)

    #
    # ContentDefinition interface
    #
    def get_def_type(self):
        """ Returns the type of this Definition
        @return string
        """
        return "swift"

    def get_name(self):
        """ Returns the user-friendly name of this Definition
        @return string
        """
        return self.name or self.get_roothash_as_hex()

    def set_name(self, name):
        """ Sets the user-friendly name of this Definition
        @param name
        """
        self.name = name

    def get_id(self):
        """ Returns a identifier for this Definition
        @return string
        """
        return self.get_roothash()

    def get_live(self):
        """ Whether swift swarm is a live stream
        @return Boolean
        """
        return False

    #
    # Swift specific
    #
    def get_roothash(self):
        """ Returns the roothash of the swift swarm.
        @return A string of length 20. """
        return self.roothash

    def get_roothash_as_hex(self):
        """ Returns the roothash of the swift swarm.
        @return A string of length 40, of 20 concatenated 2-char hex bytes. """

        return binascii.hexlify(self.roothash)

    def set_tracker(self, url):
        """ Sets the tracker
        @param url The tracker URL.
        """
        self.tracker = url

    def get_tracker(self):
        """ Returns the tracker URL.
        @return URL """
        return self.tracker

    def get_url(self):
        """ Return the basic URL representation of this SwiftDef.
        @return URL
        """
        url = SWIFT_URL_SCHEME + ':'
        if self.tracker is not None:
            url += '//' + self.tracker
        url += '/' + binascii.hexlify(self.roothash)
        return url

    def get_url_with_meta(self):
        """ Return the URL representation of this SwiftDef with extra
        metadata, e.g. duration.
        @return URL
        """
        url = self.get_url()
        if self.duration is not None:
            url += '@' + str(self.duration)
        return url

    def get_duration(self):
        """ Return the (optional) duration of this SwiftDef or None
        @return a number of seconds
        """
        return self.duration

    def get_chunksize(self):
        """ Return the (optional) chunksize of this SwiftDef or None
        @return a number of bytes
        """
        return self.chunksize

    def get_multifilespec(self):
        """ Return the multi-file spec of this SwiftDef (only when creating
        a new swift def)
        @return a string in multi-file spec format.
        """
        return self.multifilespec

    # SWIFTSEED/MULTIFILE
    def add_content(self, inpath, outpath=None):
        """
        Add a file or directory to this Swift definition. When adding a
        directory, all files in that directory will be added to the torrent.

        One can add multiple files and directories to a Swift definition.
        In that case the "outpath" parameter must be used to indicate how
        the files/dirs should be named in the multi-file specification.

        To seed the content via the core you will need to start the download
        with the dest_dir set to the top-level directory containing the files
        and directories to seed.

        @param inpath Absolute name of file or directory on local filesystem,
        as Unicode string.
        @param outpath (optional) Name of the content to use in the torrent def
        as Unicode string.
        """
        if self.readonly:
            raise OperationNotEnabledByConfigurationException()

        s = os.stat(inpath)
        d = {'inpath': inpath, 'outpath': outpath,'length':s.st_size}
        self.files.append(d)

    def create_multifilespec(self):
        specfn = None
        if len(self.files) > 1:
            filelist = []
            for d in self.files:
                specpath = d['outpath'].encode("UTF-8")
                if sys.platform == "win32":
                    specpath.replace("\\", "/")
                filelist.append((specpath, d['length']))

            self.multifilespec = filelist2swiftspec(filelist)

<<<<<<< HEAD
            print >>sys.stderr, "SwiftDef: multifile", self.multifilespec
=======
            self._logger.info("SwiftDef: multifile %s" % repr(self.multifilespec))
>>>>>>> e0cc558f

            return self.multifilespec
        else:
            return None


    def finalize(self, binpath, userprogresscallback=None, destdir='.',removetemp=False):
        """
        Calculate root hash (time consuming).

        The also userprogresscallback will be called by the calling thread
        periodically, with a progress percentage as argument.

        The userprogresscallback function will be called by the calling thread.

        @param binpath  OS path of swift binary.
        @param userprogresscallback Function accepting a fraction as first
        argument.
        @param destdir OS path of where to store temporary files.
        @param removetemp Boolean, remove temporary files or not
        @return filename of multi-spec definition or None (single-file)
        """
        if userprogresscallback is not None:
            userprogresscallback(0.0)

        specpn = None
        if len(self.files) > 1:
            if self.multifilespec is None:
                self.create_multifilespec()

            if userprogresscallback is not None:
                userprogresscallback(0.2)

            specfn = "multifilespec-p" + str(os.getpid()) +"-r"+str(random.random())+".txt"
            specpn = os.path.join(destdir, specfn)

            f = open(specpn, "wb")
            f.write(self.multifilespec)
            f.close()

            filename = specpn
        else:
            filename = self.files[0]['inpath']

        urlfn = "swifturl-p" + str(os.getpid()) +"-r"+str(random.random())+".txt"
        urlpn = os.path.join(destdir, urlfn)

        args = []
        # Arno, 2012-07-09: Unicode problems with popen
        if sys.platform == "win32":
            args.append(binpath.encode(sys.getfilesystemencoding()))
        else:
            args.append(binpath)

        # Arno, 2012-05-29: Hack. Win32 getopt code eats first arg when Windows app
        # instead of CONSOLE app.
        args.append("-j")
        if self.tracker is not None:
            args.append("-t")
            args.append(self.tracker)
        args.append("--printurl")

        if sys.platform == "win32":
            # Swift on Windows expects command line arguments as UTF-16.
            # popen doesn't allow us to pass params in UTF-16, hence workaround.
            # Format = hex encoded UTF-8
            urlpnsafe = binascii.hexlify(urlpn.encode("UTF-8"))
            args.append("-2")
            args.append(urlpnsafe)  # encoding that swift expects
        else:
            args.append("-r")
            args.append(urlpn)

        if sys.platform == "win32":
            args.append("-1")
            fnsafe = binascii.hexlify(filename.encode("UTF-8"))
            args.append(fnsafe)  # encoding that swift expects
        else:
            args.append("-f")
            args.append(filename)
        # args.append("-B") # DEBUG Hack

<<<<<<< HEAD
        if DEBUG:
            print >>sys.stderr, "SwiftDef: finalize: Running", args
=======
        self._logger.debug("SwiftDef: finalize: Running %s" % repr(args))
>>>>>>> e0cc558f

        if sys.platform == "win32":
            creationflags = subprocess.CREATE_NEW_PROCESS_GROUP
        else:
            creationflags = 0
        pobj = subprocess.Popen(args, stdout=subprocess.PIPE, cwd='.', creationflags=creationflags)

        if userprogresscallback is not None:
            userprogresscallback(0.6)

        # Arno, 2012-05-25: When running in binary on windows, swift is a
        # windows app, so no console output. Hence, write swift URL to disk.
        count = 0.0
        while count < 600.0:  # 10 minutes
            pobj.poll()
            if pobj.returncode is not None:
                break
            time.sleep(1)
            count += 1.0
            if userprogresscallback is not None:
                userprogresscallback(0.6 + count / 1000.0)

        f = open(urlpn, "rb")
        url = f.read()
        f.close()

        try:
            os.remove(urlpn)
        except:
            pass

        if url is None or len(url) == 0:
            self.roothash = '0' * 20
<<<<<<< HEAD
            print >>sys.stderr, "swift: finalize: Error calculating roothash"
=======
            self._logger.info("swift: finalize: Error calculating roothash")
>>>>>>> e0cc558f
            return None

        if userprogresscallback is not None:
            userprogresscallback(0.9)

        (self.roothash, self.tracker, self.chunksize, self.duration) = parse_url(url)
        self.readonly = True

        if removetemp and specpn is not None:
            try:
                os.remove(specpn)
            except:
                pass

            try:
                mbinmapfn = specpn + ".mbinmap"
                os.remove(mbinmapfn)
            except:
                pass

            try:
                mhashfn = specpn + ".mhash"
                os.remove(mhashfn)
            except:
                pass

        if userprogresscallback is not None:
            userprogresscallback(1.0)

        return specpn

    def save_multifilespec(self, filename):
        """
        Store the multi-file spec generated by finalize() if multiple
        files were added with add_content() to filename.
        @param filename An absolute Unicode path name.
        """
        if not self.readonly:
            raise OperationNotEnabledByConfigurationException()

        f = open(filename, "wb")
        f.write(self.multifilespec)
        f.close()


def parse_url(url):
    p = urlparse.urlparse(url)
    roothash = binascii.unhexlify(p.path[1:41])
    if p.netloc == "":
        tracker = None
    else:
        tracker = p.netloc

    cidx = p.path.find('$')
    didx = p.path.find('@')

    if cidx != -1:
        if didx == -1:
            chunksize = int(p.path[cidx + 1:])
        else:
            chunksize = int(p.path[cidx + 1:didx])
    else:
        chunksize = None

    if didx != -1:
        duration = int(p.path[didx + 1:])
    else:
        duration = None

    return (roothash, tracker, chunksize, duration)<|MERGE_RESOLUTION|>--- conflicted
+++ resolved
@@ -200,11 +200,7 @@
 
             self.multifilespec = filelist2swiftspec(filelist)
 
-<<<<<<< HEAD
-            print >>sys.stderr, "SwiftDef: multifile", self.multifilespec
-=======
-            self._logger.info("SwiftDef: multifile %s" % repr(self.multifilespec))
->>>>>>> e0cc558f
+            self._logger.info("SwiftDef: multifile %s", self.multifilespec)
 
             return self.multifilespec
         else:
@@ -287,12 +283,7 @@
             args.append(filename)
         # args.append("-B") # DEBUG Hack
 
-<<<<<<< HEAD
-        if DEBUG:
-            print >>sys.stderr, "SwiftDef: finalize: Running", args
-=======
-        self._logger.debug("SwiftDef: finalize: Running %s" % repr(args))
->>>>>>> e0cc558f
+        self._logger.debug("SwiftDef: finalize: Running %s", args)
 
         if sys.platform == "win32":
             creationflags = subprocess.CREATE_NEW_PROCESS_GROUP
@@ -326,11 +317,7 @@
 
         if url is None or len(url) == 0:
             self.roothash = '0' * 20
-<<<<<<< HEAD
-            print >>sys.stderr, "swift: finalize: Error calculating roothash"
-=======
             self._logger.info("swift: finalize: Error calculating roothash")
->>>>>>> e0cc558f
             return None
 
         if userprogresscallback is not None:
