# Written by Arno Bakker
# see LICENSE.txt for license information
#
# TODO:
# - set rate limits
#     * Check if current policy of limiting hint_out_size is sane.
#         - test case: start unlimited, wait 10 s, then set to 512 K. In one
#           test speed dropped to few bytes/s then rose again to 512 K.
#     * upload rate limit
#     * test if you get 512K for each swarm when you download two in parallel
#       in one swift proc.
#
# - HASHCHECKING
#     * get progress from swift

#     * Current cmdgw impl will open and thus hashcheck on main thread, halting
#       all network traffic, etc. in all other swarms. BitTornado interleaves
#       on netw thread.
#           - Run cmdgw on separate thread(s)?
#
# - STATS
#     *  store 2 consecutive more info dicts and calc speeds, and convert
#        those to DownloadState.get_peerlist() format.
#
# - BUGS
#     * Try to recv ICMP port unreach on Mac such that we can clean up Channel
#       (Linux done)
#

import sys
import copy

from traceback import print_exc, print_stack
from threading import RLock, currentThread
from Tribler.Core import NoDispersyRLock

from Tribler.Core.simpledefs import *
from Tribler.Core.DownloadState import *
from Tribler.Core.Swift.SwiftDownloadRuntimeConfig import SwiftDownloadRuntimeConfig
from Tribler.Core.DownloadConfig import get_default_dest_dir
import shutil
from Tribler.Main.globals import DefaultDownloadStartupConfig

# ARNOSMPTODO: MODIFY WITH cmdgw.cpp::CMDGW_PREBUFFER_BYTES_AS_LAYER
# Send PLAY after receiving 2^layer * 1024 bytes
CMDGW_PREBUFFER_BYTES = (2 ** 8) * 1024
SWIFT_ALIVE_CHECK_INTERVAL = 60.0


DEBUG = False

class SwiftDownloadImpl(SwiftDownloadRuntimeConfig):
    """ Download subclass that represents a swift download.
    The actual swift download takes places in a SwiftProcess.
    """

    def __init__(self, session, sdef):
        self.dllock = NoDispersyRLock()
        self.session = session
        self.sdef = sdef

        # just enough so error saving and get_state() works
        self.error = None
        # To be able to return the progress of a stopped torrent, how far it got.
        self.progressbeforestop = 0.0

        # SwiftProcess performing the actual download.
        self.sp = None

        # spstatus
        self.dlstatus = DLSTATUS_WAITING4HASHCHECK
        self.dynasize = 0L
        self.progress = 0.0
        self.curspeeds = {DOWNLOAD:0.0, UPLOAD:0.0}  # bytes/s
        self.numleech = 0
        self.numseeds = 0
        self.contentbytes = {DOWNLOAD:0, UPLOAD:0}  # bytes

        self.done = False  # when set it means this download is being removed
        self.midict = {}
        self.time_seeding = [0, None]
        self.total_up = 0
        self.total_down = 0

        self.lm_network_vod_event_callback = None
        self.askmoreinfo = False

    #
    # Download Interface
    #
    def get_def(self):
        return self.sdef

    #
    # DownloadImpl
    #

    #
    # Creating a Download
    #
    def setup(self, dcfg=None, pstate=None, initialdlstatus=None, lm_network_engine_wrapper_created_callback=None, lm_network_vod_event_callback=None):
        """
        Create a Download object. Used internally by Session.
        @param dcfg DownloadStartupConfig or None (in which case 
        a new DownloadConfig() is created and the result 
        becomes the runtime config of this Download.
        """
        # Called by any thread, assume sessionlock is held
        try:
            self.dllock.acquire()  # not really needed, no other threads know of this object

            # Copy dlconfig, from default if not specified
            if dcfg is None:
                cdcfg = DownloadStartupConfig()
            else:
                cdcfg = dcfg
            self.dlconfig = copy.copy(cdcfg.dlconfig)


            # Things that only exist at runtime
            self.dlruntimeconfig = {}
            self.dlruntimeconfig['max_desired_upload_rate'] = 0
            self.dlruntimeconfig['max_desired_download_rate'] = 0

            if pstate and pstate.has_key('dlstate'):
                dlstate = pstate['dlstate']
                if dlstate.has_key('time_seeding'):
                    self.time_seeding = [dlstate['time_seeding'], None]
                if dlstate.has_key('total_up'):
                    self.total_up = dlstate['total_up']
                if dlstate.has_key('total_down'):
                    self.total_down = dlstate['total_down']

            if DEBUG:
                print >> sys.stderr, "SwiftDownloadImpl: setup: initialdlstatus", `self.sdef.get_roothash_as_hex()`, initialdlstatus

            # Note: initialdlstatus now only works for STOPPED
            if initialdlstatus != DLSTATUS_STOPPED:
                self.create_engine_wrapper(lm_network_engine_wrapper_created_callback, pstate, lm_network_vod_event_callback)

            self.dllock.release()
        except Exception, e:
            print_exc()
            self.set_error(e)
            self.dllock.release()

    def create_engine_wrapper(self, lm_network_engine_wrapper_created_callback, pstate, lm_network_vod_event_callback, initialdlstatus=None):
        network_create_engine_wrapper_lambda = lambda:self.network_create_engine_wrapper(lm_network_engine_wrapper_created_callback, pstate, lm_network_vod_event_callback, initialdlstatus)
        self.session.lm.rawserver.add_task(network_create_engine_wrapper_lambda)

    def network_create_engine_wrapper(self, lm_network_engine_wrapper_created_callback, pstate, lm_network_vod_event_callback, initialdlstatus=None):
        """ Called by any thread, assume dllock already acquired """
        if DEBUG:
            print >> sys.stderr, "SwiftDownloadImpl: create_engine_wrapper()"

        if self.get_mode() == DLMODE_VOD:
            self.lm_network_vod_event_callback = lm_network_vod_event_callback

        if not self.dlconfig.has_key('swiftmetadir') and not os.path.isdir(self.get_dest_dir()):
            # We must be dealing with a checkpoint from a previous release (<6.1.0). Move the swift metadata to the right directory.
            defaultDLConfig = DefaultDownloadStartupConfig.getInstance()
            metadir = os.path.join(defaultDLConfig.get_dest_dir(), STATEDIR_SWIFTRESEED_DIR)
            self.set_swift_meta_dir(metadir)
            if not os.path.exists(metadir):
                os.makedirs(metadir)

            is_multifile = self.get_dest_dir().endswith("." + self.get_def().get_roothash_as_hex())
            path_old = self.get_dest_dir()
            path_new = os.path.join(metadir, self.get_def().get_roothash_as_hex() if is_multifile else os.path.split(self.get_dest_dir())[1])
            try:
                if is_multifile:
                    shutil.move(path_old, path_new + '.mfspec')
                    self.dlconfig['saveas'] = os.path.split(self.get_dest_dir())[0]
                shutil.move(path_old + '.mhash', path_new + '.mhash')
                shutil.move(path_old + '.mbinmap', path_new + '.mbinmap')
            except:
                print_exc()

        # Synchronous: starts process if needed
        self.sp = self.session.lm.spm.get_or_create_sp(self.session.get_swift_working_dir(), self.session.get_torrent_collecting_dir(), self.get_swift_listen_port(), self.get_swift_httpgw_listen_port(), self.get_swift_cmdgw_listen_port())
<<<<<<< HEAD
        if self.sp:
            self.sp.start_download(self)

            self.session.lm.rawserver.add_task(self.network_check_swift_alive, SWIFT_ALIVE_CHECK_INTERVAL)
=======
        self.sp.start_download(self)

        self.session.lm.rawserver.add_task(self.network_check_swift_alive, SWIFT_ALIVE_CHECK_INTERVAL)
>>>>>>> b853b15c

        # Arno: if used, make sure to switch to network thread first!
        # if lm_network_engine_wrapper_created_callback is not None:
        #    sp = self.sp
        #    exc = self.error
        #    lm_network_engine_wrapper_created_callback(self,sp,exc,pstate)

    #
    # SwiftProcess callbacks
    #
    def i2ithread_info_callback(self, dlstatus, progress, dynasize, dlspeed, ulspeed, numleech, numseeds, contentdl, contentul):
        self.dllock.acquire()
        try:
            if dlstatus == DLSTATUS_SEEDING and self.dlstatus != dlstatus:
                # started seeding
                self.time_seeding[0] = self.get_seeding_time()
                self.time_seeding[1] = time.time()
            elif dlstatus != DLSTATUS_SEEDING and self.dlstatus != dlstatus:
                # stopped seeding
                self.time_seeding[0] = self.get_seeding_time()
                self.time_seeding[1] = None

            self.dlstatus = dlstatus
            self.dynasize = dynasize
            self.progress = progress
            self.curspeeds[DOWNLOAD] = dlspeed
            self.curspeeds[UPLOAD] = ulspeed
            self.numleech = numleech
            self.numseeds = numseeds
            self.contentbytes = {DOWNLOAD:contentdl, UPLOAD:contentul}
        finally:
            self.dllock.release()

    def i2ithread_vod_event_callback(self, event, httpurl):
        if DEBUG:
            print >> sys.stderr, "SwiftDownloadImpl: i2ithread_vod_event_callback: ENTER", event, httpurl, "mode", self.get_mode()

        self.dllock.acquire()
        try:
            if event == VODEVENT_START:

                if self.get_mode() != DLMODE_VOD:
                    return

                # Fix firefox idiosyncrasies
                duration = self.sdef.get_duration()
                if duration is not None:
                    httpurl += '@' + duration

                vod_usercallback_wrapper = lambda event, params:self.session.uch.perform_vod_usercallback(self, self.dlconfig['vod_usercallback'], event, params)
                videoinfo = {}
                videoinfo['usercallback'] = vod_usercallback_wrapper

                # ARNOSMPTODO: if complete, return file directly

                # Allow direct connection of video renderer with swift HTTP server
                # via new "url" param.
                #

                if DEBUG:
                    print >> sys.stderr, "SwiftDownloadImpl: i2ithread_vod_event_callback", event, httpurl

                # Arno: No threading violation, lm_network_* is safe at the moment
                self.lm_network_vod_event_callback(videoinfo, VODEVENT_START, {
                    "complete":  False,
                    "filename":  None,
                    "mimetype":  'application/octet-stream',  # ARNOSMPTODO
                    "stream":    None,
                    "length":    self.get_dynasize(),
                    "bitrate":   None,  # ARNOSMPTODO
                    "url":       httpurl,
                })
        finally:
            self.dllock.release()


    def i2ithread_moreinfo_callback(self, midict):
        self.dllock.acquire()
        try:
            # print >>sys.stderr,"SwiftDownloadImpl: Got moreinfo",midict.keys()
            self.midict = midict
        finally:
            self.dllock.release()

    #
    # Retrieving DownloadState
    #
    def get_status(self):
        """ Returns the status of the download.
        @return DLSTATUS_* """
        self.dllock.acquire()
        try:
            return self.dlstatus
        finally:
            self.dllock.release()


    def get_dynasize(self):
        """ Returns the size of the swift content. Note this may vary 
        (generally ~1KiB because of dynamic size determination by the 
        swift protocol
        @return long
        """
        self.dllock.acquire()
        try:
            return self.dynasize
        finally:
            self.dllock.release()


    def get_progress(self):
        """ Return fraction of content downloaded.
        @return float 0..1
        """
        self.dllock.acquire()
        try:
            return self.progress
        finally:
            self.dllock.release()

    def get_current_speed(self, dir):
        """ Return last reported speed in KB/s 
        @return float
        """
        self.dllock.acquire()
        try:
            return self.curspeeds[dir] / 1024.0
        finally:
            self.dllock.release()

    def get_moreinfo_stats(self, dir):
        """ Return last reported more info dict 
        @return dict
        """
        self.dllock.acquire()
        try:
            return self.midict
        finally:
            self.dllock.release()

    def get_seeding_time(self):
        return self.time_seeding[0] + (time.time() - self.time_seeding[1] if self.time_seeding[1] != None else 0)

    def get_total_up(self):
        return self.total_up + self.contentbytes[UPLOAD]

    def get_total_down(self):
        return self.total_down + self.contentbytes[DOWNLOAD]

    def get_seeding_statistics(self):
        seeding_stats = {}
        seeding_stats['total_up'] = self.get_total_up()
        seeding_stats['total_down'] = self.get_total_down()
        seeding_stats['time_seeding'] = self.get_seeding_time()
        return seeding_stats

    def network_get_stats(self, getpeerlist):
        """
        @return (status,stats,logmsgs,coopdl_helpers,coopdl_coordinator)
        """
        # dllock held
        # ARNOSMPTODO: Have a status for when swift is hashchecking the file on disk

        if self.sp is None:
            status = DLSTATUS_STOPPED
        else:
            status = self.dlstatus

        stats = {}
        stats['down'] = self.curspeeds[DOWNLOAD]
        stats['up'] = self.curspeeds[UPLOAD]
        stats['frac'] = self.progress
        stats['stats'] = self.network_create_statistics_reponse()
        stats['time'] = self.network_calc_eta()
        stats['vod_prebuf_frac'] = self.network_calc_prebuf_frac()
        stats['vod'] = True
        # ARNOSMPTODO: no hard check for suff bandwidth, unlike BT1Download
        stats['vod_playable'] = self.progress == 1.0 or (self.network_calc_prebuf_frac() == 1.0 and self.curspeeds[DOWNLOAD] > 0.0)
        stats['vod_playable_after'] = self.network_calc_prebuf_eta()
        stats['vod_stats'] = self.network_get_vod_stats()
        stats['spew'] = self.network_create_spew_from_peerlist()

        seeding_stats = self.get_seeding_statistics()

        logmsgs = []
        return (status, stats, seeding_stats, logmsgs)


    def network_create_statistics_reponse(self):
        return SwiftStatisticsResponse(self.numleech, self.numseeds, self.midict)

    def network_calc_eta(self):
        bytestogof = (1.0 - self.progress) * float(self.dynasize)
        dlspeed = max(0.000001, self.curspeeds[DOWNLOAD])
        return bytestogof / dlspeed

    def network_calc_prebuf_frac(self):
        gotbytesf = self.progress * float(self.dynasize)
        prebuff = float(CMDGW_PREBUFFER_BYTES)
        return min(1.0, gotbytesf / prebuff)

    def network_calc_prebuf_eta(self):
        bytestogof = (1.0 - self.network_calc_prebuf_frac()) * float(CMDGW_PREBUFFER_BYTES)
        dlspeed = max(0.000001, self.curspeeds[DOWNLOAD])
        return bytestogof / dlspeed

    def network_get_vod_stats(self):
        # More would have to be sent from swift process to set these correctly
        d = {}
        d['played'] = None
        d['late'] = None
        d['dropped'] = None
        d['stall'] = None
        d['pos'] = None
        d['prebuf'] = None
        d['firstpiece'] = 0
        d['npieces'] = ((self.dynasize + 1023) / 1024)
        return d


    def network_create_spew_from_peerlist(self):
        if not 'channels' in self.midict:
            return []

        plist = []
        channels = self.midict['channels']
        for channel in channels:
            d = {}
            d['ip'] = channel['ip']
            d['port'] = channel['port']
            d['utotal'] = channel['bytes_up'] / 1024.0
            d['dtotal'] = channel['bytes_down'] / 1024.0
            plist.append(d)

        return plist

    #
    # Retrieving DownloadState
    #
    def set_state_callback(self, usercallback, getpeerlist=False, delay=0.0):
        """ Called by any thread """
        self.dllock.acquire()
        try:
            network_get_state_lambda = lambda:self.network_get_state(usercallback, getpeerlist)
            # First time on general rawserver
            self.session.lm.rawserver.add_task(network_get_state_lambda, delay)
        finally:
            self.dllock.release()


    def network_get_state(self, usercallback, getpeerlist, sessioncalling=False):
        """ Called by network thread """
        self.dllock.acquire()
        try:
            if self.sp is None:
                if DEBUG:
                    print >> sys.stderr, "SwiftDownloadImpl: network_get_state: Download not running"
                ds = DownloadState(self, DLSTATUS_STOPPED, self.error, self.progressbeforestop, seeding_stats=self.get_seeding_statistics())
            else:
                (status, stats, seeding_stats, logmsgs) = self.network_get_stats(getpeerlist)
                ds = DownloadState(self, status, self.error, self.get_progress(), stats=stats, seeding_stats=seeding_stats, logmsgs=logmsgs)
                self.progressbeforestop = ds.get_progress()

            if sessioncalling:
                return ds

            # Invoke the usercallback function via a new thread.
            # After the callback is invoked, the return values will be passed to
            # the returncallback for post-callback processing.
            if not self.done:
                self.session.uch.perform_getstate_usercallback(usercallback, ds, self.sesscb_get_state_returncallback)
        finally:
            self.dllock.release()


    def sesscb_get_state_returncallback(self, usercallback, when, newgetpeerlist):
        """ Called by SessionCallbackThread """
        self.dllock.acquire()
        try:
            if when > 0.0 and not self.done:
                # Schedule next invocation, either on general or DL specific
                # Note this continues when dl is stopped.
                network_get_state_lambda = lambda:self.network_get_state(usercallback, newgetpeerlist)
                self.session.lm.rawserver.add_task(network_get_state_lambda, when)
        finally:
            self.dllock.release()


    #
    # Download stop/resume
    #
    def stop(self):
        """ Called by any thread """
        self.stop_remove(False, removestate=False, removecontent=False)

    def stop_remove(self, removedl, removestate=False, removecontent=False):
        """ Called by any thread. Called on Session.remove_download() """
        # Arno, 2013-01-29: This download is being removed, not just stopped.
        self.done = removedl
        self.network_stop(removestate=removestate, removecontent=removecontent)

    def network_stop(self, removestate, removecontent):
        """ Called by network thread, but safe for any """
        self.dllock.acquire()
        try:
            if DEBUG:
                print >> sys.stderr, "SwiftDownloadImpl: network_stop", `self.sdef.get_name()`

            pstate = self.network_get_persistent_state()
            if self.sp is not None:
                self.sp.remove_download(self, removestate, removecontent)
                self.session.lm.spm.release_sp(self.sp)
                self.sp = None

            self.time_seeding = [self.get_seeding_time(), None]

            # Offload the removal of the dlcheckpoint to another thread
            if removestate:
                # To remove:
                # 1. Core checkpoint (if any)
                # 2. .mhash file
                # 3. content (if so desired)

                # content and .mhash file is removed by swift engine if requested
                roothash = self.sdef.get_roothash()
                self.session.uch.perform_removestate_callback(roothash, None, False)

            return (self.sdef.get_roothash(), pstate)
        finally:
            self.dllock.release()

    def get_content_dest(self):
        """ Returns the file to which the downloaded content is saved. """
        return os.path.join(self.get_dest_dir(), self.sdef.get_roothash_as_hex())


    def restart(self, initialdlstatus=None):
        """ Restart the Download """
        # Called by any thread
        if DEBUG:
            print >> sys.stderr, "SwiftDownloadImpl: restart:", `self.sdef.get_name()`
        self.dllock.acquire()
        try:
            if self.sp is None:
                self.error = None  # assume fatal error is reproducible
                self.create_engine_wrapper(self.session.lm.network_engine_wrapper_created_callback, None, self.session.lm.network_vod_event_callback, initialdlstatus=initialdlstatus)

            # No exception if already started, for convenience
        finally:
            self.dllock.release()


    #
    # Config parameters that only exists at runtime
    #
    def set_max_desired_speed(self, direct, speed):
        if DEBUG:
            print >> sys.stderr, "Download: set_max_desired_speed", direct, speed
        # if speed < 10:
        #    print_stack()

        self.dllock.acquire()
        if direct == UPLOAD:
            self.dlruntimeconfig['max_desired_upload_rate'] = speed
        else:
            self.dlruntimeconfig['max_desired_download_rate'] = speed
        self.dllock.release()

    def get_max_desired_speed(self, direct):
        self.dllock.acquire()
        try:
            if direct == UPLOAD:
                return self.dlruntimeconfig['max_desired_upload_rate']
            else:
                return self.dlruntimeconfig['max_desired_download_rate']
        finally:
            self.dllock.release()

    def get_dest_files(self, exts=None):
        """
        Returns (None,destfilename)
        """
        if exts is not None:
            raise OperationNotEnabledByConfigurationException()

        f2dlist = []
        diskfn = self.get_content_dest()
        f2dtuple = (None, diskfn)
        f2dlist.append(f2dtuple)
        return f2dlist


    #
    # Persistence
    #
    def checkpoint(self):
        """ Called by any thread """
        # Arno, 2012-05-15. Currently this is safe to call from any thread.
        # Need this for torrent collecting via swift.
        self.network_checkpoint()

    def network_checkpoint(self):
        """ Called by network thread """
        self.dllock.acquire()
        try:
            pstate = self.network_get_persistent_state()
            if self.sp is not None:
                self.sp.checkpoint_download(self)
            return (self.sdef.get_roothash(), pstate)
        finally:
            self.dllock.release()


    def network_get_persistent_state(self):
        """ Assume dllock already held """
        pstate = {}
        pstate['version'] = PERSISTENTSTATE_CURRENTVERSION
        pstate['metainfo'] = self.sdef.get_url_with_meta()  # assumed immutable
        dlconfig = copy.copy(self.dlconfig)
        dlconfig['name'] = self.sdef.get_name()
        # Reset unpicklable params
        dlconfig['vod_usercallback'] = None
        dlconfig['mode'] = DLMODE_NORMAL  # no callback, no VOD
        pstate['dlconfig'] = dlconfig

        pstate['dlstate'] = {}
        ds = self.network_get_state(None, False, sessioncalling=True)
        pstate['dlstate']['status'] = ds.get_status()
        pstate['dlstate']['progress'] = ds.get_progress()
        pstate['dlstate']['swarmcache'] = None
        pstate['dlstate'].update(ds.get_seeding_statistics())

        if DEBUG:
            print >> sys.stderr, "SwiftDownloadImpl: netw_get_pers_state: status", dlstatus_strings[ds.get_status()], "progress", ds.get_progress()

        # Swift stores own state in .mhash and .mbinmap file
        pstate['engineresumedata'] = None
        return pstate


    #
    # Coop download
    #
    def get_coopdl_role_object(self, role):
        """ Called by network thread """
        return None

    def recontact_tracker(self):
        """ Called by any thread """
        pass


    #
    # MOREINFO
    #
    def set_moreinfo_stats(self, enable):
        """ Called by any thread """

        # Arno, 2012-07-31: slight risk if process killed in between
        if self.askmoreinfo == enable:
            return
        self.askmoreinfo = enable

        if self.sp is not None:
            self.sp.set_moreinfo_stats(self, enable)


    #
    # External addresses
    #
    def add_peer(self, addr):
        """ Add a peer address from 3rd source (not tracker, not DHT) to this 
        Download.
        @param (hostname_ip,port) tuple
        """
        if self.sp is not None:
            self.sp.add_peer(self, addr)


    #
    # Internal methods
    #
    def set_error(self, e):
        self.dllock.acquire()
        self.error = e
        self.dllock.release()


    #
    # Auto restart after swift crash
    #
    def network_check_swift_alive(self):
        self.dllock.acquire()
        try:
            if self.sp is not None and not self.done:
                if not self.sp.is_alive():
                    print >> sys.stderr, "SwiftDownloadImpl: network_check_swift_alive: Restarting", `self.sdef.get_name()`
                    self.sp = None
                    self.restart()
        except:
            print_exc()
        finally:
            self.dllock.release()

        if not self.done:
            self.session.lm.rawserver.add_task(self.network_check_swift_alive, SWIFT_ALIVE_CHECK_INTERVAL)

class SwiftStatisticsResponse:

    def __init__(self, numleech, numseeds, midict):
        # More would have to be sent from swift process to set these correctly
        self.numConCandidates = 0
        self.numConInitiated = 0
        self.have = None
        self.numSeeds = numseeds
        self.numPeers = numleech

        # Arno, 2012-05-23: At Niels' request
        self.upTotal = 0
        self.downTotal = 0
        try:
            self.upTotal = midict['bytes_up']
            self.downTotal = midict['bytes_down']
        except:
            pass

        try:
            self.rawUpTotal = midict['raw_bytes_up']
            self.rawDownTotal = midict['raw_bytes_down']
        except KeyError:
            self.rawUpTotal = 0
            self.rawDownTotal = 0

<|MERGE_RESOLUTION|>--- conflicted
+++ resolved
@@ -1,723 +1,716 @@
-# Written by Arno Bakker
-# see LICENSE.txt for license information
-#
-# TODO:
-# - set rate limits
-#     * Check if current policy of limiting hint_out_size is sane.
-#         - test case: start unlimited, wait 10 s, then set to 512 K. In one
-#           test speed dropped to few bytes/s then rose again to 512 K.
-#     * upload rate limit
-#     * test if you get 512K for each swarm when you download two in parallel
-#       in one swift proc.
-#
-# - HASHCHECKING
-#     * get progress from swift
-
-#     * Current cmdgw impl will open and thus hashcheck on main thread, halting
-#       all network traffic, etc. in all other swarms. BitTornado interleaves
-#       on netw thread.
-#           - Run cmdgw on separate thread(s)?
-#
-# - STATS
-#     *  store 2 consecutive more info dicts and calc speeds, and convert
-#        those to DownloadState.get_peerlist() format.
-#
-# - BUGS
-#     * Try to recv ICMP port unreach on Mac such that we can clean up Channel
-#       (Linux done)
-#
-
-import sys
-import copy
-
-from traceback import print_exc, print_stack
-from threading import RLock, currentThread
-from Tribler.Core import NoDispersyRLock
-
-from Tribler.Core.simpledefs import *
-from Tribler.Core.DownloadState import *
-from Tribler.Core.Swift.SwiftDownloadRuntimeConfig import SwiftDownloadRuntimeConfig
-from Tribler.Core.DownloadConfig import get_default_dest_dir
-import shutil
-from Tribler.Main.globals import DefaultDownloadStartupConfig
-
-# ARNOSMPTODO: MODIFY WITH cmdgw.cpp::CMDGW_PREBUFFER_BYTES_AS_LAYER
-# Send PLAY after receiving 2^layer * 1024 bytes
-CMDGW_PREBUFFER_BYTES = (2 ** 8) * 1024
-SWIFT_ALIVE_CHECK_INTERVAL = 60.0
-
-
-DEBUG = False
-
-class SwiftDownloadImpl(SwiftDownloadRuntimeConfig):
-    """ Download subclass that represents a swift download.
-    The actual swift download takes places in a SwiftProcess.
-    """
-
-    def __init__(self, session, sdef):
-        self.dllock = NoDispersyRLock()
-        self.session = session
-        self.sdef = sdef
-
-        # just enough so error saving and get_state() works
-        self.error = None
-        # To be able to return the progress of a stopped torrent, how far it got.
-        self.progressbeforestop = 0.0
-
-        # SwiftProcess performing the actual download.
-        self.sp = None
-
-        # spstatus
-        self.dlstatus = DLSTATUS_WAITING4HASHCHECK
-        self.dynasize = 0L
-        self.progress = 0.0
-        self.curspeeds = {DOWNLOAD:0.0, UPLOAD:0.0}  # bytes/s
-        self.numleech = 0
-        self.numseeds = 0
-        self.contentbytes = {DOWNLOAD:0, UPLOAD:0}  # bytes
-
-        self.done = False  # when set it means this download is being removed
-        self.midict = {}
-        self.time_seeding = [0, None]
-        self.total_up = 0
-        self.total_down = 0
-
-        self.lm_network_vod_event_callback = None
-        self.askmoreinfo = False
-
-    #
-    # Download Interface
-    #
-    def get_def(self):
-        return self.sdef
-
-    #
-    # DownloadImpl
-    #
-
-    #
-    # Creating a Download
-    #
-    def setup(self, dcfg=None, pstate=None, initialdlstatus=None, lm_network_engine_wrapper_created_callback=None, lm_network_vod_event_callback=None):
-        """
-        Create a Download object. Used internally by Session.
-        @param dcfg DownloadStartupConfig or None (in which case 
-        a new DownloadConfig() is created and the result 
-        becomes the runtime config of this Download.
-        """
-        # Called by any thread, assume sessionlock is held
-        try:
-            self.dllock.acquire()  # not really needed, no other threads know of this object
-
-            # Copy dlconfig, from default if not specified
-            if dcfg is None:
-                cdcfg = DownloadStartupConfig()
-            else:
-                cdcfg = dcfg
-            self.dlconfig = copy.copy(cdcfg.dlconfig)
-
-
-            # Things that only exist at runtime
-            self.dlruntimeconfig = {}
-            self.dlruntimeconfig['max_desired_upload_rate'] = 0
-            self.dlruntimeconfig['max_desired_download_rate'] = 0
-
-            if pstate and pstate.has_key('dlstate'):
-                dlstate = pstate['dlstate']
-                if dlstate.has_key('time_seeding'):
-                    self.time_seeding = [dlstate['time_seeding'], None]
-                if dlstate.has_key('total_up'):
-                    self.total_up = dlstate['total_up']
-                if dlstate.has_key('total_down'):
-                    self.total_down = dlstate['total_down']
-
-            if DEBUG:
-                print >> sys.stderr, "SwiftDownloadImpl: setup: initialdlstatus", `self.sdef.get_roothash_as_hex()`, initialdlstatus
-
-            # Note: initialdlstatus now only works for STOPPED
-            if initialdlstatus != DLSTATUS_STOPPED:
-                self.create_engine_wrapper(lm_network_engine_wrapper_created_callback, pstate, lm_network_vod_event_callback)
-
-            self.dllock.release()
-        except Exception, e:
-            print_exc()
-            self.set_error(e)
-            self.dllock.release()
-
-    def create_engine_wrapper(self, lm_network_engine_wrapper_created_callback, pstate, lm_network_vod_event_callback, initialdlstatus=None):
-        network_create_engine_wrapper_lambda = lambda:self.network_create_engine_wrapper(lm_network_engine_wrapper_created_callback, pstate, lm_network_vod_event_callback, initialdlstatus)
-        self.session.lm.rawserver.add_task(network_create_engine_wrapper_lambda)
-
-    def network_create_engine_wrapper(self, lm_network_engine_wrapper_created_callback, pstate, lm_network_vod_event_callback, initialdlstatus=None):
-        """ Called by any thread, assume dllock already acquired """
-        if DEBUG:
-            print >> sys.stderr, "SwiftDownloadImpl: create_engine_wrapper()"
-
-        if self.get_mode() == DLMODE_VOD:
-            self.lm_network_vod_event_callback = lm_network_vod_event_callback
-
-        if not self.dlconfig.has_key('swiftmetadir') and not os.path.isdir(self.get_dest_dir()):
-            # We must be dealing with a checkpoint from a previous release (<6.1.0). Move the swift metadata to the right directory.
-            defaultDLConfig = DefaultDownloadStartupConfig.getInstance()
-            metadir = os.path.join(defaultDLConfig.get_dest_dir(), STATEDIR_SWIFTRESEED_DIR)
-            self.set_swift_meta_dir(metadir)
-            if not os.path.exists(metadir):
-                os.makedirs(metadir)
-
-            is_multifile = self.get_dest_dir().endswith("." + self.get_def().get_roothash_as_hex())
-            path_old = self.get_dest_dir()
-            path_new = os.path.join(metadir, self.get_def().get_roothash_as_hex() if is_multifile else os.path.split(self.get_dest_dir())[1])
-            try:
-                if is_multifile:
-                    shutil.move(path_old, path_new + '.mfspec')
-                    self.dlconfig['saveas'] = os.path.split(self.get_dest_dir())[0]
-                shutil.move(path_old + '.mhash', path_new + '.mhash')
-                shutil.move(path_old + '.mbinmap', path_new + '.mbinmap')
-            except:
-                print_exc()
-
-        # Synchronous: starts process if needed
-        self.sp = self.session.lm.spm.get_or_create_sp(self.session.get_swift_working_dir(), self.session.get_torrent_collecting_dir(), self.get_swift_listen_port(), self.get_swift_httpgw_listen_port(), self.get_swift_cmdgw_listen_port())
-<<<<<<< HEAD
-        if self.sp:
-            self.sp.start_download(self)
-
-            self.session.lm.rawserver.add_task(self.network_check_swift_alive, SWIFT_ALIVE_CHECK_INTERVAL)
-=======
-        self.sp.start_download(self)
-
-        self.session.lm.rawserver.add_task(self.network_check_swift_alive, SWIFT_ALIVE_CHECK_INTERVAL)
->>>>>>> b853b15c
-
-        # Arno: if used, make sure to switch to network thread first!
-        # if lm_network_engine_wrapper_created_callback is not None:
-        #    sp = self.sp
-        #    exc = self.error
-        #    lm_network_engine_wrapper_created_callback(self,sp,exc,pstate)
-
-    #
-    # SwiftProcess callbacks
-    #
-    def i2ithread_info_callback(self, dlstatus, progress, dynasize, dlspeed, ulspeed, numleech, numseeds, contentdl, contentul):
-        self.dllock.acquire()
-        try:
-            if dlstatus == DLSTATUS_SEEDING and self.dlstatus != dlstatus:
-                # started seeding
-                self.time_seeding[0] = self.get_seeding_time()
-                self.time_seeding[1] = time.time()
-            elif dlstatus != DLSTATUS_SEEDING and self.dlstatus != dlstatus:
-                # stopped seeding
-                self.time_seeding[0] = self.get_seeding_time()
-                self.time_seeding[1] = None
-
-            self.dlstatus = dlstatus
-            self.dynasize = dynasize
-            self.progress = progress
-            self.curspeeds[DOWNLOAD] = dlspeed
-            self.curspeeds[UPLOAD] = ulspeed
-            self.numleech = numleech
-            self.numseeds = numseeds
-            self.contentbytes = {DOWNLOAD:contentdl, UPLOAD:contentul}
-        finally:
-            self.dllock.release()
-
-    def i2ithread_vod_event_callback(self, event, httpurl):
-        if DEBUG:
-            print >> sys.stderr, "SwiftDownloadImpl: i2ithread_vod_event_callback: ENTER", event, httpurl, "mode", self.get_mode()
-
-        self.dllock.acquire()
-        try:
-            if event == VODEVENT_START:
-
-                if self.get_mode() != DLMODE_VOD:
-                    return
-
-                # Fix firefox idiosyncrasies
-                duration = self.sdef.get_duration()
-                if duration is not None:
-                    httpurl += '@' + duration
-
-                vod_usercallback_wrapper = lambda event, params:self.session.uch.perform_vod_usercallback(self, self.dlconfig['vod_usercallback'], event, params)
-                videoinfo = {}
-                videoinfo['usercallback'] = vod_usercallback_wrapper
-
-                # ARNOSMPTODO: if complete, return file directly
-
-                # Allow direct connection of video renderer with swift HTTP server
-                # via new "url" param.
-                #
-
-                if DEBUG:
-                    print >> sys.stderr, "SwiftDownloadImpl: i2ithread_vod_event_callback", event, httpurl
-
-                # Arno: No threading violation, lm_network_* is safe at the moment
-                self.lm_network_vod_event_callback(videoinfo, VODEVENT_START, {
-                    "complete":  False,
-                    "filename":  None,
-                    "mimetype":  'application/octet-stream',  # ARNOSMPTODO
-                    "stream":    None,
-                    "length":    self.get_dynasize(),
-                    "bitrate":   None,  # ARNOSMPTODO
-                    "url":       httpurl,
-                })
-        finally:
-            self.dllock.release()
-
-
-    def i2ithread_moreinfo_callback(self, midict):
-        self.dllock.acquire()
-        try:
-            # print >>sys.stderr,"SwiftDownloadImpl: Got moreinfo",midict.keys()
-            self.midict = midict
-        finally:
-            self.dllock.release()
-
-    #
-    # Retrieving DownloadState
-    #
-    def get_status(self):
-        """ Returns the status of the download.
-        @return DLSTATUS_* """
-        self.dllock.acquire()
-        try:
-            return self.dlstatus
-        finally:
-            self.dllock.release()
-
-
-    def get_dynasize(self):
-        """ Returns the size of the swift content. Note this may vary 
-        (generally ~1KiB because of dynamic size determination by the 
-        swift protocol
-        @return long
-        """
-        self.dllock.acquire()
-        try:
-            return self.dynasize
-        finally:
-            self.dllock.release()
-
-
-    def get_progress(self):
-        """ Return fraction of content downloaded.
-        @return float 0..1
-        """
-        self.dllock.acquire()
-        try:
-            return self.progress
-        finally:
-            self.dllock.release()
-
-    def get_current_speed(self, dir):
-        """ Return last reported speed in KB/s 
-        @return float
-        """
-        self.dllock.acquire()
-        try:
-            return self.curspeeds[dir] / 1024.0
-        finally:
-            self.dllock.release()
-
-    def get_moreinfo_stats(self, dir):
-        """ Return last reported more info dict 
-        @return dict
-        """
-        self.dllock.acquire()
-        try:
-            return self.midict
-        finally:
-            self.dllock.release()
-
-    def get_seeding_time(self):
-        return self.time_seeding[0] + (time.time() - self.time_seeding[1] if self.time_seeding[1] != None else 0)
-
-    def get_total_up(self):
-        return self.total_up + self.contentbytes[UPLOAD]
-
-    def get_total_down(self):
-        return self.total_down + self.contentbytes[DOWNLOAD]
-
-    def get_seeding_statistics(self):
-        seeding_stats = {}
-        seeding_stats['total_up'] = self.get_total_up()
-        seeding_stats['total_down'] = self.get_total_down()
-        seeding_stats['time_seeding'] = self.get_seeding_time()
-        return seeding_stats
-
-    def network_get_stats(self, getpeerlist):
-        """
-        @return (status,stats,logmsgs,coopdl_helpers,coopdl_coordinator)
-        """
-        # dllock held
-        # ARNOSMPTODO: Have a status for when swift is hashchecking the file on disk
-
-        if self.sp is None:
-            status = DLSTATUS_STOPPED
-        else:
-            status = self.dlstatus
-
-        stats = {}
-        stats['down'] = self.curspeeds[DOWNLOAD]
-        stats['up'] = self.curspeeds[UPLOAD]
-        stats['frac'] = self.progress
-        stats['stats'] = self.network_create_statistics_reponse()
-        stats['time'] = self.network_calc_eta()
-        stats['vod_prebuf_frac'] = self.network_calc_prebuf_frac()
-        stats['vod'] = True
-        # ARNOSMPTODO: no hard check for suff bandwidth, unlike BT1Download
-        stats['vod_playable'] = self.progress == 1.0 or (self.network_calc_prebuf_frac() == 1.0 and self.curspeeds[DOWNLOAD] > 0.0)
-        stats['vod_playable_after'] = self.network_calc_prebuf_eta()
-        stats['vod_stats'] = self.network_get_vod_stats()
-        stats['spew'] = self.network_create_spew_from_peerlist()
-
-        seeding_stats = self.get_seeding_statistics()
-
-        logmsgs = []
-        return (status, stats, seeding_stats, logmsgs)
-
-
-    def network_create_statistics_reponse(self):
-        return SwiftStatisticsResponse(self.numleech, self.numseeds, self.midict)
-
-    def network_calc_eta(self):
-        bytestogof = (1.0 - self.progress) * float(self.dynasize)
-        dlspeed = max(0.000001, self.curspeeds[DOWNLOAD])
-        return bytestogof / dlspeed
-
-    def network_calc_prebuf_frac(self):
-        gotbytesf = self.progress * float(self.dynasize)
-        prebuff = float(CMDGW_PREBUFFER_BYTES)
-        return min(1.0, gotbytesf / prebuff)
-
-    def network_calc_prebuf_eta(self):
-        bytestogof = (1.0 - self.network_calc_prebuf_frac()) * float(CMDGW_PREBUFFER_BYTES)
-        dlspeed = max(0.000001, self.curspeeds[DOWNLOAD])
-        return bytestogof / dlspeed
-
-    def network_get_vod_stats(self):
-        # More would have to be sent from swift process to set these correctly
-        d = {}
-        d['played'] = None
-        d['late'] = None
-        d['dropped'] = None
-        d['stall'] = None
-        d['pos'] = None
-        d['prebuf'] = None
-        d['firstpiece'] = 0
-        d['npieces'] = ((self.dynasize + 1023) / 1024)
-        return d
-
-
-    def network_create_spew_from_peerlist(self):
-        if not 'channels' in self.midict:
-            return []
-
-        plist = []
-        channels = self.midict['channels']
-        for channel in channels:
-            d = {}
-            d['ip'] = channel['ip']
-            d['port'] = channel['port']
-            d['utotal'] = channel['bytes_up'] / 1024.0
-            d['dtotal'] = channel['bytes_down'] / 1024.0
-            plist.append(d)
-
-        return plist
-
-    #
-    # Retrieving DownloadState
-    #
-    def set_state_callback(self, usercallback, getpeerlist=False, delay=0.0):
-        """ Called by any thread """
-        self.dllock.acquire()
-        try:
-            network_get_state_lambda = lambda:self.network_get_state(usercallback, getpeerlist)
-            # First time on general rawserver
-            self.session.lm.rawserver.add_task(network_get_state_lambda, delay)
-        finally:
-            self.dllock.release()
-
-
-    def network_get_state(self, usercallback, getpeerlist, sessioncalling=False):
-        """ Called by network thread """
-        self.dllock.acquire()
-        try:
-            if self.sp is None:
-                if DEBUG:
-                    print >> sys.stderr, "SwiftDownloadImpl: network_get_state: Download not running"
-                ds = DownloadState(self, DLSTATUS_STOPPED, self.error, self.progressbeforestop, seeding_stats=self.get_seeding_statistics())
-            else:
-                (status, stats, seeding_stats, logmsgs) = self.network_get_stats(getpeerlist)
-                ds = DownloadState(self, status, self.error, self.get_progress(), stats=stats, seeding_stats=seeding_stats, logmsgs=logmsgs)
-                self.progressbeforestop = ds.get_progress()
-
-            if sessioncalling:
-                return ds
-
-            # Invoke the usercallback function via a new thread.
-            # After the callback is invoked, the return values will be passed to
-            # the returncallback for post-callback processing.
-            if not self.done:
-                self.session.uch.perform_getstate_usercallback(usercallback, ds, self.sesscb_get_state_returncallback)
-        finally:
-            self.dllock.release()
-
-
-    def sesscb_get_state_returncallback(self, usercallback, when, newgetpeerlist):
-        """ Called by SessionCallbackThread """
-        self.dllock.acquire()
-        try:
-            if when > 0.0 and not self.done:
-                # Schedule next invocation, either on general or DL specific
-                # Note this continues when dl is stopped.
-                network_get_state_lambda = lambda:self.network_get_state(usercallback, newgetpeerlist)
-                self.session.lm.rawserver.add_task(network_get_state_lambda, when)
-        finally:
-            self.dllock.release()
-
-
-    #
-    # Download stop/resume
-    #
-    def stop(self):
-        """ Called by any thread """
-        self.stop_remove(False, removestate=False, removecontent=False)
-
-    def stop_remove(self, removedl, removestate=False, removecontent=False):
-        """ Called by any thread. Called on Session.remove_download() """
-        # Arno, 2013-01-29: This download is being removed, not just stopped.
-        self.done = removedl
-        self.network_stop(removestate=removestate, removecontent=removecontent)
-
-    def network_stop(self, removestate, removecontent):
-        """ Called by network thread, but safe for any """
-        self.dllock.acquire()
-        try:
-            if DEBUG:
-                print >> sys.stderr, "SwiftDownloadImpl: network_stop", `self.sdef.get_name()`
-
-            pstate = self.network_get_persistent_state()
-            if self.sp is not None:
-                self.sp.remove_download(self, removestate, removecontent)
-                self.session.lm.spm.release_sp(self.sp)
-                self.sp = None
-
-            self.time_seeding = [self.get_seeding_time(), None]
-
-            # Offload the removal of the dlcheckpoint to another thread
-            if removestate:
-                # To remove:
-                # 1. Core checkpoint (if any)
-                # 2. .mhash file
-                # 3. content (if so desired)
-
-                # content and .mhash file is removed by swift engine if requested
-                roothash = self.sdef.get_roothash()
-                self.session.uch.perform_removestate_callback(roothash, None, False)
-
-            return (self.sdef.get_roothash(), pstate)
-        finally:
-            self.dllock.release()
-
-    def get_content_dest(self):
-        """ Returns the file to which the downloaded content is saved. """
-        return os.path.join(self.get_dest_dir(), self.sdef.get_roothash_as_hex())
-
-
-    def restart(self, initialdlstatus=None):
-        """ Restart the Download """
-        # Called by any thread
-        if DEBUG:
-            print >> sys.stderr, "SwiftDownloadImpl: restart:", `self.sdef.get_name()`
-        self.dllock.acquire()
-        try:
-            if self.sp is None:
-                self.error = None  # assume fatal error is reproducible
-                self.create_engine_wrapper(self.session.lm.network_engine_wrapper_created_callback, None, self.session.lm.network_vod_event_callback, initialdlstatus=initialdlstatus)
-
-            # No exception if already started, for convenience
-        finally:
-            self.dllock.release()
-
-
-    #
-    # Config parameters that only exists at runtime
-    #
-    def set_max_desired_speed(self, direct, speed):
-        if DEBUG:
-            print >> sys.stderr, "Download: set_max_desired_speed", direct, speed
-        # if speed < 10:
-        #    print_stack()
-
-        self.dllock.acquire()
-        if direct == UPLOAD:
-            self.dlruntimeconfig['max_desired_upload_rate'] = speed
-        else:
-            self.dlruntimeconfig['max_desired_download_rate'] = speed
-        self.dllock.release()
-
-    def get_max_desired_speed(self, direct):
-        self.dllock.acquire()
-        try:
-            if direct == UPLOAD:
-                return self.dlruntimeconfig['max_desired_upload_rate']
-            else:
-                return self.dlruntimeconfig['max_desired_download_rate']
-        finally:
-            self.dllock.release()
-
-    def get_dest_files(self, exts=None):
-        """
-        Returns (None,destfilename)
-        """
-        if exts is not None:
-            raise OperationNotEnabledByConfigurationException()
-
-        f2dlist = []
-        diskfn = self.get_content_dest()
-        f2dtuple = (None, diskfn)
-        f2dlist.append(f2dtuple)
-        return f2dlist
-
-
-    #
-    # Persistence
-    #
-    def checkpoint(self):
-        """ Called by any thread """
-        # Arno, 2012-05-15. Currently this is safe to call from any thread.
-        # Need this for torrent collecting via swift.
-        self.network_checkpoint()
-
-    def network_checkpoint(self):
-        """ Called by network thread """
-        self.dllock.acquire()
-        try:
-            pstate = self.network_get_persistent_state()
-            if self.sp is not None:
-                self.sp.checkpoint_download(self)
-            return (self.sdef.get_roothash(), pstate)
-        finally:
-            self.dllock.release()
-
-
-    def network_get_persistent_state(self):
-        """ Assume dllock already held """
-        pstate = {}
-        pstate['version'] = PERSISTENTSTATE_CURRENTVERSION
-        pstate['metainfo'] = self.sdef.get_url_with_meta()  # assumed immutable
-        dlconfig = copy.copy(self.dlconfig)
-        dlconfig['name'] = self.sdef.get_name()
-        # Reset unpicklable params
-        dlconfig['vod_usercallback'] = None
-        dlconfig['mode'] = DLMODE_NORMAL  # no callback, no VOD
-        pstate['dlconfig'] = dlconfig
-
-        pstate['dlstate'] = {}
-        ds = self.network_get_state(None, False, sessioncalling=True)
-        pstate['dlstate']['status'] = ds.get_status()
-        pstate['dlstate']['progress'] = ds.get_progress()
-        pstate['dlstate']['swarmcache'] = None
-        pstate['dlstate'].update(ds.get_seeding_statistics())
-
-        if DEBUG:
-            print >> sys.stderr, "SwiftDownloadImpl: netw_get_pers_state: status", dlstatus_strings[ds.get_status()], "progress", ds.get_progress()
-
-        # Swift stores own state in .mhash and .mbinmap file
-        pstate['engineresumedata'] = None
-        return pstate
-
-
-    #
-    # Coop download
-    #
-    def get_coopdl_role_object(self, role):
-        """ Called by network thread """
-        return None
-
-    def recontact_tracker(self):
-        """ Called by any thread """
-        pass
-
-
-    #
-    # MOREINFO
-    #
-    def set_moreinfo_stats(self, enable):
-        """ Called by any thread """
-
-        # Arno, 2012-07-31: slight risk if process killed in between
-        if self.askmoreinfo == enable:
-            return
-        self.askmoreinfo = enable
-
-        if self.sp is not None:
-            self.sp.set_moreinfo_stats(self, enable)
-
-
-    #
-    # External addresses
-    #
-    def add_peer(self, addr):
-        """ Add a peer address from 3rd source (not tracker, not DHT) to this 
-        Download.
-        @param (hostname_ip,port) tuple
-        """
-        if self.sp is not None:
-            self.sp.add_peer(self, addr)
-
-
-    #
-    # Internal methods
-    #
-    def set_error(self, e):
-        self.dllock.acquire()
-        self.error = e
-        self.dllock.release()
-
-
-    #
-    # Auto restart after swift crash
-    #
-    def network_check_swift_alive(self):
-        self.dllock.acquire()
-        try:
-            if self.sp is not None and not self.done:
-                if not self.sp.is_alive():
-                    print >> sys.stderr, "SwiftDownloadImpl: network_check_swift_alive: Restarting", `self.sdef.get_name()`
-                    self.sp = None
-                    self.restart()
-        except:
-            print_exc()
-        finally:
-            self.dllock.release()
-
-        if not self.done:
-            self.session.lm.rawserver.add_task(self.network_check_swift_alive, SWIFT_ALIVE_CHECK_INTERVAL)
-
-class SwiftStatisticsResponse:
-
-    def __init__(self, numleech, numseeds, midict):
-        # More would have to be sent from swift process to set these correctly
-        self.numConCandidates = 0
-        self.numConInitiated = 0
-        self.have = None
-        self.numSeeds = numseeds
-        self.numPeers = numleech
-
-        # Arno, 2012-05-23: At Niels' request
-        self.upTotal = 0
-        self.downTotal = 0
-        try:
-            self.upTotal = midict['bytes_up']
-            self.downTotal = midict['bytes_down']
-        except:
-            pass
-
-        try:
-            self.rawUpTotal = midict['raw_bytes_up']
-            self.rawDownTotal = midict['raw_bytes_down']
-        except KeyError:
-            self.rawUpTotal = 0
-            self.rawDownTotal = 0
-
+# Written by Arno Bakker
+# see LICENSE.txt for license information
+#
+# TODO:
+# - set rate limits
+#     * Check if current policy of limiting hint_out_size is sane.
+#         - test case: start unlimited, wait 10 s, then set to 512 K. In one
+#           test speed dropped to few bytes/s then rose again to 512 K.
+#     * upload rate limit
+#     * test if you get 512K for each swarm when you download two in parallel
+#       in one swift proc.
+#
+# - HASHCHECKING
+#     * get progress from swift
+
+#     * Current cmdgw impl will open and thus hashcheck on main thread, halting
+#       all network traffic, etc. in all other swarms. BitTornado interleaves
+#       on netw thread.
+#           - Run cmdgw on separate thread(s)?
+#
+# - STATS
+#     *  store 2 consecutive more info dicts and calc speeds, and convert
+#        those to DownloadState.get_peerlist() format.
+#
+# - BUGS
+#     * Try to recv ICMP port unreach on Mac such that we can clean up Channel
+#       (Linux done)
+#
+
+import sys
+import copy
+
+from traceback import print_exc, print_stack
+from threading import RLock, currentThread
+from Tribler.Core import NoDispersyRLock
+
+from Tribler.Core.simpledefs import *
+from Tribler.Core.DownloadState import *
+from Tribler.Core.Swift.SwiftDownloadRuntimeConfig import SwiftDownloadRuntimeConfig
+from Tribler.Core.DownloadConfig import get_default_dest_dir
+import shutil
+from Tribler.Main.globals import DefaultDownloadStartupConfig
+
+# ARNOSMPTODO: MODIFY WITH cmdgw.cpp::CMDGW_PREBUFFER_BYTES_AS_LAYER
+# Send PLAY after receiving 2^layer * 1024 bytes
+CMDGW_PREBUFFER_BYTES = (2 ** 8) * 1024
+SWIFT_ALIVE_CHECK_INTERVAL = 60.0
+
+
+DEBUG = False
+
+class SwiftDownloadImpl(SwiftDownloadRuntimeConfig):
+    """ Download subclass that represents a swift download.
+    The actual swift download takes places in a SwiftProcess.
+    """
+
+    def __init__(self, session, sdef):
+        self.dllock = NoDispersyRLock()
+        self.session = session
+        self.sdef = sdef
+
+        # just enough so error saving and get_state() works
+        self.error = None
+        # To be able to return the progress of a stopped torrent, how far it got.
+        self.progressbeforestop = 0.0
+
+        # SwiftProcess performing the actual download.
+        self.sp = None
+
+        # spstatus
+        self.dlstatus = DLSTATUS_WAITING4HASHCHECK
+        self.dynasize = 0L
+        self.progress = 0.0
+        self.curspeeds = {DOWNLOAD:0.0, UPLOAD:0.0}  # bytes/s
+        self.numleech = 0
+        self.numseeds = 0
+        self.contentbytes = {DOWNLOAD:0, UPLOAD:0}  # bytes
+
+        self.done = False  # when set it means this download is being removed
+        self.midict = {}
+        self.time_seeding = [0, None]
+        self.total_up = 0
+        self.total_down = 0
+
+        self.lm_network_vod_event_callback = None
+        self.askmoreinfo = False
+
+    #
+    # Download Interface
+    #
+    def get_def(self):
+        return self.sdef
+
+    #
+    # DownloadImpl
+    #
+
+    #
+    # Creating a Download
+    #
+    def setup(self, dcfg=None, pstate=None, initialdlstatus=None, lm_network_engine_wrapper_created_callback=None, lm_network_vod_event_callback=None):
+        """
+        Create a Download object. Used internally by Session.
+        @param dcfg DownloadStartupConfig or None (in which case
+        a new DownloadConfig() is created and the result
+        becomes the runtime config of this Download.
+        """
+        # Called by any thread, assume sessionlock is held
+        try:
+            self.dllock.acquire()  # not really needed, no other threads know of this object
+
+            # Copy dlconfig, from default if not specified
+            if dcfg is None:
+                cdcfg = DownloadStartupConfig()
+            else:
+                cdcfg = dcfg
+            self.dlconfig = copy.copy(cdcfg.dlconfig)
+
+
+            # Things that only exist at runtime
+            self.dlruntimeconfig = {}
+            self.dlruntimeconfig['max_desired_upload_rate'] = 0
+            self.dlruntimeconfig['max_desired_download_rate'] = 0
+
+            if pstate and pstate.has_key('dlstate'):
+                dlstate = pstate['dlstate']
+                if dlstate.has_key('time_seeding'):
+                    self.time_seeding = [dlstate['time_seeding'], None]
+                if dlstate.has_key('total_up'):
+                    self.total_up = dlstate['total_up']
+                if dlstate.has_key('total_down'):
+                    self.total_down = dlstate['total_down']
+
+            if DEBUG:
+                print >> sys.stderr, "SwiftDownloadImpl: setup: initialdlstatus", `self.sdef.get_roothash_as_hex()`, initialdlstatus
+
+            # Note: initialdlstatus now only works for STOPPED
+            if initialdlstatus != DLSTATUS_STOPPED:
+                self.create_engine_wrapper(lm_network_engine_wrapper_created_callback, pstate, lm_network_vod_event_callback)
+
+            self.dllock.release()
+        except Exception, e:
+            print_exc()
+            self.set_error(e)
+            self.dllock.release()
+
+    def create_engine_wrapper(self, lm_network_engine_wrapper_created_callback, pstate, lm_network_vod_event_callback, initialdlstatus=None):
+        network_create_engine_wrapper_lambda = lambda:self.network_create_engine_wrapper(lm_network_engine_wrapper_created_callback, pstate, lm_network_vod_event_callback, initialdlstatus)
+        self.session.lm.rawserver.add_task(network_create_engine_wrapper_lambda)
+
+    def network_create_engine_wrapper(self, lm_network_engine_wrapper_created_callback, pstate, lm_network_vod_event_callback, initialdlstatus=None):
+        """ Called by any thread, assume dllock already acquired """
+        if DEBUG:
+            print >> sys.stderr, "SwiftDownloadImpl: create_engine_wrapper()"
+
+        if self.get_mode() == DLMODE_VOD:
+            self.lm_network_vod_event_callback = lm_network_vod_event_callback
+
+        if not self.dlconfig.has_key('swiftmetadir') and not os.path.isdir(self.get_dest_dir()):
+            # We must be dealing with a checkpoint from a previous release (<6.1.0). Move the swift metadata to the right directory.
+            defaultDLConfig = DefaultDownloadStartupConfig.getInstance()
+            metadir = os.path.join(defaultDLConfig.get_dest_dir(), STATEDIR_SWIFTRESEED_DIR)
+            self.set_swift_meta_dir(metadir)
+            if not os.path.exists(metadir):
+                os.makedirs(metadir)
+
+            is_multifile = self.get_dest_dir().endswith("." + self.get_def().get_roothash_as_hex())
+            path_old = self.get_dest_dir()
+            path_new = os.path.join(metadir, self.get_def().get_roothash_as_hex() if is_multifile else os.path.split(self.get_dest_dir())[1])
+            try:
+                if is_multifile:
+                    shutil.move(path_old, path_new + '.mfspec')
+                    self.dlconfig['saveas'] = os.path.split(self.get_dest_dir())[0]
+                shutil.move(path_old + '.mhash', path_new + '.mhash')
+                shutil.move(path_old + '.mbinmap', path_new + '.mbinmap')
+            except:
+                print_exc()
+
+        # Synchronous: starts process if needed
+        self.sp = self.session.lm.spm.get_or_create_sp(self.session.get_swift_working_dir(), self.session.get_torrent_collecting_dir(), self.get_swift_listen_port(), self.get_swift_httpgw_listen_port(), self.get_swift_cmdgw_listen_port())
+        if self.sp:
+            self.sp.start_download(self)
+
+            self.session.lm.rawserver.add_task(self.network_check_swift_alive, SWIFT_ALIVE_CHECK_INTERVAL)
+
+        # Arno: if used, make sure to switch to network thread first!
+        # if lm_network_engine_wrapper_created_callback is not None:
+        #    sp = self.sp
+        #    exc = self.error
+        #    lm_network_engine_wrapper_created_callback(self,sp,exc,pstate)
+
+    #
+    # SwiftProcess callbacks
+    #
+    def i2ithread_info_callback(self, dlstatus, progress, dynasize, dlspeed, ulspeed, numleech, numseeds, contentdl, contentul):
+        self.dllock.acquire()
+        try:
+            if dlstatus == DLSTATUS_SEEDING and self.dlstatus != dlstatus:
+                # started seeding
+                self.time_seeding[0] = self.get_seeding_time()
+                self.time_seeding[1] = time.time()
+            elif dlstatus != DLSTATUS_SEEDING and self.dlstatus != dlstatus:
+                # stopped seeding
+                self.time_seeding[0] = self.get_seeding_time()
+                self.time_seeding[1] = None
+
+            self.dlstatus = dlstatus
+            self.dynasize = dynasize
+            self.progress = progress
+            self.curspeeds[DOWNLOAD] = dlspeed
+            self.curspeeds[UPLOAD] = ulspeed
+            self.numleech = numleech
+            self.numseeds = numseeds
+            self.contentbytes = {DOWNLOAD:contentdl, UPLOAD:contentul}
+        finally:
+            self.dllock.release()
+
+    def i2ithread_vod_event_callback(self, event, httpurl):
+        if DEBUG:
+            print >> sys.stderr, "SwiftDownloadImpl: i2ithread_vod_event_callback: ENTER", event, httpurl, "mode", self.get_mode()
+
+        self.dllock.acquire()
+        try:
+            if event == VODEVENT_START:
+
+                if self.get_mode() != DLMODE_VOD:
+                    return
+
+                # Fix firefox idiosyncrasies
+                duration = self.sdef.get_duration()
+                if duration is not None:
+                    httpurl += '@' + duration
+
+                vod_usercallback_wrapper = lambda event, params:self.session.uch.perform_vod_usercallback(self, self.dlconfig['vod_usercallback'], event, params)
+                videoinfo = {}
+                videoinfo['usercallback'] = vod_usercallback_wrapper
+
+                # ARNOSMPTODO: if complete, return file directly
+
+                # Allow direct connection of video renderer with swift HTTP server
+                # via new "url" param.
+                #
+
+                if DEBUG:
+                    print >> sys.stderr, "SwiftDownloadImpl: i2ithread_vod_event_callback", event, httpurl
+
+                # Arno: No threading violation, lm_network_* is safe at the moment
+                self.lm_network_vod_event_callback(videoinfo, VODEVENT_START, {
+                    "complete":  False,
+                    "filename":  None,
+                    "mimetype":  'application/octet-stream',  # ARNOSMPTODO
+                    "stream":    None,
+                    "length":    self.get_dynasize(),
+                    "bitrate":   None,  # ARNOSMPTODO
+                    "url":       httpurl,
+                })
+        finally:
+            self.dllock.release()
+
+
+    def i2ithread_moreinfo_callback(self, midict):
+        self.dllock.acquire()
+        try:
+            # print >>sys.stderr,"SwiftDownloadImpl: Got moreinfo",midict.keys()
+            self.midict = midict
+        finally:
+            self.dllock.release()
+
+    #
+    # Retrieving DownloadState
+    #
+    def get_status(self):
+        """ Returns the status of the download.
+        @return DLSTATUS_* """
+        self.dllock.acquire()
+        try:
+            return self.dlstatus
+        finally:
+            self.dllock.release()
+
+
+    def get_dynasize(self):
+        """ Returns the size of the swift content. Note this may vary
+        (generally ~1KiB because of dynamic size determination by the
+        swift protocol
+        @return long
+        """
+        self.dllock.acquire()
+        try:
+            return self.dynasize
+        finally:
+            self.dllock.release()
+
+
+    def get_progress(self):
+        """ Return fraction of content downloaded.
+        @return float 0..1
+        """
+        self.dllock.acquire()
+        try:
+            return self.progress
+        finally:
+            self.dllock.release()
+
+    def get_current_speed(self, dir):
+        """ Return last reported speed in KB/s
+        @return float
+        """
+        self.dllock.acquire()
+        try:
+            return self.curspeeds[dir] / 1024.0
+        finally:
+            self.dllock.release()
+
+    def get_moreinfo_stats(self, dir):
+        """ Return last reported more info dict
+        @return dict
+        """
+        self.dllock.acquire()
+        try:
+            return self.midict
+        finally:
+            self.dllock.release()
+
+    def get_seeding_time(self):
+        return self.time_seeding[0] + (time.time() - self.time_seeding[1] if self.time_seeding[1] != None else 0)
+
+    def get_total_up(self):
+        return self.total_up + self.contentbytes[UPLOAD]
+
+    def get_total_down(self):
+        return self.total_down + self.contentbytes[DOWNLOAD]
+
+    def get_seeding_statistics(self):
+        seeding_stats = {}
+        seeding_stats['total_up'] = self.get_total_up()
+        seeding_stats['total_down'] = self.get_total_down()
+        seeding_stats['time_seeding'] = self.get_seeding_time()
+        return seeding_stats
+
+    def network_get_stats(self, getpeerlist):
+        """
+        @return (status,stats,logmsgs,coopdl_helpers,coopdl_coordinator)
+        """
+        # dllock held
+        # ARNOSMPTODO: Have a status for when swift is hashchecking the file on disk
+
+        if self.sp is None:
+            status = DLSTATUS_STOPPED
+        else:
+            status = self.dlstatus
+
+        stats = {}
+        stats['down'] = self.curspeeds[DOWNLOAD]
+        stats['up'] = self.curspeeds[UPLOAD]
+        stats['frac'] = self.progress
+        stats['stats'] = self.network_create_statistics_reponse()
+        stats['time'] = self.network_calc_eta()
+        stats['vod_prebuf_frac'] = self.network_calc_prebuf_frac()
+        stats['vod'] = True
+        # ARNOSMPTODO: no hard check for suff bandwidth, unlike BT1Download
+        stats['vod_playable'] = self.progress == 1.0 or (self.network_calc_prebuf_frac() == 1.0 and self.curspeeds[DOWNLOAD] > 0.0)
+        stats['vod_playable_after'] = self.network_calc_prebuf_eta()
+        stats['vod_stats'] = self.network_get_vod_stats()
+        stats['spew'] = self.network_create_spew_from_peerlist()
+
+        seeding_stats = self.get_seeding_statistics()
+
+        logmsgs = []
+        return (status, stats, seeding_stats, logmsgs)
+
+
+    def network_create_statistics_reponse(self):
+        return SwiftStatisticsResponse(self.numleech, self.numseeds, self.midict)
+
+    def network_calc_eta(self):
+        bytestogof = (1.0 - self.progress) * float(self.dynasize)
+        dlspeed = max(0.000001, self.curspeeds[DOWNLOAD])
+        return bytestogof / dlspeed
+
+    def network_calc_prebuf_frac(self):
+        gotbytesf = self.progress * float(self.dynasize)
+        prebuff = float(CMDGW_PREBUFFER_BYTES)
+        return min(1.0, gotbytesf / prebuff)
+
+    def network_calc_prebuf_eta(self):
+        bytestogof = (1.0 - self.network_calc_prebuf_frac()) * float(CMDGW_PREBUFFER_BYTES)
+        dlspeed = max(0.000001, self.curspeeds[DOWNLOAD])
+        return bytestogof / dlspeed
+
+    def network_get_vod_stats(self):
+        # More would have to be sent from swift process to set these correctly
+        d = {}
+        d['played'] = None
+        d['late'] = None
+        d['dropped'] = None
+        d['stall'] = None
+        d['pos'] = None
+        d['prebuf'] = None
+        d['firstpiece'] = 0
+        d['npieces'] = ((self.dynasize + 1023) / 1024)
+        return d
+
+
+    def network_create_spew_from_peerlist(self):
+        if not 'channels' in self.midict:
+            return []
+
+        plist = []
+        channels = self.midict['channels']
+        for channel in channels:
+            d = {}
+            d['ip'] = channel['ip']
+            d['port'] = channel['port']
+            d['utotal'] = channel['bytes_up'] / 1024.0
+            d['dtotal'] = channel['bytes_down'] / 1024.0
+            plist.append(d)
+
+        return plist
+
+    #
+    # Retrieving DownloadState
+    #
+    def set_state_callback(self, usercallback, getpeerlist=False, delay=0.0):
+        """ Called by any thread """
+        self.dllock.acquire()
+        try:
+            network_get_state_lambda = lambda:self.network_get_state(usercallback, getpeerlist)
+            # First time on general rawserver
+            self.session.lm.rawserver.add_task(network_get_state_lambda, delay)
+        finally:
+            self.dllock.release()
+
+
+    def network_get_state(self, usercallback, getpeerlist, sessioncalling=False):
+        """ Called by network thread """
+        self.dllock.acquire()
+        try:
+            if self.sp is None:
+                if DEBUG:
+                    print >> sys.stderr, "SwiftDownloadImpl: network_get_state: Download not running"
+                ds = DownloadState(self, DLSTATUS_STOPPED, self.error, self.progressbeforestop, seeding_stats=self.get_seeding_statistics())
+            else:
+                (status, stats, seeding_stats, logmsgs) = self.network_get_stats(getpeerlist)
+                ds = DownloadState(self, status, self.error, self.get_progress(), stats=stats, seeding_stats=seeding_stats, logmsgs=logmsgs)
+                self.progressbeforestop = ds.get_progress()
+
+            if sessioncalling:
+                return ds
+
+            # Invoke the usercallback function via a new thread.
+            # After the callback is invoked, the return values will be passed to
+            # the returncallback for post-callback processing.
+            if not self.done:
+                self.session.uch.perform_getstate_usercallback(usercallback, ds, self.sesscb_get_state_returncallback)
+        finally:
+            self.dllock.release()
+
+
+    def sesscb_get_state_returncallback(self, usercallback, when, newgetpeerlist):
+        """ Called by SessionCallbackThread """
+        self.dllock.acquire()
+        try:
+            if when > 0.0 and not self.done:
+                # Schedule next invocation, either on general or DL specific
+                # Note this continues when dl is stopped.
+                network_get_state_lambda = lambda:self.network_get_state(usercallback, newgetpeerlist)
+                self.session.lm.rawserver.add_task(network_get_state_lambda, when)
+        finally:
+            self.dllock.release()
+
+
+    #
+    # Download stop/resume
+    #
+    def stop(self):
+        """ Called by any thread """
+        self.stop_remove(False, removestate=False, removecontent=False)
+
+    def stop_remove(self, removedl, removestate=False, removecontent=False):
+        """ Called by any thread. Called on Session.remove_download() """
+        # Arno, 2013-01-29: This download is being removed, not just stopped.
+        self.done = removedl
+        self.network_stop(removestate=removestate, removecontent=removecontent)
+
+    def network_stop(self, removestate, removecontent):
+        """ Called by network thread, but safe for any """
+        self.dllock.acquire()
+        try:
+            if DEBUG:
+                print >> sys.stderr, "SwiftDownloadImpl: network_stop", `self.sdef.get_name()`
+
+            pstate = self.network_get_persistent_state()
+            if self.sp is not None:
+                self.sp.remove_download(self, removestate, removecontent)
+                self.session.lm.spm.release_sp(self.sp)
+                self.sp = None
+
+            self.time_seeding = [self.get_seeding_time(), None]
+
+            # Offload the removal of the dlcheckpoint to another thread
+            if removestate:
+                # To remove:
+                # 1. Core checkpoint (if any)
+                # 2. .mhash file
+                # 3. content (if so desired)
+
+                # content and .mhash file is removed by swift engine if requested
+                roothash = self.sdef.get_roothash()
+                self.session.uch.perform_removestate_callback(roothash, None, False)
+
+            return (self.sdef.get_roothash(), pstate)
+        finally:
+            self.dllock.release()
+
+    def get_content_dest(self):
+        """ Returns the file to which the downloaded content is saved. """
+        return os.path.join(self.get_dest_dir(), self.sdef.get_roothash_as_hex())
+
+
+    def restart(self, initialdlstatus=None):
+        """ Restart the Download """
+        # Called by any thread
+        if DEBUG:
+            print >> sys.stderr, "SwiftDownloadImpl: restart:", `self.sdef.get_name()`
+        self.dllock.acquire()
+        try:
+            if self.sp is None:
+                self.error = None  # assume fatal error is reproducible
+                self.create_engine_wrapper(self.session.lm.network_engine_wrapper_created_callback, None, self.session.lm.network_vod_event_callback, initialdlstatus=initialdlstatus)
+
+            # No exception if already started, for convenience
+        finally:
+            self.dllock.release()
+
+
+    #
+    # Config parameters that only exists at runtime
+    #
+    def set_max_desired_speed(self, direct, speed):
+        if DEBUG:
+            print >> sys.stderr, "Download: set_max_desired_speed", direct, speed
+        # if speed < 10:
+        #    print_stack()
+
+        self.dllock.acquire()
+        if direct == UPLOAD:
+            self.dlruntimeconfig['max_desired_upload_rate'] = speed
+        else:
+            self.dlruntimeconfig['max_desired_download_rate'] = speed
+        self.dllock.release()
+
+    def get_max_desired_speed(self, direct):
+        self.dllock.acquire()
+        try:
+            if direct == UPLOAD:
+                return self.dlruntimeconfig['max_desired_upload_rate']
+            else:
+                return self.dlruntimeconfig['max_desired_download_rate']
+        finally:
+            self.dllock.release()
+
+    def get_dest_files(self, exts=None):
+        """
+        Returns (None,destfilename)
+        """
+        if exts is not None:
+            raise OperationNotEnabledByConfigurationException()
+
+        f2dlist = []
+        diskfn = self.get_content_dest()
+        f2dtuple = (None, diskfn)
+        f2dlist.append(f2dtuple)
+        return f2dlist
+
+
+    #
+    # Persistence
+    #
+    def checkpoint(self):
+        """ Called by any thread """
+        # Arno, 2012-05-15. Currently this is safe to call from any thread.
+        # Need this for torrent collecting via swift.
+        self.network_checkpoint()
+
+    def network_checkpoint(self):
+        """ Called by network thread """
+        self.dllock.acquire()
+        try:
+            pstate = self.network_get_persistent_state()
+            if self.sp is not None:
+                self.sp.checkpoint_download(self)
+            return (self.sdef.get_roothash(), pstate)
+        finally:
+            self.dllock.release()
+
+
+    def network_get_persistent_state(self):
+        """ Assume dllock already held """
+        pstate = {}
+        pstate['version'] = PERSISTENTSTATE_CURRENTVERSION
+        pstate['metainfo'] = self.sdef.get_url_with_meta()  # assumed immutable
+        dlconfig = copy.copy(self.dlconfig)
+        dlconfig['name'] = self.sdef.get_name()
+        # Reset unpicklable params
+        dlconfig['vod_usercallback'] = None
+        dlconfig['mode'] = DLMODE_NORMAL  # no callback, no VOD
+        pstate['dlconfig'] = dlconfig
+
+        pstate['dlstate'] = {}
+        ds = self.network_get_state(None, False, sessioncalling=True)
+        pstate['dlstate']['status'] = ds.get_status()
+        pstate['dlstate']['progress'] = ds.get_progress()
+        pstate['dlstate']['swarmcache'] = None
+        pstate['dlstate'].update(ds.get_seeding_statistics())
+
+        if DEBUG:
+            print >> sys.stderr, "SwiftDownloadImpl: netw_get_pers_state: status", dlstatus_strings[ds.get_status()], "progress", ds.get_progress()
+
+        # Swift stores own state in .mhash and .mbinmap file
+        pstate['engineresumedata'] = None
+        return pstate
+
+
+    #
+    # Coop download
+    #
+    def get_coopdl_role_object(self, role):
+        """ Called by network thread """
+        return None
+
+    def recontact_tracker(self):
+        """ Called by any thread """
+        pass
+
+
+    #
+    # MOREINFO
+    #
+    def set_moreinfo_stats(self, enable):
+        """ Called by any thread """
+
+        # Arno, 2012-07-31: slight risk if process killed in between
+        if self.askmoreinfo == enable:
+            return
+        self.askmoreinfo = enable
+
+        if self.sp is not None:
+            self.sp.set_moreinfo_stats(self, enable)
+
+
+    #
+    # External addresses
+    #
+    def add_peer(self, addr):
+        """ Add a peer address from 3rd source (not tracker, not DHT) to this
+        Download.
+        @param (hostname_ip,port) tuple
+        """
+        if self.sp is not None:
+            self.sp.add_peer(self, addr)
+
+
+    #
+    # Internal methods
+    #
+    def set_error(self, e):
+        self.dllock.acquire()
+        self.error = e
+        self.dllock.release()
+
+
+    #
+    # Auto restart after swift crash
+    #
+    def network_check_swift_alive(self):
+        self.dllock.acquire()
+        try:
+            if self.sp is not None and not self.done:
+                if not self.sp.is_alive():
+                    print >> sys.stderr, "SwiftDownloadImpl: network_check_swift_alive: Restarting", `self.sdef.get_name()`
+                    self.sp = None
+                    self.restart()
+        except:
+            print_exc()
+        finally:
+            self.dllock.release()
+
+        if not self.done:
+            self.session.lm.rawserver.add_task(self.network_check_swift_alive, SWIFT_ALIVE_CHECK_INTERVAL)
+
+class SwiftStatisticsResponse:
+
+    def __init__(self, numleech, numseeds, midict):
+        # More would have to be sent from swift process to set these correctly
+        self.numConCandidates = 0
+        self.numConInitiated = 0
+        self.have = None
+        self.numSeeds = numseeds
+        self.numPeers = numleech
+
+        # Arno, 2012-05-23: At Niels' request
+        self.upTotal = 0
+        self.downTotal = 0
+        try:
+            self.upTotal = midict['bytes_up']
+            self.downTotal = midict['bytes_down']
+        except:
+            pass
+
+        try:
+            self.rawUpTotal = midict['raw_bytes_up']
+            self.rawDownTotal = midict['raw_bytes_down']
+        except KeyError:
+            self.rawUpTotal = 0
+            self.rawDownTotal = 0