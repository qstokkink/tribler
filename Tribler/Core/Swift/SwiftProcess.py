--- conflicted
+++ resolved
@@ -89,13 +89,7 @@
             args.append("180")  # seconds
         # args.append("-B")  # Enable debugging on swift
 
-<<<<<<< HEAD
-        if DEBUG:
-            print >> sys.stderr, "SwiftProcess: __init__: Running", args, "workdir", workdir
-=======
-        self._logger.debug("SwiftProcess: __init__: Running %s workdir %s" %\
-            (repr(args), repr(workdir)))
->>>>>>> e0cc558f
+        self._logger.debug("SwiftProcess: __init__: Running %s workdir %s", args, workdir)
 
         if sys.platform == "win32":
             creationflags = subprocess.CREATE_NEW_PROCESS_GROUP
@@ -114,15 +108,9 @@
             while True:
                 line = socket.readline()
                 if not line:
-<<<<<<< HEAD
-                    print >> sys.stderr, prefix, "readline returned nothing quitting"
+                    self._logger.info("%s readline returned nothing quitting", prefix)
                     break
-                print >> sys.stderr, prefix, line.rstrip()
-=======
-                    self._logger.info("%s readline returned nothing quitting" % prefix)
-                    break
-                self._logger.info("%s %s" % (prefix, line.rstrip()))
->>>>>>> e0cc558f
+                self._logger.info("%s %s", prefix, line.rstrip())
         self.popen_outputthreads = [Thread(target=read_and_print, args=(self.popen.stdout,), name="SwiftProcess_%d_stdout" % self.listenport), Thread(target=read_and_print, args=(self.popen.stderr,), name="SwiftProcess_%d_stderr" % self.listenport)]
         [thread.start() for thread in self.popen_outputthreads]
 
@@ -146,12 +134,7 @@
         if self.is_alive():
             self.fastconn = FastI2IConnection(self.cmdport, self.i2ithread_readlinecallback, self.connection_lost)
         else:
-<<<<<<< HEAD
-            print >> sys.stderr, "sp: start_cmd_connection: Process dead? returncode", self.popen.returncode, "pid", self.popen.pid
-=======
-            self._logger.info("sp: start_cmd_connection: Process dead? returncode %s pid %s" %\
-                (repr(self.popen.returncode), repr(self.popen.pid)))
->>>>>>> e0cc558f
+            self._logger.info("sp: start_cmd_connection: Process dead? returncode %s pid %s", self.popen.returncode, self.popen.pid)
 
     def i2ithread_readlinecallback(self, ic, cmd):
         # if DEBUG:
@@ -182,21 +165,13 @@
             except KeyError:
                 if self._warn_missing_endpoint:
                     self._warn_missing_endpoint = False
-<<<<<<< HEAD
-                    print >> sys.stderr, "sp: Dispersy endpoint is not available"
-=======
                     self._logger.error("sp: Dispersy endpoint is not available")
->>>>>>> e0cc558f
 
         else:
             roothash = binascii.unhexlify(words[1])
 
             if words[0] == "ERROR":
-<<<<<<< HEAD
-                print >> sys.stderr, "sp: i2ithread_readlinecallback:", cmd
-=======
                 self._logger.info("sp: i2ithread_readlinecallback: %s" % repr(cmd))
->>>>>>> e0cc558f
 
             elif words[0] == "CLOSE_EVENT":
                 roothash_hex = words[1]
@@ -222,12 +197,7 @@
             self.splock.acquire()
             try:
                 if roothash not in self.roothash2dl.keys():
-<<<<<<< HEAD
-                    if DEBUG:
-                        print >> sys.stderr, "sp: i2ithread_readlinecallback: unknown roothash", words[1]
-=======
-                    self._logger.debug("sp: i2ithread_readlinecallback: unknown roothash %s" % repr(words[1]))
->>>>>>> e0cc558f
+                    self._logger.debug("sp: i2ithread_readlinecallback: unknown roothash %s", words[1])
                     return
 
                 d = self.roothash2dl[roothash]
@@ -431,11 +401,7 @@
 
         if self.fastconn:
             # Tell engine to shutdown so it can deregister dls from tracker
-<<<<<<< HEAD
-            print >> sys.stderr, "sp: Telling process to shutdown"
-=======
             self._logger.info("sp: Telling process to shutdown")
->>>>>>> e0cc558f
             self.send_shutdown()
 
     def network_shutdown(self):
@@ -447,11 +413,7 @@
 
         if self.popen is not None:
             try:
-<<<<<<< HEAD
-                print >> sys.stderr, "sp: Terminating process"
-=======
                 self._logger.info("sp: Terminating process")
->>>>>>> e0cc558f
                 self.popen.terminate()
                 self.popen.wait()
                 self.popen = None
@@ -468,12 +430,7 @@
     #
     def send_start(self, url, roothash_hex=None, maxdlspeed=None, maxulspeed=None, destdir=None, metadir=None):
         # assume splock is held to avoid concurrency on socket
-<<<<<<< HEAD
-        if DEBUG:
-            print >> sys.stderr, "sp: send_start:", url, "destdir", destdir, "metadir", metadir
-=======
-        self._logger.info("sp: send_start: %s, destdir=%s, metadir=%s" % (url, destdir, metadir))
->>>>>>> e0cc558f
+        self._logger.info("sp: send_start: %s, destdir=%s, metadir=%s", url, destdir, metadir)
 
         cmd = 'START ' + url
         if destdir is not None:
@@ -513,12 +470,7 @@
 
     def send_tunnel(self, session, address, data):
         # assume splock is held to avoid concurrency on socket
-<<<<<<< HEAD
-        if DEBUG:
-            print >> sys.stderr, "sp: send_tunnel:", len(data), "bytes -> %s:%d" % address
-=======
         self._logger.debug("sp: send_tunnel:" + repr(len(data)) + "bytes -> %s:%d" % address)
->>>>>>> e0cc558f
 
         self.write("TUNNELSEND %s:%d/%s %d\r\n" % (address[0], address[1], session.encode("HEX"), len(data)))
         self.write(data)
@@ -542,13 +494,7 @@
         assert event_type == "CHANNEL_CLOSE"
         assert isinstance(enable, bool), type(enable)
         # assume splock is held to avoid concurrency on socket
-<<<<<<< HEAD
-        if DEBUG:
-            print >> sys.stderr, "sp: send_subscribe:", roothash_hex, event_type, enable
-=======
-        self._logger.debug("sp: send_subscribe: %s %s %s" %\
-            (repr(roothash_hex), repr(event_type), repr(enable)))
->>>>>>> e0cc558f
+        self._logger.debug("sp: send_subscribe: %s %s %s", roothash_hex, event_type, enable)
         self.write("SUBSCRIBE %s %s %d\r\n" % (roothash_hex, event_type, int(enable),))
 
     def send_peer_addr(self, roothash_hex, addrstr):
