# Written by Arno Bakker
# see LICENSE.txt for license information

import sys
import logging

from Tribler.Core.simpledefs import *
from Tribler.Core.DownloadConfig import DownloadConfigInterface
from Tribler.Core.APIImplementation.DownloadRuntimeConfigBaseImpl import DownloadRuntimeConfigBaseImpl
from Tribler.Core.exceptions import OperationNotPossibleAtRuntimeException

# 10/02/10 Boudewijn: pylint points out that member variables used in
# DownloadRuntimeConfig do not exist.  This is because they are set in
# Tribler.Core.Download which is a subclass of DownloadRuntimeConfig.
#
# We disable this error
# pylint: disable-msg=E1101


class SwiftDownloadRuntimeConfig(DownloadRuntimeConfigBaseImpl):

    def __init__(self):
        self._logger = logging.getLogger(self.__class__.__name__)

    """
    Implements the Tribler.Core.DownloadConfig.DownloadConfigInterface

    Only implement the setter for parameters that are actually runtime
    configurable here. Default behaviour implemented by BaseImpl.

    DownloadConfigInterface: All methods called by any thread
    """
    def set_max_speed(self, direct, speed):
<<<<<<< HEAD
        if DEBUG:
            print >>sys.stderr, "SwiftDownload: set_max_speed", self.get_def().get_name(), direct, speed
=======
        self._logger.debug("SwiftDownload: set_max_speed %s %s %s" %\
            (repr(self.get_def().get_name()), repr(direct), repr(speed)))
>>>>>>> e0cc558f
        # print_stack()

        self.dllock.acquire()
        try:
            # Don't need to throw an exception when stopped, we then just
            # save the new value and use it at (re)startup.
            if self.sp is not None:

                cur = self.get_max_speed(direct)
                # Arno, 2012-07-31: Don't send message when no change, i2i comm
                # non-zero cost.
                if cur != speed:
                    self.sp.set_max_speed(self, direct, speed)

            # At the moment we can't catch any errors in the engine that this
            # causes, so just assume it always works.
            DownloadConfigInterface.set_max_speed(self, direct, speed)
        finally:
            self.dllock.release()

    def set_mode(self, mode):
        """ Note: this has no effect, swift currently doesn't have DL modes """
        self.dllock.acquire()
        try:
            DownloadConfigInterface.set_mode(self, mode)
        finally:
            self.dllock.release()<|MERGE_RESOLUTION|>--- conflicted
+++ resolved
@@ -31,13 +31,7 @@
     DownloadConfigInterface: All methods called by any thread
     """
     def set_max_speed(self, direct, speed):
-<<<<<<< HEAD
-        if DEBUG:
-            print >>sys.stderr, "SwiftDownload: set_max_speed", self.get_def().get_name(), direct, speed
-=======
-        self._logger.debug("SwiftDownload: set_max_speed %s %s %s" %\
-            (repr(self.get_def().get_name()), repr(direct), repr(speed)))
->>>>>>> e0cc558f
+        self._logger.debug("SwiftDownload: set_max_speed %s %s %s", self.get_def().get_name(), direct, speed)
         # print_stack()
 
         self.dllock.acquire()
