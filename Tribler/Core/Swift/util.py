#
# Convert a .torrent to a swift multi-file spec
#
# Author: Arno Bakker
#

import sys
import logging
from Tribler.Core.Utilities.bencode import bdecode

MULTIFILE_PATHNAME = "META-INF-multifilespec.txt"

logger = logging.getLogger(__name__)


def torrent2swiftspec(metainfo):
    info = metainfo["info"]
    if metainfo["encoding"] != "UTF-8":
        cname = info["name"]
        pname = cname.decode(metainfo["encoding"])
        uname = pname.encode("UTF-8")
        if "files" in info:
            for fdict in info["files"]:
                pathlist = fdict["path"]
                npl = []
                for p in pathlist:
                    cname = p
                    pname = cname.decode(metainfo["encoding"])
                    uname = pname.encode("UTF-8")
                    npl.append(uname)
                fdict["path"] = npl

    parent = info["name"]

    filelist = []
    if "files" in info:
        for fdict in info["files"]:
            pathlist = fdict["path"]
            flen = fdict["length"]
            pathname = parent
            for p in pathlist:
                pathname += "/"
                pathname += p
            filelist.append((pathname, flen))
    else:
        filelist.append(info["name"], info["length"])
<<<<<<< HEAD
        print "WARNING: Torrent contains single file, better seed via swift directly"
=======
        logger.warn("WARNING: Torrent contains single file, better seed via swift directly")
>>>>>>> e0cc558f

    return filelist2swiftspec(filelist)


def filelist2swiftspec(filelist):
    # TODO: verify that this gives same sort as C++ CreateMultiSpec
    filelist.sort()

    specbody = ""
    totalsize = 0
    for pathname, flen in filelist:
        specbody += pathname + " " +str(flen)+"\n"
        totalsize += flen

    specsize = len(MULTIFILE_PATHNAME) + 1 +0+1+len(specbody)
    numstr = str(specsize)
    numstr2 = str(specsize + len(str(numstr)))
    if (len(numstr) == len(numstr2)):
        specsize += len(numstr)
    else:
        specsize += len(numstr) + (len(numstr2) -len(numstr))

    spec = MULTIFILE_PATHNAME + " " +str(specsize)+"\n"
    spec += specbody
    return spec


if __name__ == "__main__":
    f = open(sys.argv[1], "rb")
    bdata = f.read()
    f.close()
    metainfo = bdecode(bdata)

    spec = torrent2swiftspec(metainfo)

    f = open(sys.argv[1] + ".spec", "wb")
    f.write(spec)
    f.close()<|MERGE_RESOLUTION|>--- conflicted
+++ resolved
@@ -44,11 +44,7 @@
             filelist.append((pathname, flen))
     else:
         filelist.append(info["name"], info["length"])
-<<<<<<< HEAD
-        print "WARNING: Torrent contains single file, better seed via swift directly"
-=======
         logger.warn("WARNING: Torrent contains single file, better seed via swift directly")
->>>>>>> e0cc558f
 
     return filelist2swiftspec(filelist)
 
