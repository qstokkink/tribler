--- conflicted
+++ resolved
@@ -1,1212 +1,1128 @@
-# Based on SwiftDownloadImpl.py by Arno Bakker, modified by Egbert Bouman for the use with libtorrent
-
-import sys
-import copy
-import time
-import libtorrent as lt
-
-from binascii import hexlify
-from traceback import print_exc
-
-from Tribler.Core import NoDispersyRLock
-from Tribler.Core.simpledefs import *
-from Tribler.Core.DownloadState import DownloadState
-from Tribler.Core.APIImplementation.DownloadRuntimeConfig import DownloadRuntimeConfig
-from Tribler.Core.DownloadConfig import DownloadStartupConfig
-from Tribler.Core.APIImplementation import maketorrent
-from Tribler.Core.osutils import fix_filebasename
-from Tribler.Core.APIImplementation.maketorrent import torrentfilerec2savefilename, savefilenames2finaldest
-from Tribler.Core.TorrentDef import TorrentDefNoMetainfo, TorrentDef
-from Tribler.Core.exceptions import VODNoFileSelectedInMultifileTorrentException
-from Tribler.Core.Utilities.Crypto import sha
-
-from Tribler.Video.VideoUtility import get_videoinfo
-
-if sys.platform == "win32":
-    try:
-        import win32api
-        import win32con
-    except:
-        pass
-
-DEBUG = False
-
-
-class VODFile(object):
-<<<<<<< HEAD
-
-    def __init__(self, f, d):
-        self._file = f
-        self._download = d
-
-        pieces = self._download.tdef.get_pieces()
-        self.pieces = [pieces[x:x + 20]for x in xrange(0, len(pieces), 20)]
-        self.piecesize = self._download.tdef.get_piece_length()
-
-        self.startpiece = self._download.handle.get_torrent_info().map_file(self._download.get_vod_fileindex(), 0, 0)
-        self.endpiece = self._download.handle.get_torrent_info().map_file(self._download.get_vod_fileindex(), self._download.get_vod_filesize(), 0)
-=======
-    __slots__ = ['_file', '_download']
-
-    def __init__(self, f, d):
-        object.__setattr__(self, '_file', f)
-        object.__setattr__(self, '_download', d)
-
-    def __getattr__(self, name):
-        return getattr(self._file, name)
-
-    def __setattr__(self, name, value):
-        setattr(self._file, name, value)
->>>>>>> 5d9de748
-
-    def read(self, *args):
-        oldpos = self._file.tell()
-
-        print >> sys.stderr, 'VODFile: get bytes', oldpos, '-', oldpos + args[0]
-        while self._download.get_byte_progress([(self._download.get_vod_fileindex(), oldpos, oldpos + args[0])]) < 1:
-            time.sleep(1)
-        result = self._file.read(*args)
-
-        newpos = self._file.tell()
-        if self._download.vod_seekpos == oldpos:
-            self._download.vod_seekpos = newpos
-
-        print >> sys.stderr, 'VODFile: got bytes', oldpos, '-', newpos
-        # assert self.verify_pieces(result, oldpos, newpos)
-
-        return result
-
-    def seek(self, *args):
-        self._file.seek(*args)
-<<<<<<< HEAD
-        newpos = self._file.tell()
-
-        print >> sys.stderr, 'VODFile: seek', newpos, args
-        if self._download.vod_seekpos == None or abs(newpos - self._download.vod_seekpos) < 1024 * 1024:
-            self._download.vod_seekpos = newpos
-        self._download.set_byte_priority([(self._download.get_vod_fileindex(), 0, newpos)], 0)
-        self._download.set_byte_priority([(self._download.get_vod_fileindex(), newpos, -1)], 1)
-        print >> sys.stderr, 'VODFile: seek, get pieces', self._download.handle.piece_priorities()
-        print >> sys.stderr, 'VODFile: seek, got pieces', [int(piece) for piece in self._download.handle.status().pieces]
-
-    def verify_pieces(self, original_data, frompos, topos):
-        allpiecesok = True
-        _frompos = frompos
-        _topos = topos
-
-        frompiece = self._download.handle.get_torrent_info().map_file(self._download.get_vod_fileindex(), frompos, 0)
-        topiece = self._download.handle.get_torrent_info().map_file(self._download.get_vod_fileindex(), topos, 0)
-        print >> sys.stderr, "VODFile: Libtorrent says we read pieces", frompiece.piece, topiece.piece
-
-        if frompiece.start:
-            if frompos - frompiece.start < 0:
-                print >> sys.stderr, "VODFile: Cannot verify ", frompos, "-", frompos + self.piecesize - frompiece.start
-
-                # cannot read partial piece, skipping first X bytes
-                frompos += self.piecesize - frompiece.start
-                frompiece = frompiece.piece + 1
-            else:
-                # need to read more than this partial piece, extending with X bytes
-                frompos -= frompiece.start
-                frompiece = frompiece.piece
-
-        if topiece.piece == self.endpiece.piece:
-            print >> sys.stderr, "VODFile: Cannot verify ", topos - topiece.start, "-", topos
-
-            # cannot read partial piece, truncating last X bytes
-            topos -= topiece.start
-            topiece = topiece.piece - 1
-
-        else:
-            if topiece.start:
-                topos += self.piecesize - topiece.start
-            topiece = topiece.piece
-
-        if topiece >= frompiece:
-            oldpos = self._file.tell()
-            self._file.seek(frompos)
-            read_data = self._file.read(topos - frompos)
-            self._file.seek(oldpos)
-
-            assert len(read_data) == topos - frompos
-
-            # align two arrays
-            data_offsets = [0, len(read_data)]
-            original_data_offsets = [0, (len(original_data))]
-
-            if frompos > _frompos:
-                original_data_offsets[0] = frompos - _frompos
-            elif frompos < _frompos:
-                data_offsets[0] = _frompos - frompos
-
-            if topos > _topos:
-                data_offsets[1] -= topos - _topos
-            elif topos < _topos:
-                original_data_offsets[1] -= _topos - topos
-
-            assert data_offsets[1] - data_offsets[0] == original_data_offsets[1] - original_data_offsets[0], (data_offsets[1] - data_offsets[0], original_data_offsets[1] - original_data_offsets[0])
-            assert read_data[data_offsets[0]:data_offsets[1]] == original_data[original_data_offsets[0]:original_data_offsets[1]]
-
-            startindex = 0
-            for piece in range(frompiece, topiece + 1):
-                piecehash = sha(read_data[startindex:startindex + self.piecesize]).digest()
-
-                if piecehash == self.pieces[piece]:
-                    print >> sys.stderr, "VODFile: Correct piece read", piece
-                else:
-                    print >> sys.stderr, "VODFile: Incorrect piece read", piece, piecehash, self.pieces[piece]
-                    allpiecesok = False
-                startindex += self.piecesize
-
-        return allpiecesok
-
-    def close(self, *args):
-        self._file.close(*args)
-
-
-class LibtorrentDownloadImpl(DownloadRuntimeConfig):
-=======
-        self._download.vod_readpos += args[0]
-
-
-class LibtorrentDownloadImpl(DownloadRuntimeConfig):
-
->>>>>>> 5d9de748
-    """ Download subclass that represents a libtorrent download."""
-
-    def __init__(self, session, tdef):
-        self.dllock = NoDispersyRLock()
-        self.session = session
-        self.tdef = tdef
-        self.handle = None
-
-        # Just enough so error saving and get_state() works
-        self.error = None
-        # To be able to return the progress of a stopped torrent, how far it got.
-        self.progressbeforestop = 0.0
-        self.filepieceranges = []
-
-        # Libtorrent session manager
-        self.ltmgr = session.lm.ltmgr
-
-        # Libtorrent status
-        self.dlstates = [DLSTATUS_WAITING4HASHCHECK, DLSTATUS_HASHCHECKING, DLSTATUS_METADATA, DLSTATUS_DOWNLOADING, DLSTATUS_SEEDING, DLSTATUS_SEEDING, DLSTATUS_ALLOCATING_DISKSPACE, DLSTATUS_HASHCHECKING]
-        self.dlstate = DLSTATUS_WAITING4HASHCHECK
-        self.length = 0
-        self.progress = 0.0
-        self.bufferprogress = 0.0
-<<<<<<< HEAD
-        self.curspeeds = {DOWNLOAD:0.0, UPLOAD:0.0}  # bytes/s
-=======
-        self.curspeeds = {DOWNLOAD: 0.0, UPLOAD: 0.0}  # bytes/s
->>>>>>> 5d9de748
-        self.all_time_upload = 0.0
-        self.all_time_download = 0.0
-        self.finished_time = 0.0
-        self.done = False
-        self.pause_after_next_hashcheck = False
-        self.checkpoint_after_next_hashcheck = False
-<<<<<<< HEAD
-=======
-        self.prebuffsize = 5 * 1024 * 1024
->>>>>>> 5d9de748
-        self.queue_position = -1
-
-        self.prebuffsize = 5 * 1024 * 1024
-        self.vod_seekpos = 0
-        self.vod_status = ""
-        self.videoinfo = None
-
-        self.lm_network_vod_event_callback = None
-        self.pstate_for_restart = None
-
-        self.cew_scheduled = False
-        self.askmoreinfo = False
-
-    def get_def(self):
-        return self.tdef
-
-    def setup(self, dcfg=None, pstate=None, initialdlstatus=None, lm_network_engine_wrapper_created_callback=None, lm_network_vod_event_callback=None, wrapperDelay=0):
-        """
-        Create a Download object. Used internally by Session.
-        @param dcfg DownloadStartupConfig or None (in which case
-        a new DownloadConfig() is created and the result
-        becomes the runtime config of this Download.
-        """
-        # Called by any thread, assume sessionlock is held
-        try:
-            with self.dllock:
-                # Copy dlconfig, from default if not specified
-                if dcfg is None:
-                    cdcfg = DownloadStartupConfig()
-                else:
-                    cdcfg = dcfg
-                self.dlconfig = copy.copy(cdcfg.dlconfig)
-
-                # Things that only exist at runtime
-                self.dlruntimeconfig = {}
-                self.dlruntimeconfig['max_desired_upload_rate'] = 0
-                self.dlruntimeconfig['max_desired_download_rate'] = 0
-
-                # H4xor this so the 'name' field is safe
-                self.correctedinfoname = fix_filebasename(self.tdef.get_name_as_unicode())
-
-                if not isinstance(self.tdef, TorrentDefNoMetainfo):
-                    self.set_files()
-
-                if DEBUG:
-                    print >> sys.stderr, "LibtorrentDownloadImpl: setup: initialdlstatus", self.tdef.get_infohash(), initialdlstatus
-
-                self.create_engine_wrapper(lm_network_engine_wrapper_created_callback, pstate, lm_network_vod_event_callback, initialdlstatus=initialdlstatus, wrapperDelay=wrapperDelay)
-
-            self.pstate_for_restart = pstate
-
-        except Exception as e:
-            with self.dllock:
-                self.error = e
-                print_exc()
-
-    def create_engine_wrapper(self, lm_network_engine_wrapper_created_callback, pstate, lm_network_vod_event_callback, initialdlstatus=None, wrapperDelay=0):
-        with self.dllock:
-            if not self.cew_scheduled:
-                network_create_engine_wrapper_lambda = lambda: self.network_create_engine_wrapper(lm_network_engine_wrapper_created_callback, pstate, lm_network_vod_event_callback, initialdlstatus)
-                self.session.lm.rawserver.add_task(network_create_engine_wrapper_lambda, wrapperDelay)
-                self.cew_scheduled = True
-
-    def network_create_engine_wrapper(self, lm_network_engine_wrapper_created_callback, pstate, lm_network_vod_event_callback, initialdlstatus=None):
-        # Called by any thread, assume dllock already acquired
-        if DEBUG:
-            print >> sys.stderr, "LibtorrentDownloadImpl: create_engine_wrapper()"
-
-        atp = {}
-        atp["save_path"] = str(self.dlconfig['saveas'])
-        atp["storage_mode"] = lt.storage_mode_t.storage_mode_sparse
-        atp["paused"] = True
-        atp["auto_managed"] = False
-        atp["duplicate_is_error"] = True
-
-        resume_data = pstate.get('engineresumedata', None) if pstate else None
-        if not isinstance(self.tdef, TorrentDefNoMetainfo):
-            metainfo = self.tdef.get_metainfo()
-            torrentinfo = lt.torrent_info(metainfo)
-
-            torrent_files = torrentinfo.files()
-            is_multifile = len(self.tdef.get_files_as_unicode()) > 1
-            commonprefix = os.path.commonprefix([file_entry.path for file_entry in torrent_files]) if is_multifile else ''
-            swarmname = os.path.split(commonprefix)[0] or os.path.split(commonprefix)[1]
-
-            if is_multifile and swarmname != self.correctedinfoname:
-                for i, file_entry in enumerate(torrent_files):
-                    filename = file_entry.path[len(swarmname) + 1:]
-                    torrentinfo.rename_file(i, str(os.path.join(self.correctedinfoname, filename)))
-
-            self.orig_files = [torrent_file.path for torrent_file in torrentinfo.files()]
-
-            atp["ti"] = torrentinfo
-            if resume_data:
-                atp["resume_data"] = lt.bencode(resume_data)
-            print >> sys.stderr, self.tdef.get_name_as_unicode(), resume_data
-        else:
-            if self.tdef.get_url():
-                # We prefer to use an url, since it may contain trackers
-                atp["url"] = self.tdef.get_url()
-            else:
-                atp["info_hash"] = lt.big_number(self.tdef.get_infohash())
-            atp["name"] = str(self.tdef.get_name())
-
-        self.handle = self.ltmgr.add_torrent(self, atp)
-        self.lm_network_vod_event_callback = lm_network_vod_event_callback
-
-        if self.handle:
-            self.set_selected_files()
-            if self.get_mode() == DLMODE_VOD:
-                self.set_vod_mode()
-
-            # If we lost resume_data always resume download in order to force checking
-            if initialdlstatus != DLSTATUS_STOPPED or not resume_data:
-                self.handle.resume()
-
-                # If we only needed to perform checking, pause download after it is complete
-                self.pause_after_next_hashcheck = initialdlstatus == DLSTATUS_STOPPED
-
-        else:
-            print >> sys.stderr, "Could not add torrent to LibtorrentManager", self.tdef.get_name_as_unicode()
-
-        with self.dllock:
-            self.cew_scheduled = False
-
-        if lm_network_engine_wrapper_created_callback is not None:
-            lm_network_engine_wrapper_created_callback(self, pstate)
-
-    def set_vod_mode(self):
-        self.vod_status = ""
-<<<<<<< HEAD
-        self.vod_seekpos = 0
-
-        # Define which file to DL in VOD mode
-        self.videoinfo = {'live' : self.get_def().get_live()}
-=======
-
-        # Define which file to DL in VOD mode
-        self.videoinfo = {'live': self.get_def().get_live()}
->>>>>>> 5d9de748
-
-        if self.tdef.is_multifile_torrent():
-            if len(self.dlconfig['selected_files']) == 0:
-                raise VODNoFileSelectedInMultifileTorrentException()
-            filename = self.dlconfig['selected_files'][0]
-            self.videoinfo['index'] = self.get_def().get_index_of_file_in_files(filename)
-            self.videoinfo['inpath'] = filename
-            self.videoinfo['bitrate'] = self.get_def().get_bitrate(filename)
-
-        else:
-            filename = self.get_def().get_name()
-            self.videoinfo['index'] = 0
-            self.videoinfo['inpath'] = filename
-            self.videoinfo['bitrate'] = self.get_def().get_bitrate()
-
-        self.videoinfo['outpath'] = self.files[self.videoinfo['index']]
-        self.videoinfo['mimetype'] = self.get_mimetype(filename)
-        self.videoinfo['usercallback'] = lambda event, params: self.session.uch.perform_vod_usercallback(self, self.dlconfig['vod_usercallback'], event, params)
-        self.videoinfo['userevents'] = self.dlconfig['vod_userevents'][:]
-<<<<<<< HEAD
-
-        self.handle.set_sequential_download(True)
-=======
-        # TODO: Niels 06-05-2013 we need a status object reporting buffering etc. should be linked to test_vod
-        self.videoinfo['status'] = None
-
-        self.handle.set_sequential_download(True)
-
-        self.prebuffsize = max(int(self.videoinfo['outpath'][1] * 0.05), 5 * 1024 * 1024)
->>>>>>> 5d9de748
-
-        self.prebuffsize = max(int(self.videoinfo['outpath'][1] * 0.05), 5 * 1024 * 1024)
-        self.set_byte_priority([(self.get_vod_fileindex(), self.prebuffsize, -1)], 0, exclude_borders=True)
-
-        if self.progress == 1.0:
-            if DEBUG:
-                print >> sys.stderr, "LibtorrentDownloadImpl: VOD requested, but file complete on disk", self.videoinfo
-            self.start_vod(complete=True)
-        else:
-            if DEBUG:
-                print >> sys.stderr, "LibtorrentDownloadImpl: going into VOD mode", self.videoinfo
-            self.set_state_callback(self.monitor_vod, delay=5.0)
-
-    def monitor_vod(self, ds):
-        bufferprogress = ds.get_vod_prebuffering_progress_consec()
-
-<<<<<<< HEAD
-        print >> sys.stderr, 'LibtorrentDownloadImpl: bufferprogress = %.2f' % bufferprogress
-
-        if bufferprogress >= 1:
-            if not self.vod_status:
-=======
-        startofbuffer = 0
-        if not self.vod_status and self.tdef.is_multifile_torrent():
-            selected_files = self.get_selected_files()
-            startofbuffer = [t for t, _, f in self.filepieceranges if not selected_files or f == selected_files[0]][0]
-        else:
-            startofbuffer = int(self.vod_readpos / self.handle.get_torrent_info().piece_length())
-        endofbuffer = startofbuffer + int(self.prebuffsize / self.handle.get_torrent_info().piece_length() + 1)
-        buffer = pieces[startofbuffer:endofbuffer]
-        self.bufferprogress = float(buffer.count(True)) / len(buffer) if len(buffer) > 0 else 1
-
-        if DEBUG:
-            print >> sys.stderr, 'LibtorrentDownloadImpl: bufferprogress = %.2f' % self.bufferprogress
-
-        if self.bufferprogress >= 1:
-            if not self.vod_status:
-                self.vod_pausepos = startofbuffer * self.handle.get_torrent_info().piece_length()
->>>>>>> 5d9de748
-                self.start_vod(complete=False)
-            else:
-                self.resume_vod()
-
-        elif bufferprogress <= 0.1 and self.vod_status:
-            self.pause_vod()
-
-<<<<<<< HEAD
-        if not self.videoinfo.get('bitrate', None):
-            # Attempt to estimate the bitrate of the videofile with ffmpeg
-            videofile = self.videoinfo["outpath"][0]
-            videoanalyser = self.session.get_video_analyser_path()
-            duration, bitrate, _ = get_videoinfo(videofile, videoanalyser)
-            self.videoinfo['bitrate'] = bitrate
-            self.videoinfo['duration'] = duration
-
-        delay = 1.0 if self.handle and not self.handle.is_paused() else 0.0
-        return (delay, False)
-
-    def get_vod_duration(self):
-        return self.videoinfo.get('duration', None)
-
-    def get_vod_fileindex(self):
-        return self.handle.file_priorities().index(1)
-
-    def get_vod_filesize(self):
-        fileindex = self.get_vod_fileindex()
-        file_entry = self.handle.get_torrent_info().file_at(fileindex)
-        return file_entry.size
-
-    def get_piece_progress(self, pieces, consecutive=False):
-        if not pieces:
-            return 1.0
-        elif consecutive:
-            pieces.sort()
-
-        with self.dllock:
-            if self.handle:
-                status = self.handle.status()
-                if status:
-                    pieces_have = 0
-                    pieces_all = len(pieces)
-                    bitfield = status.pieces
-                    for pieceindex in pieces:
-                        if pieceindex < len(bitfield) and bitfield[pieceindex]:
-                            pieces_have += 1
-                        elif consecutive:
-                            break
-                    return float(pieces_have) / pieces_all
-                return 0.0
-
-    def get_byte_progress(self, byteranges, consecutive=False):
-        with self.dllock:
-            if self.handle:
-                pieces = []
-                for fileindex, bytes_begin, bytes_end in byteranges:
-                    # Ensure the we remain within the file's boundaries
-                    file_entry = self.handle.get_torrent_info().file_at(fileindex)
-                    bytes_begin = min(file_entry.size, bytes_begin) if bytes_begin >= 0 else file_entry.size + (bytes_begin + 1)
-                    bytes_end = min(file_entry.size, bytes_end) if bytes_end >= 0 else file_entry.size + (bytes_end + 1)
-
-                    startpiece = self.handle.get_torrent_info().map_file(fileindex, bytes_begin, 0).piece
-                    endpiece = self.handle.get_torrent_info().map_file(fileindex, bytes_end, 0).piece + 1
-                    startpiece = max(startpiece, 0)
-                    endpiece = min(endpiece, self.handle.get_torrent_info().num_pieces())
-
-                    pieces += range(startpiece, endpiece)
-
-                pieces = list(set(pieces))
-                return self.get_piece_progress(pieces, consecutive)
-
-    def set_piece_priority(self, pieces, priority):
-        with self.dllock:
-            if self.handle:
-                piecepriorities = self.handle.piece_priorities()
-                for piece in pieces:
-                    if piece < len(piecepriorities):
-                        piecepriorities[piece] = priority
-                    else:
-                        print >> sys.stderr, "LibtorrentDownloadImpl: could not set priority for non-existing piece %d / %d" % (piece, len(piecepriorities))
-                self.handle.prioritize_pieces(piecepriorities)
-
-    def set_byte_priority(self, byteranges, priority, exclude_borders=False):
-        with self.dllock:
-            if self.handle:
-                pieces = []
-                for fileindex, bytes_begin, bytes_end in byteranges:
-                    if bytes_begin == 0 and bytes_end == -1 and not exclude_borders:
-                        # Set priority for entire file
-                        filepriorities = self.handle.file_priorities()
-                        filepriorities[fileindex] = priority
-                        self.handle.prioritize_files(filepriorities)
-                    else:
-                        # Ensure the we remain within the file's boundaries
-                        file_entry = self.handle.get_torrent_info().file_at(fileindex)
-                        bytes_begin = min(file_entry.size, bytes_begin) if bytes_begin >= 0 else file_entry.size + (bytes_begin + 1)
-                        bytes_end = min(file_entry.size, bytes_end) if bytes_end >= 0 else file_entry.size + (bytes_end + 1)
-
-                        i = int(exclude_borders)
-                        startpiece = self.handle.get_torrent_info().map_file(fileindex, bytes_begin, 0).piece + i
-                        endpiece = self.handle.get_torrent_info().map_file(fileindex, bytes_end, 0).piece + 1 - i
-                        startpiece = max(startpiece, 0)
-                        endpiece = min(endpiece, self.handle.get_torrent_info().num_pieces())
-
-                        pieces += range(startpiece, endpiece)
-
-                if pieces:
-                    pieces = list(set(pieces))
-                    self.set_piece_priority(pieces, priority)
-
-    def set_mode(self, mode):
-        if self.get_mode() == DLMODE_VOD and mode != DLMODE_VOD:
-            self.set_byte_priority([(self.get_vod_fileindex(), 0, -1)], 1)
-        DownloadRuntimeConfig.set_mode(self, mode)
-
-=======
-        delay = 1.0 if self.handle and not self.handle.is_paused() else 0.0
-        return (delay, False)
-
->>>>>>> 5d9de748
-    def start_vod(self, complete=False):
-        if not self.vod_status:
-            self.vod_status = "started"
-            self.lm_network_vod_event_callback(self.videoinfo, VODEVENT_START,
-<<<<<<< HEAD
-                                                   {"complete":  complete,
-                                                    "filename":  self.videoinfo["outpath"][0] if complete else None,
-                                                    "mimetype":  self.videoinfo["mimetype"],
-                                                    "stream":    None if complete else VODFile(open(self.videoinfo['outpath'][0], 'rb'), self),
-                                                    "length":    self.videoinfo['outpath'][1],
-                                                    "bitrate":   self.videoinfo["bitrate"]})
-=======
-                                              {"complete": complete,
-                                              "filename": self.videoinfo["outpath"][0] if complete else None,
-                                                    "mimetype": self.videoinfo["mimetype"],
-                                                    "stream": None if complete else VODFile(open(self.videoinfo['outpath'][0], 'rb'), self),
-                                                    "length": self.videoinfo['outpath'][1],
-                                                    "bitrate": self.videoinfo["bitrate"]})
->>>>>>> 5d9de748
-
-            if DEBUG:
-                print >> sys.stderr, "LibtorrentDownloadImpl: VOD started", self.videoinfo['outpath'][0]
-
-    def resume_vod(self):
-        if self.vod_status == "paused":
-            self.vod_status = "resumed"
-            self.videoinfo["usercallback"](VODEVENT_RESUME, {})
-
-            if DEBUG:
-                print >> sys.stderr, "LibtorrentDownloadImpl: VOD resumed"
-
-    def pause_vod(self):
-        if self.vod_status != "paused":
-            self.vod_status = "paused"
-            self.videoinfo["usercallback"](VODEVENT_PAUSE, {})
-
-            if DEBUG:
-                print >> sys.stderr, "LibtorrentDownloadImpl: VOD paused"
-
-    def get_vod_info(self):
-        return self.videoinfo
-
-    def process_alert(self, alert, alert_type):
-        if DEBUG or alert.category() in [lt.alert.category_t.error_notification, lt.alert.category_t.performance_warning]:
-            print >> sys.stderr, "LibtorrentDownloadImpl: alert %s with message %s" % (alert_type, alert)
-
-        if self.handle and self.handle.is_valid():
-
-            with self.dllock:
-
-                if alert_type == 'metadata_received_alert':
-                    self.on_metadata_received_alert(alert)
-                elif alert_type == 'file_renamed_alert':
-                    self.on_file_renamed_alert(alert)
-                elif alert_type == 'performance_alert':
-                    self.on_performance_alert(alert)
-                elif alert_type == 'torrent_checked_alert':
-                    self.on_torrent_checked_alert(alert)
-                elif alert_type == "torrent_finished_alert":
-                    self.on_torrent_finished_alert(alert)
-                else:
-                    self.update_lt_stats()
-
-    def on_metadata_received_alert(self, alert):
-        self.metadata = {'info': lt.bdecode(self.handle.get_torrent_info().metadata())}
-
-        trackers = [tracker['url'] for tracker in self.handle.trackers()]
-        if trackers:
-            if len(trackers) > 1:
-                self.metadata["announce-list"] = [trackers]
-            else:
-                self.metadata["announce"] = trackers[0]
-
-        self.tdef = TorrentDef.load_from_dict(self.metadata)
-        self.orig_files = [torrent_file.path for torrent_file in lt.torrent_info(self.metadata).files()]
-        self.set_files()
-
-        if self.session.lm.rtorrent_handler:
-            self.session.lm.rtorrent_handler.save_torrent(self.tdef)
-        elif self.session.lm.torrent_db:
-<<<<<<< HEAD
-            self.session.lm.torrent_db.addExternalTorrent(self.tdef, source='', extra_info={'status':'good'}, commit=True)
-=======
-            self.session.lm.torrent_db.addExternalTorrent(self.tdef, source='', extra_info={'status': 'good'}, commit=True)
->>>>>>> 5d9de748
-
-        self.checkpoint()
-
-    def on_file_renamed_alert(self, alert):
-        if os.path.exists(self.unwanteddir_abs) and not os.listdir(self.unwanteddir_abs) and all(self.handle.file_priorities()):
-            os.rmdir(self.unwanteddir_abs)
-
-    def on_performance_alert(self, alert):
-        # When the send buffer watermark is too low, double the buffer size to a maximum of 50MiB. This is the same mechanism as Deluge uses.
-        if alert.message().endswith("send buffer watermark too low (upload rate will suffer)"):
-            settings = self.ltmgr.ltsession.settings()
-            if settings.send_buffer_watermark <= 26214400:
-                print >> sys.stderr, "LibtorrentDownloadImpl: setting send_buffer_watermark to", 2 * settings.send_buffer_watermark
-                settings.send_buffer_watermark = 2 * settings.send_buffer_watermark
-                self.ltmgr.ltsession.set_settings(settings)
-        # When the write cache is too small, double the buffer size to a maximum of 64MiB. Again, this is the same mechanism as Deluge uses.
-        elif alert.message().endswith("max outstanding disk writes reached"):
-            settings = self.ltmgr.ltsession.settings()
-            if settings.max_queued_disk_bytes <= 33554432:
-                print >> sys.stderr, "LibtorrentDownloadImpl: setting max_queued_disk_bytes to", 2 * settings.max_queued_disk_bytes
-                settings.max_queued_disk_bytes = 2 * settings.max_queued_disk_bytes
-                self.ltmgr.ltsession.set_settings(settings)
-
-    def on_torrent_checked_alert(self, alert):
-        if self.pause_after_next_hashcheck:
-            self.pause_after_next_hashcheck = False
-            self.handle.pause()
-        if self.checkpoint_after_next_hashcheck:
-            self.checkpoint_after_next_hashcheck = False
-            self.checkpoint()
-
-<<<<<<< HEAD
-    def on_torrent_finished_alert(self, alert):
-        if self.get_mode() == DLMODE_VOD and self.progress == 1.0:
-            # Reset priority for entire vod file to 1
-            file_priorities = self.handle.file_priorities()
-            file_priorities[self.get_vod_fileindex()] = 1
-            self.handle.prioritize_files(file_priorities)
-        self.update_lt_stats()
-
-=======
->>>>>>> 5d9de748
-    def update_lt_stats(self):
-        status = self.handle.status()
-        self.dlstate = self.dlstates[status.state] if not status.paused else DLSTATUS_STOPPED
-        self.dlstate = DLSTATUS_STOPPED_ON_ERROR if self.dlstate == DLSTATUS_STOPPED and status.error else self.dlstate
-        if self.get_mode() == DLMODE_VOD:
-            self.progress = self.get_byte_progress([(self.get_vod_fileindex(), 0, -1)])
-            self.dlstate = DLSTATUS_SEEDING if self.progress == 1.0 else self.dlstate
-        else:
-            self.progress = status.progress
-        self.error = unicode(status.error) if status.error else None
-        self.length = float(status.total_wanted)
-        self.curspeeds[DOWNLOAD] = float(status.download_payload_rate) if self.dlstate not in [DLSTATUS_STOPPED, DLSTATUS_STOPPED] else 0.0
-        self.curspeeds[UPLOAD] = float(status.upload_payload_rate) if self.dlstate not in [DLSTATUS_STOPPED, DLSTATUS_STOPPED] else 0.0
-        self.all_time_upload = status.all_time_upload
-        self.all_time_download = status.all_time_download
-        self.finished_time = status.finished_time
-
-    def set_files(self):
-        metainfo = self.tdef.get_metainfo()
-        self.set_filepieceranges(metainfo)
-
-        # Allow correctinfoname to be overwritten for multifile torrents only
-        if 'files' in metainfo['info'] and self.dlconfig['correctedfilename'] and self.dlconfig['correctedfilename'] != '':
-            self.correctedinfoname = self.dlconfig['correctedfilename']
-
-        self.files = []
-        if 'files' in metainfo['info']:
-            for x in metainfo['info']['files']:
-                savepath = torrentfilerec2savefilename(x)
-                full = savefilenames2finaldest(self.get_content_dest(), savepath)
-                # Arno: TODO: this sometimes gives too long filenames for
-                # Windows. When fixing this take into account that
-                # Download.get_dest_files() should still produce the same
-                # filenames as your modifications here.
-                self.files.append((full, x['length']))
-        else:
-            self.files.append((self.get_content_dest(), metainfo['info']['length']))
-
-    def set_selected_files(self, selected_files=None):
-        with self.dllock:
-
-            if self.handle is not None and not isinstance(self.tdef, TorrentDefNoMetainfo):
-
-                if selected_files is None:
-                    selected_files = self.dlconfig['selected_files']
-                else:
-                    self.dlconfig['selected_files'] = selected_files
-
-                is_multifile = len(self.tdef.get_files_as_unicode()) > 1
-                commonprefix = os.path.commonprefix([path for path in self.orig_files]) if is_multifile else ''
-                swarmname = os.path.split(commonprefix)[0] or os.path.split(commonprefix)[1]
-                unwanteddir = os.path.join(swarmname, '.unwanted')
-                unwanteddir_abs = os.path.join(self.handle.save_path(), unwanteddir)
-
-                filepriorities = []
-                for index, orig_path in enumerate(self.orig_files):
-                    filename = orig_path[len(swarmname) + 1:]
-
-                    if filename in selected_files or not selected_files:
-                        filepriorities.append(1)
-                        new_path = orig_path
-                    else:
-                        filepriorities.append(0)
-                        new_path = os.path.join(unwanteddir, '%s%d' % (hexlify(self.tdef.get_infohash()), index))
-
-                    cur_path = self.handle.get_torrent_info().files()[index].path
-                    if cur_path != new_path:
-                        if not os.path.exists(unwanteddir_abs) and unwanteddir in new_path:
-                            os.makedirs(unwanteddir_abs)
-                            if sys.platform == "win32":
-                                win32api.SetFileAttributes(unwanteddir_abs, win32con.FILE_ATTRIBUTE_HIDDEN)
-
-                        self.handle.rename_file(index, new_path)
-
-                self.handle.prioritize_files(filepriorities)
-
-                self.unwanteddir_abs = unwanteddir_abs
-
-    def move_storage(self, new_dir):
-        with self.dllock:
-            if self.handle is not None and not isinstance(self.tdef, TorrentDefNoMetainfo):
-                self.handle.move_storage(new_dir)
-                self.dlconfig['saveas'] = new_dir
-                return True
-        return False
-
-    def get_save_path(self):
-        with self.dllock:
-            if self.handle is not None and not isinstance(self.tdef, TorrentDefNoMetainfo):
-                return self.handle.save_path()
-
-    def force_recheck(self):
-        with self.dllock:
-            if self.handle is not None and not isinstance(self.tdef, TorrentDefNoMetainfo):
-                if self.dlstate == DLSTATUS_STOPPED:
-                    self.pause_after_next_hashcheck = True
-                self.checkpoint_after_next_hashcheck = True
-                self.handle.resume()
-                self.handle.force_recheck()
-
-    def get_status(self):
-        """ Returns the status of the download.
-        @return DLSTATUS_*
-        """
-        with self.dllock:
-            return self.dlstate
-
-    def get_length(self):
-        """ Returns the size of the torrent content.
-        @return float
-        """
-        with self.dllock:
-            return self.length
-
-    def get_progress(self):
-        """ Return fraction of content downloaded.
-        @return float 0..1
-        """
-        with self.dllock:
-            return self.progress
-
-    def get_current_speed(self, dir):
-        """ Return last reported speed in KB/s
-        @return float
-        """
-        with self.dllock:
-            return self.curspeeds[dir] / 1024.0
-
-    def set_moreinfo_stats(self, enable):
-        """ Called by any thread """
-
-        self.askmoreinfo = enable
-
-    def network_get_stats(self, getpeerlist):
-        """
-        @return (status, stats, seeding_stats, logmsgs, coopdl_helpers, coopdl_coordinator)
-        """
-        # Called by any thread, assume dllock already acquired
-
-        stats = {}
-        stats['down'] = self.curspeeds[DOWNLOAD]
-        stats['up'] = self.curspeeds[UPLOAD]
-        stats['frac'] = self.progress
-        stats['wanted'] = self.length
-        stats['stats'] = self.network_create_statistics_reponse()
-        stats['time'] = self.network_calc_eta()
-        stats['vod_prebuf_frac'] = self.network_calc_prebuf_frac()
-        stats['vod_prebuf_frac_consec'] = self.network_calc_prebuf_frac_consec()
-        stats['vod'] = self.get_mode()
-        stats['vod_playable'] = self.progress == 1.0 or (stats['vod_prebuf_frac'] == 1.0 and self.curspeeds[DOWNLOAD] > 0.0)
-        stats['vod_playable_after'] = self.network_calc_prebuf_eta()
-        stats['vod_stats'] = self.network_get_vod_stats()
-        stats['spew'] = self.network_create_spew_from_peerlist() if getpeerlist or self.askmoreinfo else None
-
-        seeding_stats = {}
-        seeding_stats['total_up'] = self.all_time_upload
-        seeding_stats['total_down'] = self.all_time_download
-        seeding_stats['time_seeding'] = self.finished_time
-
-        logmsgs = []
-
-        if DEBUG:
-            print >> sys.stderr, "Torrent", self.handle.name(), "PROGRESS", self.progress, "QUEUEPOS", self.queue_position, "DLSTATE", self.dlstate, "SEEDTIME", self.finished_time
-
-        return (self.dlstate, stats, seeding_stats, logmsgs)
-
-    def network_create_statistics_reponse(self):
-        if self.handle:
-            status = self.handle.status()
-            numTotSeeds = status.num_complete if status.num_complete >= 0 else status.list_seeds
-            numTotPeers = status.num_incomplete if status.num_incomplete >= 0 else status.list_peers
-            numleech = status.num_peers - status.num_seeds
-            numseeds = status.num_seeds
-            pieces = status.pieces
-            upTotal = status.all_time_upload
-            downTotal = status.all_time_download
-            return LibtorrentStatisticsResponse(numTotSeeds, numTotPeers, numseeds, numleech, pieces, upTotal, downTotal)
-
-    def network_calc_eta(self):
-        bytestogof = (1.0 - self.progress) * float(self.length)
-        dlspeed = max(0.000001, self.curspeeds[DOWNLOAD])
-        return bytestogof / dlspeed
-
-    def network_calc_prebuf_frac(self):
-        if self.vod_seekpos != None:
-            return self.get_byte_progress([(self.get_vod_fileindex(), self.vod_seekpos, self.vod_seekpos + self.prebuffsize)])
-        else:
-            return 0.0
-
-    def network_calc_prebuf_frac_consec(self):
-        if self.vod_seekpos != None:
-            return self.get_byte_progress([(self.get_vod_fileindex(), self.vod_seekpos, self.vod_seekpos + self.prebuffsize)], consecutive=True)
-        else:
-            return 0.0
-
-    def network_calc_prebuf_eta(self):
-        bytestogof = (1.0 - self.network_calc_prebuf_frac()) * float(self.prebuffsize)
-        dlspeed = max(0.000001, self.curspeeds[DOWNLOAD])
-        return bytestogof / dlspeed
-
-    def network_get_vod_stats(self):
-        d = {}
-        d['played'] = None
-        d['late'] = None
-        d['dropped'] = None
-        d['stall'] = None
-        d['pos'] = None
-        d['prebuf'] = None
-        d['firstpiece'] = 0
-        d['npieces'] = ((self.length + 1023) / 1024)
-        return d
-
-    def network_create_spew_from_peerlist(self):
-        plist = []
-        with self.dllock:
-            peer_infos = self.handle.get_peer_info()
-        for peer_info in peer_infos:
-            peer_dict = {}
-            peer_dict['id'] = peer_info.pid
-            peer_dict['extended_version'] = peer_info.client
-            peer_dict['ip'] = peer_info.ip[0]
-            peer_dict['port'] = peer_info.ip[1]
-            peer_dict['optimistic'] = bool(peer_info.flags & 2048)  # optimistic_unchoke = 0x800 seems unavailable in python bindings
-            peer_dict['direction'] = 'L' if bool(peer_info.flags & peer_info.local_connection) else 'R'
-            peer_dict['uprate'] = peer_info.payload_up_speed
-            peer_dict['uinterested'] = bool(peer_info.flags & peer_info.remote_interested)
-            peer_dict['uchoked'] = bool(peer_info.flags & peer_info.remote_choked)
-            peer_dict['uhasqueries'] = peer_info.upload_queue_length > 0
-            peer_dict['uflushed'] = peer_info.used_send_buffer > 0
-            peer_dict['downrate'] = peer_info.payload_down_speed
-            peer_dict['dinterested'] = bool(peer_info.flags & peer_info.interesting)
-            peer_dict['dchoked'] = bool(peer_info.flags & peer_info.choked)
-            peer_dict['snubbed'] = bool(peer_info.flags & 4096)  # snubbed = 0x1000 seems unavailable in python bindings
-            peer_dict['utotal'] = peer_info.total_upload
-            peer_dict['dtotal'] = peer_info.total_download
-            peer_dict['completed'] = peer_info.progress
-            peer_dict['have'] = peer_info.pieces
-            peer_dict['speed'] = peer_info.remote_dl_rate
-            plist.append(peer_dict)
-
-        return plist
-
-    def set_state_callback(self, usercallback, getpeerlist=False, delay=0.0):
-        """ Called by any thread """
-        with self.dllock:
-            network_get_state_lambda = lambda: self.network_get_state(usercallback, getpeerlist)
-            self.session.lm.rawserver.add_task(network_get_state_lambda, delay)
-
-    def network_get_state(self, usercallback, getpeerlist, sessioncalling=False):
-        """ Called by network thread """
-        with self.dllock:
-            if self.handle is None:
-                if DEBUG:
-                    print >> sys.stderr, "LibtorrentDownloadImpl: network_get_state: Download not running"
-                ds = DownloadState(self, DLSTATUS_WAITING4HASHCHECK, self.error, self.progressbeforestop)
-            else:
-                (status, stats, seeding_stats, logmsgs) = self.network_get_stats(getpeerlist)
-                ds = DownloadState(self, status, self.error, self.get_progress(), stats=stats, seeding_stats=seeding_stats, filepieceranges=self.filepieceranges, logmsgs=logmsgs)
-                self.progressbeforestop = ds.get_progress()
-
-            if sessioncalling:
-                return ds
-
-            # Invoke the usercallback function via a new thread.
-            # After the callback is invoked, the return values will be passed to the returncallback for post-callback processing.
-            if not self.done:
-                self.session.uch.perform_getstate_usercallback(usercallback, ds, self.sesscb_get_state_returncallback)
-
-    def sesscb_get_state_returncallback(self, usercallback, when, newgetpeerlist):
-        """ Called by SessionCallbackThread """
-        with self.dllock:
-            if when > 0.0:
-                # Schedule next invocation, either on general or DL specific
-                network_get_state_lambda = lambda: self.network_get_state(usercallback, newgetpeerlist)
-                self.session.lm.rawserver.add_task(network_get_state_lambda, when)
-
-    def stop(self):
-        """ Called by any thread """
-        self.stop_remove(removestate=False, removecontent=False)
-
-    def stop_remove(self, removestate=False, removecontent=False):
-        """ Called by any thread. Called on Session.remove_download() """
-        self.done = removestate
-        self.network_stop(removestate=removestate, removecontent=removecontent)
-
-    def network_stop(self, removestate, removecontent):
-        """ Called by network thread, but safe for any """
-        with self.dllock:
-            if DEBUG:
-                print >> sys.stderr, "LibtorrentDownloadImpl: network_stop", self.tdef.get_name()
-
-            pstate = self.network_get_persistent_state()
-            if self.handle is not None:
-                if DEBUG:
-                    print >> sys.stderr, "LibtorrentDownloadImpl: network_stop: engineresumedata from torrent handle"
-                if removestate:
-                    self.ltmgr.remove_torrent(self, removecontent)
-                    self.handle = None
-                else:
-                    self.handle.pause()
-                    pstate['engineresumedata'] = self.handle.write_resume_data() if isinstance(self.tdef, TorrentDef) else None
-                self.pstate_for_restart = pstate
-            else:
-                # This method is also called at Session shutdown, where one may
-                # choose to checkpoint its Download. If the Download was
-                # stopped before, pstate_for_restart contains its resumedata.
-                # and that should be written into the checkpoint.
-                #
-                if self.pstate_for_restart is not None:
-                    if DEBUG:
-                        print >> sys.stderr, "LibtorrentDownloadImpl: network_stop: Reusing previously saved engineresume data for checkpoint"
-                    # Don't copy full pstate_for_restart, as the torrent
-                    # may have gone from e.g. HASHCHECK at startup to STOPPED
-                    # now, at shutdown. In other words, it was never active
-                    # in this session and the pstate_for_restart still says
-                    # HASHCHECK.
-                    pstate['engineresumedata'] = self.pstate_for_restart['engineresumedata']
-                elif DEBUG:
-                    print >> sys.stderr, "LibtorrentDownloadImpl: network_stop: Could not reuse engineresumedata as pstart_for_restart is None"
-
-            # Offload the removal of the dlcheckpoint to another thread
-            if removestate:
-                self.session.uch.perform_removestate_callback(self.tdef.get_infohash(), None, False)
-
-            return (self.tdef.get_infohash(), pstate)
-
-    def get_content_dest(self):
-        """ Returns the file to which the downloaded content is saved. """
-        return os.path.join(self.get_dest_dir(), self.correctedinfoname)
-
-    def set_filepieceranges(self, metainfo):
-        """ Determine which file maps to which piece ranges for progress info """
-        if DEBUG:
-            print >> sys.stderr, "LibtorrentDownloadImpl: set_filepieceranges:", self.dlconfig['selected_files']
-
-        self.filepieceranges = maketorrent.get_length_filepieceranges_from_metainfo(metainfo, [])[1]
-
-        # dlconfig['priority'] will propagate the selected files to Storage
-        # self.dlconfig["priority"] = maketorrent.get_length_priority_from_metainfo(metainfo, self.dlconfig['selected_files'])[1]
-
-    def restart(self, initialdlstatus=None):
-        """ Restart the Download """
-        # Called by any thread
-        if DEBUG:
-            print >> sys.stderr, "LibtorrentDownloadImpl: restart:", self.tdef.get_name()
-
-        with self.dllock:
-            if self.handle is None:
-                self.error = None
-                self.create_engine_wrapper(self.session.lm.network_engine_wrapper_created_callback, self.pstate_for_restart, self.session.lm.network_vod_event_callback, initialdlstatus=initialdlstatus)
-            else:
-                self.handle.resume()
-                if self.get_mode() == DLMODE_VOD:
-                    self.set_vod_mode()
-
-    def set_max_desired_speed(self, direct, speed):
-        if DEBUG:
-            print >> sys.stderr, "LibtorrentDownloadImpl: set_max_desired_speed", direct, speed
-
-        with self.dllock:
-            if direct == UPLOAD:
-                self.dlruntimeconfig['max_desired_upload_rate'] = speed
-            else:
-                self.dlruntimeconfig['max_desired_download_rate'] = speed
-
-    def get_max_desired_speed(self, direct):
-        with self.dllock:
-            if direct == UPLOAD:
-                return self.dlruntimeconfig['max_desired_upload_rate']
-            else:
-                return self.dlruntimeconfig['max_desired_download_rate']
-
-    def get_dest_files(self, exts=None):
-        """
-        You can give a list of extensions to return. If None: return all dest_files
-        @return list of (torrent,disk) filename tuples.
-        """
-
-        def get_ext(filename):
-            _, ext = os.path.splitext(filename)
-            if ext != '' and ext[0] == '.':
-                ext = ext[1:]
-            return ext
-
-        with self.dllock:
-            f2dlist = []
-            metainfo = self.tdef.get_metainfo()
-            if metainfo:
-                if 'files' not in metainfo['info']:
-                    # single-file torrent
-                    diskfn = self.get_content_dest()
-                    _, filename = os.path.split(diskfn)
-                    f2dtuple = (filename, diskfn)
-                    ext = get_ext(diskfn)
-                    if exts is None or ext in exts:
-                        f2dlist.append(f2dtuple)
-                else:
-                    # multi-file torrent
-                    if len(self.dlconfig['selected_files']) > 0:
-                        fnlist = self.dlconfig['selected_files']
-                    else:
-                        fnlist = self.tdef.get_files(exts=exts)
-
-                    for filename in fnlist:
-                        filerec = maketorrent.get_torrentfilerec_from_metainfo(filename, metainfo)
-                        savepath = maketorrent.torrentfilerec2savefilename(filerec)
-                        diskfn = maketorrent.savefilenames2finaldest(self.get_content_dest(), savepath)
-                        ext = get_ext(diskfn)
-                        if exts is None or ext in exts:
-                            f2dtuple = (filename, diskfn)
-                            f2dlist.append(f2dtuple)
-            return f2dlist
-
-    def checkpoint(self):
-        """ Called by any thread """
-        (infohash, pstate) = self.network_checkpoint()
-        checkpoint = lambda: self.session.lm.save_download_pstate(infohash, pstate)
-        self.session.lm.rawserver.add_task(checkpoint, 0)
-
-    def network_checkpoint(self):
-        """ Called by network thread """
-        with self.dllock:
-            pstate = self.network_get_persistent_state()
-            resdata = None
-            if self.handle == None:
-                if self.pstate_for_restart is not None:
-                    resdata = self.pstate_for_restart['engineresumedata']
-            elif isinstance(self.tdef, TorrentDef):
-                resdata = self.handle.write_resume_data()
-            pstate['engineresumedata'] = resdata
-            return (self.tdef.get_infohash(), pstate)
-
-    def network_get_persistent_state(self):
-        # Assume sessionlock is held
-        pstate = {}
-        pstate['version'] = PERSISTENTSTATE_CURRENTVERSION
-        if isinstance(self.tdef, TorrentDefNoMetainfo):
-            pstate['metainfo'] = {'infohash': self.tdef.get_infohash(), 'name': self.tdef.get_name_as_unicode()}
-        else:
-            pstate['metainfo'] = self.tdef.get_metainfo()
-
-        dlconfig = copy.copy(self.dlconfig)
-        # Reset unpicklable params
-        dlconfig['vod_usercallback'] = None
-        dlconfig['mode'] = DLMODE_NORMAL
-        pstate['dlconfig'] = dlconfig
-
-        pstate['dlstate'] = {}
-        ds = self.network_get_state(None, False, sessioncalling=True)
-        pstate['dlstate']['status'] = ds.get_status()
-        pstate['dlstate']['progress'] = ds.get_progress()
-        pstate['dlstate']['swarmcache'] = None
-
-        if DEBUG:
-            print >> sys.stderr, "LibtorrentDownloadImpl: network_get_persistent_state: status", dlstatus_strings[ds.get_status()], "progress", ds.get_progress()
-
-        pstate['engineresumedata'] = None
-        return pstate
-
-    def get_coopdl_role_object(self, role):
-        """ Called by network thread """
-        return None
-
-    def recontact_tracker(self):
-        """ Called by any thread """
-        pass
-
-    #
-    # External addresses
-    #
-    def add_peer(self, addr):
-        """ Add a peer address from 3rd source (not tracker, not DHT) to this
-        Download.
-        @param (hostname_ip,port) tuple
-        """
-        if self.handle is not None:
-            self.handle.connect_peer(addr, 0)
-
-    # ARNOCOMMENT: better if we removed this from Core, user knows which
-    # file he selected to play, let him figure out MIME type
-    def get_mimetype(self, file):
-        (prefix, ext) = os.path.splitext(file)
-        ext = ext.lower()
-        mimetype = None
-        if sys.platform == 'win32':
-            # TODO: Use Python's mailcap facility on Linux to find player
-            try:
-                from Tribler.Video.utils import win32_retrieve_video_play_command
-
-                [mimetype, playcmd] = win32_retrieve_video_play_command(ext, file)
-                if DEBUG:
-                    print >> sys.stderr, "LibtorrentDownloadImpl: Win32 reg said MIME type is", mimetype
-            except:
-                if DEBUG:
-                    print_exc()
-                pass
-        else:
-            try:
-                import mimetypes
-                # homedir = os.path.expandvars('${HOME}')
-                from Tribler.Core.osutils import get_home_dir
-                homedir = get_home_dir()
-                homemapfile = os.path.join(homedir, '.mimetypes')
-                mapfiles = [homemapfile] + mimetypes.knownfiles
-                mimetypes.init(mapfiles)
-                (mimetype, encoding) = mimetypes.guess_type(file)
-
-                if DEBUG:
-                    print >> sys.stderr, "LibtorrentDownloadImpl: /etc/mimetypes+ said MIME type is", mimetype, file
-            except:
-                print_exc()
-
-        # if auto detect fails
-        if mimetype is None:
-            if ext == '.avi':
-                # Arno, 2010-01-08: Hmmm... video/avi is not official registered at IANA
-                mimetype = 'video/avi'
-            elif ext == '.mpegts' or ext == '.ts':
-                mimetype = 'video/mp2t'
-            elif ext == '.mkv':
-                mimetype = 'video/x-matroska'
-            elif ext in ('.ogg', '.ogv'):
-                mimetype = 'video/ogg'
-            elif ext in ('.oga'):
-                mimetype = 'audio/ogg'
-            elif ext == '.webm':
-                mimetype = 'video/webm'
-            else:
-                mimetype = 'video/mpeg'
-        return mimetype
-
-
-class LibtorrentStatisticsResponse:
-
-    def __init__(self, numTotSeeds, numTotPeers, numseeds, numleech, have, upTotal, downTotal):
-        self.numTotSeeds = numTotSeeds
-        self.numTotPeers = numTotPeers
-        self.numSeeds = numseeds
-        self.numPeers = numleech
-        self.have = have
-        self.upTotal = upTotal
-        self.downTotal = downTotal
-        self.numConCandidates = 0
-        self.numConInitiated = 0
+# Based on SwiftDownloadImpl.py by Arno Bakker, modified by Egbert Bouman for the use with libtorrent
+
+import sys
+import copy
+import time
+import libtorrent as lt
+
+from binascii import hexlify
+from traceback import print_exc
+
+from Tribler.Core import NoDispersyRLock
+from Tribler.Core.simpledefs import *
+from Tribler.Core.DownloadState import DownloadState
+from Tribler.Core.APIImplementation.DownloadRuntimeConfig import DownloadRuntimeConfig
+from Tribler.Core.DownloadConfig import DownloadStartupConfig
+from Tribler.Core.APIImplementation import maketorrent
+from Tribler.Core.osutils import fix_filebasename
+from Tribler.Core.APIImplementation.maketorrent import torrentfilerec2savefilename, savefilenames2finaldest
+from Tribler.Core.TorrentDef import TorrentDefNoMetainfo, TorrentDef
+from Tribler.Core.exceptions import VODNoFileSelectedInMultifileTorrentException
+from Tribler.Core.Utilities.Crypto import sha
+
+from Tribler.Video.VideoUtility import get_videoinfo
+
+if sys.platform == "win32":
+    try:
+        import win32api
+        import win32con
+    except:
+        pass
+
+DEBUG = False
+
+
+class VODFile(object):
+
+    def __init__(self, f, d):
+        self._file = f
+        self._download = d
+
+        pieces = self._download.tdef.get_pieces()
+        self.pieces = [pieces[x:x + 20]for x in xrange(0, len(pieces), 20)]
+        self.piecesize = self._download.tdef.get_piece_length()
+
+        self.startpiece = self._download.handle.get_torrent_info().map_file(self._download.get_vod_fileindex(), 0, 0)
+        self.endpiece = self._download.handle.get_torrent_info().map_file(self._download.get_vod_fileindex(), self._download.get_vod_filesize(), 0)
+
+    def read(self, *args):
+        oldpos = self._file.tell()
+
+        print >> sys.stderr, 'VODFile: get bytes', oldpos, '-', oldpos + args[0]
+        while self._download.get_byte_progress([(self._download.get_vod_fileindex(), oldpos, oldpos + args[0])]) < 1:
+            time.sleep(1)
+        result = self._file.read(*args)
+
+        newpos = self._file.tell()
+        if self._download.vod_seekpos == oldpos:
+            self._download.vod_seekpos = newpos
+
+        print >> sys.stderr, 'VODFile: got bytes', oldpos, '-', newpos
+        # assert self.verify_pieces(result, oldpos, newpos)
+
+        return result
+
+    def seek(self, *args):
+        self._file.seek(*args)
+        newpos = self._file.tell()
+
+        print >> sys.stderr, 'VODFile: seek', newpos, args
+        if self._download.vod_seekpos == None or abs(newpos - self._download.vod_seekpos) < 1024 * 1024:
+            self._download.vod_seekpos = newpos
+        self._download.set_byte_priority([(self._download.get_vod_fileindex(), 0, newpos)], 0)
+        self._download.set_byte_priority([(self._download.get_vod_fileindex(), newpos, -1)], 1)
+        print >> sys.stderr, 'VODFile: seek, get pieces', self._download.handle.piece_priorities()
+        print >> sys.stderr, 'VODFile: seek, got pieces', [int(piece) for piece in self._download.handle.status().pieces]
+
+    def verify_pieces(self, original_data, frompos, topos):
+        allpiecesok = True
+        _frompos = frompos
+        _topos = topos
+
+        frompiece = self._download.handle.get_torrent_info().map_file(self._download.get_vod_fileindex(), frompos, 0)
+        topiece = self._download.handle.get_torrent_info().map_file(self._download.get_vod_fileindex(), topos, 0)
+        print >> sys.stderr, "VODFile: Libtorrent says we read pieces", frompiece.piece, topiece.piece
+
+        if frompiece.start:
+            if frompos - frompiece.start < 0:
+                print >> sys.stderr, "VODFile: Cannot verify ", frompos, "-", frompos + self.piecesize - frompiece.start
+
+                # cannot read partial piece, skipping first X bytes
+                frompos += self.piecesize - frompiece.start
+                frompiece = frompiece.piece + 1
+            else:
+                # need to read more than this partial piece, extending with X bytes
+                frompos -= frompiece.start
+                frompiece = frompiece.piece
+
+        if topiece.piece == self.endpiece.piece:
+            print >> sys.stderr, "VODFile: Cannot verify ", topos - topiece.start, "-", topos
+
+            # cannot read partial piece, truncating last X bytes
+            topos -= topiece.start
+            topiece = topiece.piece - 1
+
+        else:
+            if topiece.start:
+                topos += self.piecesize - topiece.start
+            topiece = topiece.piece
+
+        if topiece >= frompiece:
+            oldpos = self._file.tell()
+            self._file.seek(frompos)
+            read_data = self._file.read(topos - frompos)
+            self._file.seek(oldpos)
+
+            assert len(read_data) == topos - frompos
+
+            # align two arrays
+            data_offsets = [0, len(read_data)]
+            original_data_offsets = [0, (len(original_data))]
+
+            if frompos > _frompos:
+                original_data_offsets[0] = frompos - _frompos
+            elif frompos < _frompos:
+                data_offsets[0] = _frompos - frompos
+
+            if topos > _topos:
+                data_offsets[1] -= topos - _topos
+            elif topos < _topos:
+                original_data_offsets[1] -= _topos - topos
+
+            assert data_offsets[1] - data_offsets[0] == original_data_offsets[1] - original_data_offsets[0], (data_offsets[1] - data_offsets[0], original_data_offsets[1] - original_data_offsets[0])
+            assert read_data[data_offsets[0]:data_offsets[1]] == original_data[original_data_offsets[0]:original_data_offsets[1]]
+
+            startindex = 0
+            for piece in range(frompiece, topiece + 1):
+                piecehash = sha(read_data[startindex:startindex + self.piecesize]).digest()
+
+                if piecehash == self.pieces[piece]:
+                    print >> sys.stderr, "VODFile: Correct piece read", piece
+                else:
+                    print >> sys.stderr, "VODFile: Incorrect piece read", piece, piecehash, self.pieces[piece]
+                    allpiecesok = False
+                startindex += self.piecesize
+
+        return allpiecesok
+
+    def close(self, *args):
+        self._file.close(*args)
+
+
+class LibtorrentDownloadImpl(DownloadRuntimeConfig):
+    """ Download subclass that represents a libtorrent download."""
+
+    def __init__(self, session, tdef):
+        self.dllock = NoDispersyRLock()
+        self.session = session
+        self.tdef = tdef
+        self.handle = None
+
+        # Just enough so error saving and get_state() works
+        self.error = None
+        # To be able to return the progress of a stopped torrent, how far it got.
+        self.progressbeforestop = 0.0
+        self.filepieceranges = []
+
+        # Libtorrent session manager
+        self.ltmgr = session.lm.ltmgr
+
+        # Libtorrent status
+        self.dlstates = [DLSTATUS_WAITING4HASHCHECK, DLSTATUS_HASHCHECKING, DLSTATUS_METADATA, DLSTATUS_DOWNLOADING, DLSTATUS_SEEDING, DLSTATUS_SEEDING, DLSTATUS_ALLOCATING_DISKSPACE, DLSTATUS_HASHCHECKING]
+        self.dlstate = DLSTATUS_WAITING4HASHCHECK
+        self.length = 0
+        self.progress = 0.0
+        self.bufferprogress = 0.0
+        self.curspeeds = {DOWNLOAD: 0.0, UPLOAD: 0.0}  # bytes/s
+        self.all_time_upload = 0.0
+        self.all_time_download = 0.0
+        self.finished_time = 0.0
+        self.done = False
+        self.pause_after_next_hashcheck = False
+        self.checkpoint_after_next_hashcheck = False
+        self.queue_position = -1
+
+        self.prebuffsize = 5 * 1024 * 1024
+        self.vod_seekpos = 0
+        self.vod_status = ""
+        self.videoinfo = None
+
+        self.lm_network_vod_event_callback = None
+        self.pstate_for_restart = None
+
+        self.cew_scheduled = False
+        self.askmoreinfo = False
+
+    def get_def(self):
+        return self.tdef
+
+    def setup(self, dcfg=None, pstate=None, initialdlstatus=None, lm_network_engine_wrapper_created_callback=None, lm_network_vod_event_callback=None, wrapperDelay=0):
+        """
+        Create a Download object. Used internally by Session.
+        @param dcfg DownloadStartupConfig or None (in which case
+        a new DownloadConfig() is created and the result
+        becomes the runtime config of this Download.
+        """
+        # Called by any thread, assume sessionlock is held
+        try:
+            with self.dllock:
+                # Copy dlconfig, from default if not specified
+                if dcfg is None:
+                    cdcfg = DownloadStartupConfig()
+                else:
+                    cdcfg = dcfg
+                self.dlconfig = copy.copy(cdcfg.dlconfig)
+
+                # Things that only exist at runtime
+                self.dlruntimeconfig = {}
+                self.dlruntimeconfig['max_desired_upload_rate'] = 0
+                self.dlruntimeconfig['max_desired_download_rate'] = 0
+
+                # H4xor this so the 'name' field is safe
+                self.correctedinfoname = fix_filebasename(self.tdef.get_name_as_unicode())
+
+                if not isinstance(self.tdef, TorrentDefNoMetainfo):
+                    self.set_files()
+
+                if DEBUG:
+                    print >> sys.stderr, "LibtorrentDownloadImpl: setup: initialdlstatus", self.tdef.get_infohash(), initialdlstatus
+
+                self.create_engine_wrapper(lm_network_engine_wrapper_created_callback, pstate, lm_network_vod_event_callback, initialdlstatus=initialdlstatus, wrapperDelay=wrapperDelay)
+
+            self.pstate_for_restart = pstate
+
+        except Exception as e:
+            with self.dllock:
+                self.error = e
+                print_exc()
+
+    def create_engine_wrapper(self, lm_network_engine_wrapper_created_callback, pstate, lm_network_vod_event_callback, initialdlstatus=None, wrapperDelay=0):
+        with self.dllock:
+            if not self.cew_scheduled:
+                network_create_engine_wrapper_lambda = lambda: self.network_create_engine_wrapper(lm_network_engine_wrapper_created_callback, pstate, lm_network_vod_event_callback, initialdlstatus)
+                self.session.lm.rawserver.add_task(network_create_engine_wrapper_lambda, wrapperDelay)
+                self.cew_scheduled = True
+
+    def network_create_engine_wrapper(self, lm_network_engine_wrapper_created_callback, pstate, lm_network_vod_event_callback, initialdlstatus=None):
+        # Called by any thread, assume dllock already acquired
+        if DEBUG:
+            print >> sys.stderr, "LibtorrentDownloadImpl: create_engine_wrapper()"
+
+        atp = {}
+        atp["save_path"] = str(self.dlconfig['saveas'])
+        atp["storage_mode"] = lt.storage_mode_t.storage_mode_sparse
+        atp["paused"] = True
+        atp["auto_managed"] = False
+        atp["duplicate_is_error"] = True
+
+        resume_data = pstate.get('engineresumedata', None) if pstate else None
+        if not isinstance(self.tdef, TorrentDefNoMetainfo):
+            metainfo = self.tdef.get_metainfo()
+            torrentinfo = lt.torrent_info(metainfo)
+
+            torrent_files = torrentinfo.files()
+            is_multifile = len(self.tdef.get_files_as_unicode()) > 1
+            commonprefix = os.path.commonprefix([file_entry.path for file_entry in torrent_files]) if is_multifile else ''
+            swarmname = os.path.split(commonprefix)[0] or os.path.split(commonprefix)[1]
+
+            if is_multifile and swarmname != self.correctedinfoname:
+                for i, file_entry in enumerate(torrent_files):
+                    filename = file_entry.path[len(swarmname) + 1:]
+                    torrentinfo.rename_file(i, str(os.path.join(self.correctedinfoname, filename)))
+
+            self.orig_files = [torrent_file.path for torrent_file in torrentinfo.files()]
+
+            atp["ti"] = torrentinfo
+            if resume_data:
+                atp["resume_data"] = lt.bencode(resume_data)
+            print >> sys.stderr, self.tdef.get_name_as_unicode(), resume_data
+        else:
+            if self.tdef.get_url():
+                # We prefer to use an url, since it may contain trackers
+                atp["url"] = self.tdef.get_url()
+            else:
+                atp["info_hash"] = lt.big_number(self.tdef.get_infohash())
+            atp["name"] = str(self.tdef.get_name())
+
+        self.handle = self.ltmgr.add_torrent(self, atp)
+        self.lm_network_vod_event_callback = lm_network_vod_event_callback
+
+        if self.handle:
+            self.set_selected_files()
+            if self.get_mode() == DLMODE_VOD:
+                self.set_vod_mode()
+
+            # If we lost resume_data always resume download in order to force checking
+            if initialdlstatus != DLSTATUS_STOPPED or not resume_data:
+                self.handle.resume()
+
+                # If we only needed to perform checking, pause download after it is complete
+                self.pause_after_next_hashcheck = initialdlstatus == DLSTATUS_STOPPED
+
+        else:
+            print >> sys.stderr, "Could not add torrent to LibtorrentManager", self.tdef.get_name_as_unicode()
+
+        with self.dllock:
+            self.cew_scheduled = False
+
+        if lm_network_engine_wrapper_created_callback is not None:
+            lm_network_engine_wrapper_created_callback(self, pstate)
+
+    def set_vod_mode(self):
+        self.vod_status = ""
+        self.vod_seekpos = 0
+
+        # Define which file to DL in VOD mode
+        self.videoinfo = {'live': self.get_def().get_live()}
+
+        if self.tdef.is_multifile_torrent():
+            if len(self.dlconfig['selected_files']) == 0:
+                raise VODNoFileSelectedInMultifileTorrentException()
+            filename = self.dlconfig['selected_files'][0]
+            self.videoinfo['index'] = self.get_def().get_index_of_file_in_files(filename)
+            self.videoinfo['inpath'] = filename
+            self.videoinfo['bitrate'] = self.get_def().get_bitrate(filename)
+
+        else:
+            filename = self.get_def().get_name()
+            self.videoinfo['index'] = 0
+            self.videoinfo['inpath'] = filename
+            self.videoinfo['bitrate'] = self.get_def().get_bitrate()
+
+        self.videoinfo['outpath'] = self.files[self.videoinfo['index']]
+        self.videoinfo['mimetype'] = self.get_mimetype(filename)
+        self.videoinfo['usercallback'] = lambda event, params: self.session.uch.perform_vod_usercallback(self, self.dlconfig['vod_usercallback'], event, params)
+        self.videoinfo['userevents'] = self.dlconfig['vod_userevents'][:]
+        # TODO: Niels 06-05-2013 we need a status object reporting buffering etc. should be linked to test_vod
+        self.videoinfo['status'] = None
+
+        self.handle.set_sequential_download(True)
+
+        self.prebuffsize = max(int(self.videoinfo['outpath'][1] * 0.05), 5 * 1024 * 1024)
+        self.set_byte_priority([(self.get_vod_fileindex(), self.prebuffsize, -1)], 0, exclude_borders=True)
+
+        if self.progress == 1.0:
+            if DEBUG:
+                print >> sys.stderr, "LibtorrentDownloadImpl: VOD requested, but file complete on disk", self.videoinfo
+            self.start_vod(complete=True)
+        else:
+            if DEBUG:
+                print >> sys.stderr, "LibtorrentDownloadImpl: going into VOD mode", self.videoinfo
+            self.set_state_callback(self.monitor_vod, delay=5.0)
+
+    def monitor_vod(self, ds):
+        bufferprogress = ds.get_vod_prebuffering_progress_consec()
+
+        print >> sys.stderr, 'LibtorrentDownloadImpl: bufferprogress = %.2f' % bufferprogress
+
+        if bufferprogress >= 1:
+            if not self.vod_status:
+                self.start_vod(complete=False)
+            else:
+                self.resume_vod()
+
+        elif bufferprogress <= 0.1 and self.vod_status:
+            self.pause_vod()
+
+        if not self.videoinfo.get('bitrate', None):
+            # Attempt to estimate the bitrate of the videofile with ffmpeg
+            videofile = self.videoinfo["outpath"][0]
+            videoanalyser = self.session.get_video_analyser_path()
+            duration, bitrate, _ = get_videoinfo(videofile, videoanalyser)
+            self.videoinfo['bitrate'] = bitrate
+            self.videoinfo['duration'] = duration
+
+        delay = 1.0 if self.handle and not self.handle.is_paused() else 0.0
+        return (delay, False)
+
+    def get_vod_duration(self):
+        return self.videoinfo.get('duration', None)
+
+    def get_vod_fileindex(self):
+        return self.handle.file_priorities().index(1)
+
+    def get_vod_filesize(self):
+        fileindex = self.get_vod_fileindex()
+        file_entry = self.handle.get_torrent_info().file_at(fileindex)
+        return file_entry.size
+
+    def get_piece_progress(self, pieces, consecutive=False):
+        if not pieces:
+            return 1.0
+        elif consecutive:
+            pieces.sort()
+
+        with self.dllock:
+            if self.handle:
+                status = self.handle.status()
+                if status:
+                    pieces_have = 0
+                    pieces_all = len(pieces)
+                    bitfield = status.pieces
+                    for pieceindex in pieces:
+                        if pieceindex < len(bitfield) and bitfield[pieceindex]:
+                            pieces_have += 1
+                        elif consecutive:
+                            break
+                    return float(pieces_have) / pieces_all
+                return 0.0
+
+    def get_byte_progress(self, byteranges, consecutive=False):
+        with self.dllock:
+            if self.handle:
+                pieces = []
+                for fileindex, bytes_begin, bytes_end in byteranges:
+                    # Ensure the we remain within the file's boundaries
+                    file_entry = self.handle.get_torrent_info().file_at(fileindex)
+                    bytes_begin = min(file_entry.size, bytes_begin) if bytes_begin >= 0 else file_entry.size + (bytes_begin + 1)
+                    bytes_end = min(file_entry.size, bytes_end) if bytes_end >= 0 else file_entry.size + (bytes_end + 1)
+
+                    startpiece = self.handle.get_torrent_info().map_file(fileindex, bytes_begin, 0).piece
+                    endpiece = self.handle.get_torrent_info().map_file(fileindex, bytes_end, 0).piece + 1
+                    startpiece = max(startpiece, 0)
+                    endpiece = min(endpiece, self.handle.get_torrent_info().num_pieces())
+
+                    pieces += range(startpiece, endpiece)
+
+                pieces = list(set(pieces))
+                return self.get_piece_progress(pieces, consecutive)
+
+    def set_piece_priority(self, pieces, priority):
+        with self.dllock:
+            if self.handle:
+                piecepriorities = self.handle.piece_priorities()
+                for piece in pieces:
+                    if piece < len(piecepriorities):
+                        piecepriorities[piece] = priority
+                    else:
+                        print >> sys.stderr, "LibtorrentDownloadImpl: could not set priority for non-existing piece %d / %d" % (piece, len(piecepriorities))
+                self.handle.prioritize_pieces(piecepriorities)
+
+    def set_byte_priority(self, byteranges, priority, exclude_borders=False):
+        with self.dllock:
+            if self.handle:
+                pieces = []
+                for fileindex, bytes_begin, bytes_end in byteranges:
+                    if bytes_begin == 0 and bytes_end == -1 and not exclude_borders:
+                        # Set priority for entire file
+                        filepriorities = self.handle.file_priorities()
+                        filepriorities[fileindex] = priority
+                        self.handle.prioritize_files(filepriorities)
+                    else:
+                        # Ensure the we remain within the file's boundaries
+                        file_entry = self.handle.get_torrent_info().file_at(fileindex)
+                        bytes_begin = min(file_entry.size, bytes_begin) if bytes_begin >= 0 else file_entry.size + (bytes_begin + 1)
+                        bytes_end = min(file_entry.size, bytes_end) if bytes_end >= 0 else file_entry.size + (bytes_end + 1)
+
+                        i = int(exclude_borders)
+                        startpiece = self.handle.get_torrent_info().map_file(fileindex, bytes_begin, 0).piece + i
+                        endpiece = self.handle.get_torrent_info().map_file(fileindex, bytes_end, 0).piece + 1 - i
+                        startpiece = max(startpiece, 0)
+                        endpiece = min(endpiece, self.handle.get_torrent_info().num_pieces())
+
+                        pieces += range(startpiece, endpiece)
+
+                if pieces:
+                    pieces = list(set(pieces))
+                    self.set_piece_priority(pieces, priority)
+
+    def set_mode(self, mode):
+        if self.get_mode() == DLMODE_VOD and mode != DLMODE_VOD:
+            self.set_byte_priority([(self.get_vod_fileindex(), 0, -1)], 1)
+        DownloadRuntimeConfig.set_mode(self, mode)
+
+    def start_vod(self, complete=False):
+        if not self.vod_status:
+            self.vod_status = "started"
+            self.lm_network_vod_event_callback(self.videoinfo, VODEVENT_START,
+                                              {"complete": complete,
+                                               "filename": self.videoinfo["outpath"][0] if complete else None,
+                                               "mimetype": self.videoinfo["mimetype"],
+                                               "stream": None if complete else VODFile(open(self.videoinfo['outpath'][0], 'rb'), self),
+                                               "length": self.videoinfo['outpath'][1],
+                                               "bitrate": self.videoinfo["bitrate"]})
+
+            if DEBUG:
+                print >> sys.stderr, "LibtorrentDownloadImpl: VOD started", self.videoinfo['outpath'][0]
+
+    def resume_vod(self):
+        if self.vod_status == "paused":
+            self.vod_status = "resumed"
+            self.videoinfo["usercallback"](VODEVENT_RESUME, {})
+
+            if DEBUG:
+                print >> sys.stderr, "LibtorrentDownloadImpl: VOD resumed"
+
+    def pause_vod(self):
+        if self.vod_status != "paused":
+            self.vod_status = "paused"
+            self.videoinfo["usercallback"](VODEVENT_PAUSE, {})
+
+            if DEBUG:
+                print >> sys.stderr, "LibtorrentDownloadImpl: VOD paused"
+
+    def get_vod_info(self):
+        return self.videoinfo
+
+    def process_alert(self, alert, alert_type):
+        if DEBUG or alert.category() in [lt.alert.category_t.error_notification, lt.alert.category_t.performance_warning]:
+            print >> sys.stderr, "LibtorrentDownloadImpl: alert %s with message %s" % (alert_type, alert)
+
+        if self.handle and self.handle.is_valid():
+
+            with self.dllock:
+
+                if alert_type == 'metadata_received_alert':
+                    self.on_metadata_received_alert(alert)
+                elif alert_type == 'file_renamed_alert':
+                    self.on_file_renamed_alert(alert)
+                elif alert_type == 'performance_alert':
+                    self.on_performance_alert(alert)
+                elif alert_type == 'torrent_checked_alert':
+                    self.on_torrent_checked_alert(alert)
+                elif alert_type == "torrent_finished_alert":
+                    self.on_torrent_finished_alert(alert)
+                else:
+                    self.update_lt_stats()
+
+    def on_metadata_received_alert(self, alert):
+        self.metadata = {'info': lt.bdecode(self.handle.get_torrent_info().metadata())}
+
+        trackers = [tracker['url'] for tracker in self.handle.trackers()]
+        if trackers:
+            if len(trackers) > 1:
+                self.metadata["announce-list"] = [trackers]
+            else:
+                self.metadata["announce"] = trackers[0]
+
+        self.tdef = TorrentDef.load_from_dict(self.metadata)
+        self.orig_files = [torrent_file.path for torrent_file in lt.torrent_info(self.metadata).files()]
+        self.set_files()
+
+        if self.session.lm.rtorrent_handler:
+            self.session.lm.rtorrent_handler.save_torrent(self.tdef)
+        elif self.session.lm.torrent_db:
+            self.session.lm.torrent_db.addExternalTorrent(self.tdef, source='', extra_info={'status': 'good'}, commit=True)
+
+        self.checkpoint()
+
+    def on_file_renamed_alert(self, alert):
+        if os.path.exists(self.unwanteddir_abs) and not os.listdir(self.unwanteddir_abs) and all(self.handle.file_priorities()):
+            os.rmdir(self.unwanteddir_abs)
+
+    def on_performance_alert(self, alert):
+        # When the send buffer watermark is too low, double the buffer size to a maximum of 50MiB. This is the same mechanism as Deluge uses.
+        if alert.message().endswith("send buffer watermark too low (upload rate will suffer)"):
+            settings = self.ltmgr.ltsession.settings()
+            if settings.send_buffer_watermark <= 26214400:
+                print >> sys.stderr, "LibtorrentDownloadImpl: setting send_buffer_watermark to", 2 * settings.send_buffer_watermark
+                settings.send_buffer_watermark = 2 * settings.send_buffer_watermark
+                self.ltmgr.ltsession.set_settings(settings)
+        # When the write cache is too small, double the buffer size to a maximum of 64MiB. Again, this is the same mechanism as Deluge uses.
+        elif alert.message().endswith("max outstanding disk writes reached"):
+            settings = self.ltmgr.ltsession.settings()
+            if settings.max_queued_disk_bytes <= 33554432:
+                print >> sys.stderr, "LibtorrentDownloadImpl: setting max_queued_disk_bytes to", 2 * settings.max_queued_disk_bytes
+                settings.max_queued_disk_bytes = 2 * settings.max_queued_disk_bytes
+                self.ltmgr.ltsession.set_settings(settings)
+
+    def on_torrent_checked_alert(self, alert):
+        if self.pause_after_next_hashcheck:
+            self.pause_after_next_hashcheck = False
+            self.handle.pause()
+        if self.checkpoint_after_next_hashcheck:
+            self.checkpoint_after_next_hashcheck = False
+            self.checkpoint()
+
+    def on_torrent_finished_alert(self, alert):
+        if self.get_mode() == DLMODE_VOD and self.progress == 1.0:
+            # Reset priority for entire vod file to 1
+            file_priorities = self.handle.file_priorities()
+            file_priorities[self.get_vod_fileindex()] = 1
+            self.handle.prioritize_files(file_priorities)
+        self.update_lt_stats()
+
+    def update_lt_stats(self):
+        status = self.handle.status()
+        self.dlstate = self.dlstates[status.state] if not status.paused else DLSTATUS_STOPPED
+        self.dlstate = DLSTATUS_STOPPED_ON_ERROR if self.dlstate == DLSTATUS_STOPPED and status.error else self.dlstate
+        if self.get_mode() == DLMODE_VOD:
+            self.progress = self.get_byte_progress([(self.get_vod_fileindex(), 0, -1)])
+            self.dlstate = DLSTATUS_SEEDING if self.progress == 1.0 else self.dlstate
+        else:
+            self.progress = status.progress
+        self.error = unicode(status.error) if status.error else None
+        self.length = float(status.total_wanted)
+        self.curspeeds[DOWNLOAD] = float(status.download_payload_rate) if self.dlstate not in [DLSTATUS_STOPPED, DLSTATUS_STOPPED] else 0.0
+        self.curspeeds[UPLOAD] = float(status.upload_payload_rate) if self.dlstate not in [DLSTATUS_STOPPED, DLSTATUS_STOPPED] else 0.0
+        self.all_time_upload = status.all_time_upload
+        self.all_time_download = status.all_time_download
+        self.finished_time = status.finished_time
+
+    def set_files(self):
+        metainfo = self.tdef.get_metainfo()
+        self.set_filepieceranges(metainfo)
+
+        # Allow correctinfoname to be overwritten for multifile torrents only
+        if 'files' in metainfo['info'] and self.dlconfig['correctedfilename'] and self.dlconfig['correctedfilename'] != '':
+            self.correctedinfoname = self.dlconfig['correctedfilename']
+
+        self.files = []
+        if 'files' in metainfo['info']:
+            for x in metainfo['info']['files']:
+                savepath = torrentfilerec2savefilename(x)
+                full = savefilenames2finaldest(self.get_content_dest(), savepath)
+                # Arno: TODO: this sometimes gives too long filenames for
+                # Windows. When fixing this take into account that
+                # Download.get_dest_files() should still produce the same
+                # filenames as your modifications here.
+                self.files.append((full, x['length']))
+        else:
+            self.files.append((self.get_content_dest(), metainfo['info']['length']))
+
+    def set_selected_files(self, selected_files=None):
+        with self.dllock:
+
+            if self.handle is not None and not isinstance(self.tdef, TorrentDefNoMetainfo):
+
+                if selected_files is None:
+                    selected_files = self.dlconfig['selected_files']
+                else:
+                    self.dlconfig['selected_files'] = selected_files
+
+                is_multifile = len(self.tdef.get_files_as_unicode()) > 1
+                commonprefix = os.path.commonprefix([path for path in self.orig_files]) if is_multifile else ''
+                swarmname = os.path.split(commonprefix)[0] or os.path.split(commonprefix)[1]
+                unwanteddir = os.path.join(swarmname, '.unwanted')
+                unwanteddir_abs = os.path.join(self.handle.save_path(), unwanteddir)
+
+                filepriorities = []
+                for index, orig_path in enumerate(self.orig_files):
+                    filename = orig_path[len(swarmname) + 1:]
+
+                    if filename in selected_files or not selected_files:
+                        filepriorities.append(1)
+                        new_path = orig_path
+                    else:
+                        filepriorities.append(0)
+                        new_path = os.path.join(unwanteddir, '%s%d' % (hexlify(self.tdef.get_infohash()), index))
+
+                    cur_path = self.handle.get_torrent_info().files()[index].path
+                    if cur_path != new_path:
+                        if not os.path.exists(unwanteddir_abs) and unwanteddir in new_path:
+                            os.makedirs(unwanteddir_abs)
+                            if sys.platform == "win32":
+                                win32api.SetFileAttributes(unwanteddir_abs, win32con.FILE_ATTRIBUTE_HIDDEN)
+
+                        self.handle.rename_file(index, new_path)
+
+                self.handle.prioritize_files(filepriorities)
+
+                self.unwanteddir_abs = unwanteddir_abs
+
+    def move_storage(self, new_dir):
+        with self.dllock:
+            if self.handle is not None and not isinstance(self.tdef, TorrentDefNoMetainfo):
+                self.handle.move_storage(new_dir)
+                self.dlconfig['saveas'] = new_dir
+                return True
+        return False
+
+    def get_save_path(self):
+        with self.dllock:
+            if self.handle is not None and not isinstance(self.tdef, TorrentDefNoMetainfo):
+                return self.handle.save_path()
+
+    def force_recheck(self):
+        with self.dllock:
+            if self.handle is not None and not isinstance(self.tdef, TorrentDefNoMetainfo):
+                if self.dlstate == DLSTATUS_STOPPED:
+                    self.pause_after_next_hashcheck = True
+                self.checkpoint_after_next_hashcheck = True
+                self.handle.resume()
+                self.handle.force_recheck()
+
+    def get_status(self):
+        """ Returns the status of the download.
+        @return DLSTATUS_*
+        """
+        with self.dllock:
+            return self.dlstate
+
+    def get_length(self):
+        """ Returns the size of the torrent content.
+        @return float
+        """
+        with self.dllock:
+            return self.length
+
+    def get_progress(self):
+        """ Return fraction of content downloaded.
+        @return float 0..1
+        """
+        with self.dllock:
+            return self.progress
+
+    def get_current_speed(self, dir):
+        """ Return last reported speed in KB/s
+        @return float
+        """
+        with self.dllock:
+            return self.curspeeds[dir] / 1024.0
+
+    def set_moreinfo_stats(self, enable):
+        """ Called by any thread """
+
+        self.askmoreinfo = enable
+
+    def network_get_stats(self, getpeerlist):
+        """
+        @return (status, stats, seeding_stats, logmsgs, coopdl_helpers, coopdl_coordinator)
+        """
+        # Called by any thread, assume dllock already acquired
+
+        stats = {}
+        stats['down'] = self.curspeeds[DOWNLOAD]
+        stats['up'] = self.curspeeds[UPLOAD]
+        stats['frac'] = self.progress
+        stats['wanted'] = self.length
+        stats['stats'] = self.network_create_statistics_reponse()
+        stats['time'] = self.network_calc_eta()
+        stats['vod_prebuf_frac'] = self.network_calc_prebuf_frac()
+        stats['vod_prebuf_frac_consec'] = self.network_calc_prebuf_frac_consec()
+        stats['vod'] = self.get_mode()
+        stats['vod_playable'] = self.progress == 1.0 or (stats['vod_prebuf_frac'] == 1.0 and self.curspeeds[DOWNLOAD] > 0.0)
+        stats['vod_playable_after'] = self.network_calc_prebuf_eta()
+        stats['vod_stats'] = self.network_get_vod_stats()
+        stats['spew'] = self.network_create_spew_from_peerlist() if getpeerlist or self.askmoreinfo else None
+
+        seeding_stats = {}
+        seeding_stats['total_up'] = self.all_time_upload
+        seeding_stats['total_down'] = self.all_time_download
+        seeding_stats['time_seeding'] = self.finished_time
+
+        logmsgs = []
+
+        if DEBUG:
+            print >> sys.stderr, "Torrent", self.handle.name(), "PROGRESS", self.progress, "QUEUEPOS", self.queue_position, "DLSTATE", self.dlstate, "SEEDTIME", self.finished_time
+
+        return (self.dlstate, stats, seeding_stats, logmsgs)
+
+    def network_create_statistics_reponse(self):
+        if self.handle:
+            status = self.handle.status()
+            numTotSeeds = status.num_complete if status.num_complete >= 0 else status.list_seeds
+            numTotPeers = status.num_incomplete if status.num_incomplete >= 0 else status.list_peers
+            numleech = status.num_peers - status.num_seeds
+            numseeds = status.num_seeds
+            pieces = status.pieces
+            upTotal = status.all_time_upload
+            downTotal = status.all_time_download
+            return LibtorrentStatisticsResponse(numTotSeeds, numTotPeers, numseeds, numleech, pieces, upTotal, downTotal)
+
+    def network_calc_eta(self):
+        bytestogof = (1.0 - self.progress) * float(self.length)
+        dlspeed = max(0.000001, self.curspeeds[DOWNLOAD])
+        return bytestogof / dlspeed
+
+    def network_calc_prebuf_frac(self):
+        if self.vod_seekpos != None:
+            return self.get_byte_progress([(self.get_vod_fileindex(), self.vod_seekpos, self.vod_seekpos + self.prebuffsize)])
+        else:
+            return 0.0
+
+    def network_calc_prebuf_frac_consec(self):
+        if self.vod_seekpos != None:
+            return self.get_byte_progress([(self.get_vod_fileindex(), self.vod_seekpos, self.vod_seekpos + self.prebuffsize)], consecutive=True)
+        else:
+            return 0.0
+
+    def network_calc_prebuf_eta(self):
+        bytestogof = (1.0 - self.network_calc_prebuf_frac()) * float(self.prebuffsize)
+        dlspeed = max(0.000001, self.curspeeds[DOWNLOAD])
+        return bytestogof / dlspeed
+
+    def network_get_vod_stats(self):
+        d = {}
+        d['played'] = None
+        d['late'] = None
+        d['dropped'] = None
+        d['stall'] = None
+        d['pos'] = None
+        d['prebuf'] = None
+        d['firstpiece'] = 0
+        d['npieces'] = ((self.length + 1023) / 1024)
+        return d
+
+    def network_create_spew_from_peerlist(self):
+        plist = []
+        with self.dllock:
+            peer_infos = self.handle.get_peer_info()
+        for peer_info in peer_infos:
+            peer_dict = {}
+            peer_dict['id'] = peer_info.pid
+            peer_dict['extended_version'] = peer_info.client
+            peer_dict['ip'] = peer_info.ip[0]
+            peer_dict['port'] = peer_info.ip[1]
+            peer_dict['optimistic'] = bool(peer_info.flags & 2048)  # optimistic_unchoke = 0x800 seems unavailable in python bindings
+            peer_dict['direction'] = 'L' if bool(peer_info.flags & peer_info.local_connection) else 'R'
+            peer_dict['uprate'] = peer_info.payload_up_speed
+            peer_dict['uinterested'] = bool(peer_info.flags & peer_info.remote_interested)
+            peer_dict['uchoked'] = bool(peer_info.flags & peer_info.remote_choked)
+            peer_dict['uhasqueries'] = peer_info.upload_queue_length > 0
+            peer_dict['uflushed'] = peer_info.used_send_buffer > 0
+            peer_dict['downrate'] = peer_info.payload_down_speed
+            peer_dict['dinterested'] = bool(peer_info.flags & peer_info.interesting)
+            peer_dict['dchoked'] = bool(peer_info.flags & peer_info.choked)
+            peer_dict['snubbed'] = bool(peer_info.flags & 4096)  # snubbed = 0x1000 seems unavailable in python bindings
+            peer_dict['utotal'] = peer_info.total_upload
+            peer_dict['dtotal'] = peer_info.total_download
+            peer_dict['completed'] = peer_info.progress
+            peer_dict['have'] = peer_info.pieces
+            peer_dict['speed'] = peer_info.remote_dl_rate
+            plist.append(peer_dict)
+
+        return plist
+
+    def set_state_callback(self, usercallback, getpeerlist=False, delay=0.0):
+        """ Called by any thread """
+        with self.dllock:
+            network_get_state_lambda = lambda: self.network_get_state(usercallback, getpeerlist)
+            self.session.lm.rawserver.add_task(network_get_state_lambda, delay)
+
+    def network_get_state(self, usercallback, getpeerlist, sessioncalling=False):
+        """ Called by network thread """
+        with self.dllock:
+            if self.handle is None:
+                if DEBUG:
+                    print >> sys.stderr, "LibtorrentDownloadImpl: network_get_state: Download not running"
+                ds = DownloadState(self, DLSTATUS_WAITING4HASHCHECK, self.error, self.progressbeforestop)
+            else:
+                (status, stats, seeding_stats, logmsgs) = self.network_get_stats(getpeerlist)
+                ds = DownloadState(self, status, self.error, self.get_progress(), stats=stats, seeding_stats=seeding_stats, filepieceranges=self.filepieceranges, logmsgs=logmsgs)
+                self.progressbeforestop = ds.get_progress()
+
+            if sessioncalling:
+                return ds
+
+            # Invoke the usercallback function via a new thread.
+            # After the callback is invoked, the return values will be passed to the returncallback for post-callback processing.
+            if not self.done:
+                self.session.uch.perform_getstate_usercallback(usercallback, ds, self.sesscb_get_state_returncallback)
+
+    def sesscb_get_state_returncallback(self, usercallback, when, newgetpeerlist):
+        """ Called by SessionCallbackThread """
+        with self.dllock:
+            if when > 0.0:
+                # Schedule next invocation, either on general or DL specific
+                network_get_state_lambda = lambda: self.network_get_state(usercallback, newgetpeerlist)
+                self.session.lm.rawserver.add_task(network_get_state_lambda, when)
+
+    def stop(self):
+        """ Called by any thread """
+        self.stop_remove(removestate=False, removecontent=False)
+
+    def stop_remove(self, removestate=False, removecontent=False):
+        """ Called by any thread. Called on Session.remove_download() """
+        self.done = removestate
+        self.network_stop(removestate=removestate, removecontent=removecontent)
+
+    def network_stop(self, removestate, removecontent):
+        """ Called by network thread, but safe for any """
+        with self.dllock:
+            if DEBUG:
+                print >> sys.stderr, "LibtorrentDownloadImpl: network_stop", self.tdef.get_name()
+
+            pstate = self.network_get_persistent_state()
+            if self.handle is not None:
+                if DEBUG:
+                    print >> sys.stderr, "LibtorrentDownloadImpl: network_stop: engineresumedata from torrent handle"
+                if removestate:
+                    self.ltmgr.remove_torrent(self, removecontent)
+                    self.handle = None
+                else:
+                    self.handle.pause()
+                    pstate['engineresumedata'] = self.handle.write_resume_data() if isinstance(self.tdef, TorrentDef) else None
+                self.pstate_for_restart = pstate
+            else:
+                # This method is also called at Session shutdown, where one may
+                # choose to checkpoint its Download. If the Download was
+                # stopped before, pstate_for_restart contains its resumedata.
+                # and that should be written into the checkpoint.
+                #
+                if self.pstate_for_restart is not None:
+                    if DEBUG:
+                        print >> sys.stderr, "LibtorrentDownloadImpl: network_stop: Reusing previously saved engineresume data for checkpoint"
+                    # Don't copy full pstate_for_restart, as the torrent
+                    # may have gone from e.g. HASHCHECK at startup to STOPPED
+                    # now, at shutdown. In other words, it was never active
+                    # in this session and the pstate_for_restart still says
+                    # HASHCHECK.
+                    pstate['engineresumedata'] = self.pstate_for_restart['engineresumedata']
+                elif DEBUG:
+                    print >> sys.stderr, "LibtorrentDownloadImpl: network_stop: Could not reuse engineresumedata as pstart_for_restart is None"
+
+            # Offload the removal of the dlcheckpoint to another thread
+            if removestate:
+                self.session.uch.perform_removestate_callback(self.tdef.get_infohash(), None, False)
+
+            return (self.tdef.get_infohash(), pstate)
+
+    def get_content_dest(self):
+        """ Returns the file to which the downloaded content is saved. """
+        return os.path.join(self.get_dest_dir(), self.correctedinfoname)
+
+    def set_filepieceranges(self, metainfo):
+        """ Determine which file maps to which piece ranges for progress info """
+        if DEBUG:
+            print >> sys.stderr, "LibtorrentDownloadImpl: set_filepieceranges:", self.dlconfig['selected_files']
+
+        self.filepieceranges = maketorrent.get_length_filepieceranges_from_metainfo(metainfo, [])[1]
+
+        # dlconfig['priority'] will propagate the selected files to Storage
+        # self.dlconfig["priority"] = maketorrent.get_length_priority_from_metainfo(metainfo, self.dlconfig['selected_files'])[1]
+
+    def restart(self, initialdlstatus=None):
+        """ Restart the Download """
+        # Called by any thread
+        if DEBUG:
+            print >> sys.stderr, "LibtorrentDownloadImpl: restart:", self.tdef.get_name()
+
+        with self.dllock:
+            if self.handle is None:
+                self.error = None
+                self.create_engine_wrapper(self.session.lm.network_engine_wrapper_created_callback, self.pstate_for_restart, self.session.lm.network_vod_event_callback, initialdlstatus=initialdlstatus)
+            else:
+                self.handle.resume()
+                if self.get_mode() == DLMODE_VOD:
+                    self.set_vod_mode()
+
+    def set_max_desired_speed(self, direct, speed):
+        if DEBUG:
+            print >> sys.stderr, "LibtorrentDownloadImpl: set_max_desired_speed", direct, speed
+
+        with self.dllock:
+            if direct == UPLOAD:
+                self.dlruntimeconfig['max_desired_upload_rate'] = speed
+            else:
+                self.dlruntimeconfig['max_desired_download_rate'] = speed
+
+    def get_max_desired_speed(self, direct):
+        with self.dllock:
+            if direct == UPLOAD:
+                return self.dlruntimeconfig['max_desired_upload_rate']
+            else:
+                return self.dlruntimeconfig['max_desired_download_rate']
+
+    def get_dest_files(self, exts=None):
+        """
+        You can give a list of extensions to return. If None: return all dest_files
+        @return list of (torrent,disk) filename tuples.
+        """
+
+        def get_ext(filename):
+            _, ext = os.path.splitext(filename)
+            if ext != '' and ext[0] == '.':
+                ext = ext[1:]
+            return ext
+
+        with self.dllock:
+            f2dlist = []
+            metainfo = self.tdef.get_metainfo()
+            if metainfo:
+                if 'files' not in metainfo['info']:
+                    # single-file torrent
+                    diskfn = self.get_content_dest()
+                    _, filename = os.path.split(diskfn)
+                    f2dtuple = (filename, diskfn)
+                    ext = get_ext(diskfn)
+                    if exts is None or ext in exts:
+                        f2dlist.append(f2dtuple)
+                else:
+                    # multi-file torrent
+                    if len(self.dlconfig['selected_files']) > 0:
+                        fnlist = self.dlconfig['selected_files']
+                    else:
+                        fnlist = self.tdef.get_files(exts=exts)
+
+                    for filename in fnlist:
+                        filerec = maketorrent.get_torrentfilerec_from_metainfo(filename, metainfo)
+                        savepath = maketorrent.torrentfilerec2savefilename(filerec)
+                        diskfn = maketorrent.savefilenames2finaldest(self.get_content_dest(), savepath)
+                        ext = get_ext(diskfn)
+                        if exts is None or ext in exts:
+                            f2dtuple = (filename, diskfn)
+                            f2dlist.append(f2dtuple)
+            return f2dlist
+
+    def checkpoint(self):
+        """ Called by any thread """
+        (infohash, pstate) = self.network_checkpoint()
+        checkpoint = lambda: self.session.lm.save_download_pstate(infohash, pstate)
+        self.session.lm.rawserver.add_task(checkpoint, 0)
+
+    def network_checkpoint(self):
+        """ Called by network thread """
+        with self.dllock:
+            pstate = self.network_get_persistent_state()
+            resdata = None
+            if self.handle == None:
+                if self.pstate_for_restart is not None:
+                    resdata = self.pstate_for_restart['engineresumedata']
+            elif isinstance(self.tdef, TorrentDef):
+                resdata = self.handle.write_resume_data()
+            pstate['engineresumedata'] = resdata
+            return (self.tdef.get_infohash(), pstate)
+
+    def network_get_persistent_state(self):
+        # Assume sessionlock is held
+        pstate = {}
+        pstate['version'] = PERSISTENTSTATE_CURRENTVERSION
+        if isinstance(self.tdef, TorrentDefNoMetainfo):
+            pstate['metainfo'] = {'infohash': self.tdef.get_infohash(), 'name': self.tdef.get_name_as_unicode()}
+        else:
+            pstate['metainfo'] = self.tdef.get_metainfo()
+
+        dlconfig = copy.copy(self.dlconfig)
+        # Reset unpicklable params
+        dlconfig['vod_usercallback'] = None
+        dlconfig['mode'] = DLMODE_NORMAL
+        pstate['dlconfig'] = dlconfig
+
+        pstate['dlstate'] = {}
+        ds = self.network_get_state(None, False, sessioncalling=True)
+        pstate['dlstate']['status'] = ds.get_status()
+        pstate['dlstate']['progress'] = ds.get_progress()
+        pstate['dlstate']['swarmcache'] = None
+
+        if DEBUG:
+            print >> sys.stderr, "LibtorrentDownloadImpl: network_get_persistent_state: status", dlstatus_strings[ds.get_status()], "progress", ds.get_progress()
+
+        pstate['engineresumedata'] = None
+        return pstate
+
+    def get_coopdl_role_object(self, role):
+        """ Called by network thread """
+        return None
+
+    def recontact_tracker(self):
+        """ Called by any thread """
+        pass
+
+    #
+    # External addresses
+    #
+    def add_peer(self, addr):
+        """ Add a peer address from 3rd source (not tracker, not DHT) to this
+        Download.
+        @param (hostname_ip,port) tuple
+        """
+        if self.handle is not None:
+            self.handle.connect_peer(addr, 0)
+
+    # ARNOCOMMENT: better if we removed this from Core, user knows which
+    # file he selected to play, let him figure out MIME type
+    def get_mimetype(self, file):
+        (prefix, ext) = os.path.splitext(file)
+        ext = ext.lower()
+        mimetype = None
+        if sys.platform == 'win32':
+            # TODO: Use Python's mailcap facility on Linux to find player
+            try:
+                from Tribler.Video.utils import win32_retrieve_video_play_command
+
+                [mimetype, playcmd] = win32_retrieve_video_play_command(ext, file)
+                if DEBUG:
+                    print >> sys.stderr, "LibtorrentDownloadImpl: Win32 reg said MIME type is", mimetype
+            except:
+                if DEBUG:
+                    print_exc()
+                pass
+        else:
+            try:
+                import mimetypes
+                # homedir = os.path.expandvars('${HOME}')
+                from Tribler.Core.osutils import get_home_dir
+                homedir = get_home_dir()
+                homemapfile = os.path.join(homedir, '.mimetypes')
+                mapfiles = [homemapfile] + mimetypes.knownfiles
+                mimetypes.init(mapfiles)
+                (mimetype, encoding) = mimetypes.guess_type(file)
+
+                if DEBUG:
+                    print >> sys.stderr, "LibtorrentDownloadImpl: /etc/mimetypes+ said MIME type is", mimetype, file
+            except:
+                print_exc()
+
+        # if auto detect fails
+        if mimetype is None:
+            if ext == '.avi':
+                # Arno, 2010-01-08: Hmmm... video/avi is not official registered at IANA
+                mimetype = 'video/avi'
+            elif ext == '.mpegts' or ext == '.ts':
+                mimetype = 'video/mp2t'
+            elif ext == '.mkv':
+                mimetype = 'video/x-matroska'
+            elif ext in ('.ogg', '.ogv'):
+                mimetype = 'video/ogg'
+            elif ext in ('.oga'):
+                mimetype = 'audio/ogg'
+            elif ext == '.webm':
+                mimetype = 'video/webm'
+            else:
+                mimetype = 'video/mpeg'
+        return mimetype
+
+
+class LibtorrentStatisticsResponse:
+
+    def __init__(self, numTotSeeds, numTotPeers, numseeds, numleech, have, upTotal, downTotal):
+        self.numTotSeeds = numTotSeeds
+        self.numTotPeers = numTotPeers
+        self.numSeeds = numseeds
+        self.numPeers = numleech
+        self.have = have
+        self.upTotal = upTotal
+        self.downTotal = downTotal
+        self.numConCandidates = 0
+        self.numConInitiated = 0