--- conflicted
+++ resolved
@@ -87,10 +87,7 @@
  destination_cluster INTEGER DEFAULT 0,         -- used for the similarity-destination policy
  packet BLOB,
  priority INTEGER DEFAULT 128,                  -- added in version 2
-<<<<<<< HEAD
  undone BOOL DEFAULT 0,                         -- added in version 3?
-=======
->>>>>>> 464a5c2f
  UNIQUE(community, user, global_time));
 
 CREATE TABLE malicious_proof(
@@ -120,7 +117,7 @@
 -- UNIQUE(community, user));
 
 CREATE TABLE option(key TEXT PRIMARY KEY, value BLOB);
-INSERT INTO option(key, value) VALUES('database_version', '2');
+INSERT INTO option(key, value) VALUES('database_version', '3');
 """
 
 class DispersyDatabase(Database):
@@ -152,22 +149,15 @@
 
         else:
             # upgrade an older version
-<<<<<<< HEAD
 
             # upgrade from version 1 to version 2
             if database_version < 2:
                 with self:
-=======
-            with self:
-                # upgrade from version 1 to version 2
-                if database_version < 2:
->>>>>>> 464a5c2f
                     self.executescript(u"""
 ALTER TABLE sync ADD COLUMN priority INTEGER DEFAULT 128;
 UPDATE option SET value = '2' WHERE key = 'database_version';
 """)
 
-<<<<<<< HEAD
             # upgrade from version 2 to version 3
             if database_version < 3:
                 with self:
@@ -187,13 +177,6 @@
                 # there is no version 4 yet...
                 # self.executescript(u"""UPDATE option SET value = '4' WHERE key = 'database_version';""")
                 pass
-=======
-                # upgrade from version 2 to version 3
-                if database_version < 3:
-                    # there is no version 3 yet...
-                    # self.executescript(u"""UPDATE option SET value = '3' WHERE key = 'database_version';""")
-                    pass
->>>>>>> 464a5c2f
 
     def bootstrap(self):
         """
