# Python 2.5 features
from __future__ import with_statement

"""
The Distributed Permission System, or Dispersy, is a platform to simplify the design of distributed
communities.  At the heart of Dispersy lies a simple identity and message handling system where each
community and each user is uniquely and securely identified using elliptic curve cryptography.

Since we can not guarantee each member to be online all the time, messages that they created at one
point in time should be able to retain their meaning even when the member is off-line.  This can be
achieved by signing such messages and having them propagated though other nodes in the network.
Unfortunately, this increases the strain on these other nodes, which we try to alleviate using
specific message policies, which will be described below.

Following from this, we can easily package each message into one UDP packet to simplify
connectability problems since UDP packets are much easier to pass though NAT's and firewalls.

Earlier we hinted that messages can have different policies.  A message has the following four
different policies, and each policy defines how a specific part of the message should be handled.

 - Authentication defines if the message is signed, and if so, by how many members.

 - Resolution defines how the permission system should resolve conflicts between messages.

 - Distribution defines if the message is send once or if it should be gossipped around.  In the
   latter case, it can also define how many messages should be kept in the network.

 - Destination defines to whom the message should be send or gossipped.

To ensure that every node handles a messages in the same way, i.e. has the same policies associated
to each message, a message exists in two stages.  The meta-message and the implemented-message
stage.  Each message has one meta-message associated to it and tells us how the message is supposed
to be handled.  When a message is send or received an implementation is made from the meta-message
that contains information specifically for that message.  For example: a meta-message could have the
member-authentication-policy that tells us that the message must be signed by a member but only the
an implemented-message will have data and this signature.

A community can tweak the policies and how they behave by changing the parameters that the policies
supply.  Aside from the four policies, each meta-message also defines the community that it is part
of, the name it uses as an internal identifier, and the class that will contain the payload.
"""

from sys import maxint
from hashlib import sha1
from itertools import groupby, islice
from os.path import abspath
from threading import Lock

from authentication import NoAuthentication, MemberAuthentication, MultiMemberAuthentication
from bloomfilter import BloomFilter
from callback import Callback
from candidate import Candidate
from crypto import ec_generate_key, ec_to_public_bin, ec_to_private_bin
from destination import CommunityDestination, AddressDestination, MemberDestination, SubjectiveDestination, SimilarityDestination
from dispersydatabase import DispersyDatabase
from distribution import SyncDistribution, FullSyncDistribution, LastSyncDistribution, DirectDistribution
from member import PrivateMember, MasterMember
from message import Message
from message import DropPacket, DelayPacket
from message import DropMessage, DelayMessage, DelayMessageBySequence, DelayMessageBySubjectiveSet
from payload import AuthorizePayload, RevokePayload
from payload import MissingSequencePayload
from payload import SyncPayload
from payload import SignatureRequestPayload, SignatureResponsePayload
from payload import CandidateRequestPayload, CandidateResponsePayload
from payload import IdentityPayload, MissingIdentityPayload
from payload import SubjectiveSetPayload, MissingSubjectiveSetPayload
from payload import SimilarityRequestPayload, SimilarityPayload
from payload import DestroyCommunityPayload
from payload import MissingMessagePayload
from resolution import PublicResolution, LinearResolution
from singleton import Singleton
from trigger import TriggerCallback, TriggerPacket, TriggerMessage

if __debug__:
    from dprint import dprint
    from time import clock

class DummySocket(object):
    """
    A dummy socket class.

    When Dispersy starts it does not yet have a socket object, however, it may (under certain
    conditions) start sending packets anyway.

    To avoid problems we initialize the Dispersy socket to this dummy object that will do nothing
    but throw away all packets it is supposed to sent.
    """
    def send(address, data):
        if __debug__: dprint("Thrown away ", len(data), " bytes worth of outgoing data")

class Statistics(object):
    def __init__(self):
        self._drop = {}
        self._delay = {}
        self._success = {}
        self._sequence_number = 0

    def reset(self):
        """
        Returns, and subsequently removes, all statistics.
        """
        try:
            return {"drop":self._drop, "delay":self._delay, "success":self._success, "sequence_number":self._sequence_number}

        finally:
            self._drop = {}
            self._delay = {}
            self._success = {}
            self._sequence_number += 1

    def drop(self, key, bytes, count=1):
        """
        Called when an incoming packet or message failed a check and was dropped.
        """
        assert isinstance(key, (str, unicode))
        assert isinstance(bytes, (int, long))
        assert isinstance(count, (int, long))
        a, b = self._drop.get(key, (0, 0))
        self._drop[key] = (a+count, b+bytes)

    def delay(self, key, bytes, count=1):
        """
        Called when an incoming packet or message was delayed.
        """
        assert isinstance(key, (str, unicode))
        assert isinstance(bytes, (int, long))
        assert isinstance(count, (int, long))
        a, b = self._delay.get(key, (0, 0))
        self._delay[key] = (a+count, b+bytes)

    def success(self, key, bytes, count=1):
        """
        Called when an incoming message was accepted.
        """
        assert isinstance(key, (str, unicode))
        assert isinstance(bytes, (int, long))
        assert isinstance(count, (int, long))
        a, b = self._success.get(key, (0, 0))
        self._success[key] = (a+count, b+bytes)

class Dispersy(Singleton):
    """
    The Dispersy class provides the interface to all Dispersy related commands, managing the in- and
    outgoing data for, possibly, multiple communities.
    """
    def __init__(self, callback, working_directory):
        """
        Initialize the Dispersy singleton instance.

        Currently we use the rawserver to schedule events.  This may change in the future to offload
        all data processing to a different thread.  The only mechanism used from the rawserver is
        the add_task method.

        @param callback: Object for callback scheduling.
        @type rawserver: Callback

        @param working_directory: The directory where all files should be stored.
        @type working_directory: unicode
        """
        # the raw server
        self._buffer_lock = Lock()
        self._buffer = []
        self._callback = callback
        self._callback.register(self._watchdog)

        # where we store all data
        self._working_directory = abspath(working_directory)

        # our data storage
        self._database = DispersyDatabase.get_instance(working_directory)

        # our external address
        try:
            host, = self._database.execute(u"SELECT value FROM option WHERE key = 'my_external_ip' LIMIT 1").next()
            host = str(host)
        except StopIteration:
            host = "0.0.0.0"

        try:
            port, = self._database.execute(u"SELECT value FROM option WHERE key = 'my_external_port' LIMIT 1").next()
        except StopIteration:
            port = 0

        if __debug__: dprint("my external address is ", host, ":", port)
        self._my_external_address = (host, port)
        self._external_address_votes = {self._my_external_address:set()}
        self.external_address_vote(self._my_external_address, ("", -1))

#         try:
#             public_key, = self._database.execute(u"SELECT value FROM option WHERE key == 'my_public_key' LIMIT 1").next()
#             public_key = str(public_key)
#             private_key = None
#         except StopIteration:
#             # one of the keys was not found in the database, we need
#             # to generate a new one
#             ec = ec_generate_key(u"low")
#             public_key = ec_to_public_bin(ec)
#             private_key = ec_to_private_bin(ec)
#             self._database.execute(u"INSERT INTO option VALUES('my_public_key', ?)", (buffer(public_key),))

        # all available communities.  cid:Community pairs.
        self._communities = {}

        # outgoing communication
        self._socket = DummySocket()

        # triggers for incoming messages
        self._triggers = []

        self._check_distribution_batch_map = {DirectDistribution:self._check_direct_distribution_batch,
                                              FullSyncDistribution:self._check_full_sync_distribution_batch,
                                              LastSyncDistribution:self._check_last_sync_distribution_batch}


        # cleanup the database periodically
        self._callback.register(self._periodically_cleanup_database, delay=120.0)

        # statistics...
        self._statistics = Statistics()
        if __debug__:
            self._total_send = 0
            self._total_received = 0
            self._callback.register(self._periodically_stats, delay=1.0)

    @property
    def working_directory(self):
        """
        The full directory path where all dispersy related files are stored.
        @rtype: unicode
        """
        return self._working_directory

    # @property
    def __get_socket(self):
        """
        The socket object used to send packets.
        @rtype: Object with a send(address, data) method
        """
        return self._socket
    # @socket.setter
    def __set_socket(self, socket):
        """
        Set a socket object.
        @param socket: The socket object.
        @type socket: Object with a send(address, data) method
        """
        self._socket = socket
        self.external_address_vote(socket.get_address(), ("", -1))
    # .setter was introduced in Python 2.6
    socket = property(__get_socket, __set_socket)

    @property
    def external_address(self):
        """
        The external address where we believe that we can be found.

        Our external address is determined by majority voting.  Each time when we receive a message
        that contains anothers opinion about our external address, we take this into account.  The
        address with the most votes wins.

        Votes can be added by calling the external_address_vote(...) method.

        Usually these votes are received through dispersy-candidate-request and
        dispersy-candidate-response messages.

        @rtype: (str, int)
        """
        return self._my_external_address

    @property
    def rawserver(self):
        import sys
        import traceback
        traceback.print_stack()
        print >> sys.stderr, "Depricated: Dispersy.rawserver.  Use Dispersy.callback instead"
        return self._callback

    @property
    def callback(self):
        return self._callback

    @property
    def database(self):
        """
        The Dispersy database singleton.
        @rtype: DispersyDatabase
        """
        return self._database

    def initiate_meta_messages(self, community):
        """
        Create the meta messages that Dispersy uses.

        This method is called once for each community when it is created.  The resulting meta
        messages can be obtained by either community.get_meta_message(name) or
        community.get_meta_messages().

        Since these meta messages will be used along side the meta messages that each community
        provides, all message names are prefixed with 'dispersy-' to ensure that the names are
        unique.

        @param community: The community that will get the messages.
        @type community: Community

        @return: The new meta messages.
        @rtype: [Message]
        """
        if __debug__:
            from community import Community
        assert isinstance(community, Community)
        return [Message(community, u"dispersy-candidate-request", MemberAuthentication(), PublicResolution(), DirectDistribution(), AddressDestination(), CandidateRequestPayload(), self.check_candidate_request, self.on_candidate_request),
                Message(community, u"dispersy-candidate-response", MemberAuthentication(), PublicResolution(), DirectDistribution(), AddressDestination(), CandidateResponsePayload(), self.check_candidate_response, self.on_candidate_response),
                Message(community, u"dispersy-identity", MemberAuthentication(encoding="bin"), PublicResolution(), LastSyncDistribution(enable_sequence_number=False, synchronization_direction=u"in-order", history_size=1), CommunityDestination(node_count=10), IdentityPayload(), self.check_identity, self.on_identity, priority=512),
                Message(community, u"dispersy-sync", MemberAuthentication(), PublicResolution(), DirectDistribution(), CommunityDestination(node_count=community.dispersy_sync_member_count), SyncPayload(), self.check_sync, self.on_sync),
                Message(community, u"dispersy-signature-request", NoAuthentication(), PublicResolution(), DirectDistribution(), MemberDestination(), SignatureRequestPayload(), self.check_signature_request, self.on_signature_request),
                Message(community, u"dispersy-signature-response", NoAuthentication(), PublicResolution(), DirectDistribution(), AddressDestination(), SignatureResponsePayload(), self.check_signature_response, self.on_signature_response),
#                 Message(community, u"dispersy-similarity", MemberAuthentication(), PublicResolution(), LastSyncDistribution(enable_sequence_number=False, synchronization_direction=u"in-order", history_size=1), CommunityDestination(node_count=10), SimilarityPayload(), self.check_similarity, self.on_similarity),
#                 Message(community, u"dispersy-similarity-request", NoAuthentication(), PublicResolution(), DirectDistribution(), AddressDestination(), SimilarityRequestPayload(), self.check_similarity_request, self.on_similarity_request),
                Message(community, u"dispersy-authorize", MemberAuthentication(), PublicResolution(), FullSyncDistribution(enable_sequence_number=True, synchronization_direction=u"in-order"), CommunityDestination(node_count=10), AuthorizePayload(), self.check_authorize, self.on_authorize, priority=504),
                Message(community, u"dispersy-revoke", MemberAuthentication(), PublicResolution(), FullSyncDistribution(enable_sequence_number=True, synchronization_direction=u"in-order"), CommunityDestination(node_count=10), RevokePayload(), self.check_revoke, self.on_revoke, priority=504),
                Message(community, u"dispersy-destroy-community", MemberAuthentication(), LinearResolution(), FullSyncDistribution(enable_sequence_number=False, synchronization_direction=u"in-order"), CommunityDestination(node_count=50), DestroyCommunityPayload(), self.check_destroy_community, self.on_destroy_community),
                Message(community, u"dispersy-subjective-set", MemberAuthentication(), PublicResolution(), LastSyncDistribution(enable_sequence_number=False, synchronization_direction=u"in-order", history_size=1), CommunityDestination(node_count=10), SubjectiveSetPayload(), self.check_subjective_set, self.on_subjective_set),

                #
                # when something is missing, a dispersy-missing-... message can be used to request
                # it from another peer
                #

                # when we have a member id (20 byte sha1 of the public key) but not the public key
                Message(community, u"dispersy-missing-identity", NoAuthentication(), PublicResolution(), DirectDistribution(), AddressDestination(), MissingIdentityPayload(), self.check_missing_identity, self.on_missing_identity),

                # when we are missing one or more SyncDistribution messages in a certain sequence
                Message(community, u"dispersy-missing-sequence", NoAuthentication(), PublicResolution(), DirectDistribution(), AddressDestination(), MissingSequencePayload(), self.check_missing_sequence, self.on_missing_sequence),

                # when we have a reference to a message that we do not have.  a reference consists
                # of the community identifier, the member identifier, and the global time
                Message(community, u"dispersy-missing-message", NoAuthentication(), PublicResolution(), DirectDistribution(), AddressDestination(), MissingMessagePayload(), self.check_missing_message, self.on_missing_message),

                # when we are missing the subjective set, with a specific cluster, from a member
                Message(community, u"dispersy-missing-subjective-set", NoAuthentication(), PublicResolution(), DirectDistribution(), AddressDestination(), MissingSubjectiveSetPayload(), self.check_missing_subjective_set, self.on_missing_subjective_set),

                # when we are missing one or more LastSyncDistribution messages from a single member
                # ... so far we do not need a generic missing-last message.  unfortunately all
                # ... messages that it could replace contain payload specific things that make it
                # ... difficult, if not impossible, to replace
                # Message(community, u"dispersy-missing-last", NoAuthentication(), PublicResolution(), DirectDistribution(), AddressDestination(), MissingLastPayload(), self.check_missing_last, self.on_missing_last),
                ]

    @staticmethod
    def _rawserver_task_id(community, prefix):
        """
        Periodically sending sync and candidate messages requires a rawserver tast to be identified
        per community.  To ensure that each community is uniquely idntified we use both the
        community id and the memory address id(community).

        This may still give problems when detaching and attaching (i.e. because of a reclassify).
        But it is the best we can do at this point.
        """
        if __debug__:
            from community import Community
        assert isinstance(community, Community)
        assert isinstance(prefix, str)
        return "-".join((prefix, str(id(community)), community.cid))

    def attach_community(self, community):
        """
        Add a community to the Dispersy instance.

        Each community must be known to Dispersy, otherwise an incoming message will not be able to
        be passed along to it's associated community.

        In general this method is called from the Community.__init__(...) method.

        @param community: The community that will be added.
        @type community: Community
        """
        if __debug__:
            from community import Community
        assert isinstance(community, Community)
        assert not community.cid in self._communities
        if __debug__: dprint(community.cid.encode("HEX"), " ", community.get_classification())
        self._communities[community.cid] = community

        # periodically send dispery-sync messages
        if __debug__: dprint("start in ", community.dispersy_sync_initial_delay, " every ", community.dispersy_sync_interval, " seconds call _periodically_create_sync")
        self._callback.register(self._periodically_create_sync, (community,), delay=community.dispersy_sync_initial_delay, id_=self._rawserver_task_id(community, "id:sync"))

        # periodically send dispery-candidate-request messages
        if __debug__: dprint("start in ", community.dispersy_candidate_request_initial_delay, " every ", community.dispersy_candidate_request_interval, " seconds call _periodically_create_candidate_request")
        self._callback.register(self._periodically_create_candidate_request, (community,), delay=community.dispersy_candidate_request_initial_delay, id_=self._rawserver_task_id(community, "id:candidate"))

    def detach_community(self, community):
        """
        Remove an attached community from the Dispersy instance.

        Once a community is detached it will no longer receive incoming messages.  When the
        community is marked as auto_load it will be loaded, using community.load_community(...),
        when a message for this community is received.

        @param community: The community that will be added.
        @type community: Community
        """
        if __debug__:
            from community import Community
        assert isinstance(community, Community)
        assert community.cid in self._communities
        if __debug__: dprint(community.cid.encode("HEX"), " ", community.get_classification())
        self._callback.unregister(self._rawserver_task_id(community, "id:sync"))
        self._callback.unregister(self._rawserver_task_id(community, "id:candidate"))
        del self._communities[community.cid]

    def reclassify_community(self, community, destination):
        """
        Change a community classification.

        Each community has a classification that dictates what source code is handling this
        community.  By default the classification of a community is the unicode name of the class in
        the source code.

        In some cases it may be usefull to change the classification, for instance: if community A
        has a subclass community B, where B has similar but reduced capabilities, we could
        reclassify B to A at some point and keep all messages collected so far while using the
        increased capabilities of community A.

        @param community: The community that will be reclassified.  This must be either a Community
         instance (when the community is loaded) or a 20 byte cid (when the community is not
         loaded).
        @type community: Community or str

        @param destination: The new community classification.  This must be a Community class.
        @type destination: Community class
        """
        if __debug__:
            from community import Community
        assert isinstance(community, (str, Community))
        assert issubclass(destination, Community)

        if isinstance(community, str):
            assert len(community) == 20
            assert not community in self._communities
            if __debug__: dprint(community.encode("HEX"), "??? -> ", destination.get_classification())
            cid = community
        else:
            if __debug__: dprint(community.cid.encode("HEX"), " ", community.get_classification(), " -> ", destination.get_classification())
            cid = community.cid
            community.unload_community()

        self._database.execute(u"UPDATE community SET classification = ? WHERE cid = ?", (destination.get_classification(), buffer(cid)))
        assert self._database.changes == 1
        return destination.load_community(cid, "")

    def has_community(self, cid):
        """
        Returns True when there is a community CID.
        """
        return cid in self._communities

    def get_community(self, cid, load=False, auto_load=True):
        """
        Returns a community by its community id.

        The community id, or cid, is the binary representation of the public key of the master
        member for the community.

        When the community is available but not currently loaded it will be automatically loaded
        when (a) the load parameter is True or (b) the auto_load parameter is True and the auto_load
        flag for this community is True (this flag is set in the database).

        @param cid: The community identifier.
        @type cid: string

        @param load: When True, will load the community when available and not yet loaded.
        @type load: bool

        @param auto_load: When True, will load the community when available, the auto_load flag is
         True, and, not yet loaded.
        @type load: bool

        @warning: It is possible, however unlikely, that multiple communities will have the same
         cid.  This is currently not handled.
        """
        assert isinstance(cid, str)
        assert len(cid) == 20
        assert isinstance(load, bool)
        assert isinstance(auto_load, bool)

        if not cid in self._communities:
            try:
                # did we load this community at one point and set it to auto-load?
                classification, public_key, auto_load_flag = self._database.execute(u"SELECT classification, public_key, auto_load FROM community WHERE cid = ?",
                                                                                    (buffer(cid),)).next()

            except StopIteration:
                pass

            else:
                if load or (auto_load and auto_load_flag):

                    def recursive_subclasses(cls):
                        l = set()
                        for subcls in cls.__subclasses__():
                            l.add(subcls)
                            l.update(recursive_subclasses(subcls))
                        return l

                    # todo: get some other mechanism to obtain the class from classification
                    from community import Community

                    public_key = str(public_key)
                    # attempt to load this community
                    for cls in recursive_subclasses(Community):
                        if classification == cls.get_classification():
                            self._communities[cid] = cls.load_community(cid, public_key)
                            break

                    else:
                        if __debug__: dprint("Failed to obtain class [", classification, "]", level="warning")

        return self._communities[cid]

    def get_communities(self):
        """
        Returns a list with all known Community instances.
        """
        return self._communities.values()

    def external_address_vote(self, address, voter_address):
        """
        Add one vote and possibly re-determine our external address.

        Our external address is determined by majority voting.  Each time when we receive a message
        that contains anothers opinion about our external address, we take this into account.  The
        address with the most votes wins.

        Usually these votes are received through dispersy-candidate-request and
        dispersy-candidate-response messages.

        @param address: The external address that the voter believes us to have.
        @type address: (str, int)

        @param voter_address: The address of the voter.
        @type voter_address: (str, int)
        """
        assert isinstance(address, tuple)
        assert len(address) == 2
        assert isinstance(address[0], str)
        assert isinstance(address[1], int)
        assert isinstance(voter_address, tuple)
        assert len(voter_address) == 2
        assert isinstance(voter_address[0], str)
        assert isinstance(voter_address[1], int)
        if self._is_valid_external_address(address):
            if not address in self._external_address_votes:
                self._external_address_votes[address] = set()
            self._external_address_votes[address].add(voter_address)

            # change when new vote count equal or higher than old address vote count
            if self._my_external_address != address and len(self._external_address_votes[address]) >= len(self._external_address_votes[self._my_external_address]):
                if __debug__: dprint("Update my external address: ", self._my_external_address, " -> ", address)
                self._my_external_address = address
                self._database.execute(u"REPLACE INTO option (key, value) VALUES ('my_external_ip', ?)", (unicode(address[0]),))
                self._database.execute(u"REPLACE INTO option (key, value) VALUES ('my_external_port', ?)", (address[1],))

                # notify all communities that our external address has changed.
                for community in self._communities.itervalues():
                    community.create_dispersy_identity()

    def _check_full_sync_distribution_batch(self, messages):
        """
        Ensure that we do not yet have the messages and that, if sequence numbers are enabled, we
        are not missing any previous messages.

        This method is called when a batch of messages with the FullSyncDistribution policy is
        received.  Duplicate messages will yield DropMessage.  And if enable_sequence_number is
        True, missing messages will yield the DelayMessageBySequence exception.

        @param messages: The messages that are to be checked.
        @type message: [Message.Implementation]

        @return: A generator with messages, DropMessage, or DelayMessageBySequence instances
        @rtype: [Message.Implementation|DropMessage|DelayMessageBySequence]
        """
        assert isinstance(messages, list)
        assert len(messages) > 0
        assert not filter(lambda x: not isinstance(x, Message.Implementation), messages)
        assert not filter(lambda x: not x.community == messages[0].community, messages), "All messages need to be from the same community"
        assert not filter(lambda x: not x.meta == messages[0].meta, messages), "All messages need to have the same meta"

        # a message is considered unique when (creator, global-time), i.r. (authentication.member,
        # distribution.global_time), is unique.
        unique = set()
        execute = self._database.execute
        enable_sequence_number = messages[0].meta.distribution.enable_sequence_number

        # sort the messages by their (1) global_time and (2) binary packet
        messages = sorted(messages, lambda a, b: a.distribution.global_time - b.distribution.global_time or cmp(a.packet, b.packet))

        if enable_sequence_number:
            # obtain the highest sequence_number from the database
            highest = {}
            for message in messages:
                if not message.authentication.member in highest:
                    try:
                        seq, = execute(u"SELECT distribution_sequence FROM sync WHERE community = ? AND user = ? AND sync.name = ? ORDER BY distribution_sequence DESC LIMIT 1",
                                       (message.community.database_id, message.authentication.member.database_id, message.database_id)).next()
                    except StopIteration:
                        seq = 0
                    highest[message.authentication.member] = seq

            # all messages must follow the sequence_number order
            for message in messages:
                key = (message.authentication.member, message.distribution.global_time)
                if key in unique:
                    yield DropMessage(message, "duplicate message by member^global_time (1)")

                else:
                    unique.add(key)
                    seq = highest[message.authentication.member]

                    if seq >= message.distribution.sequence_number:
                        # we already have this message (drop)
                        yield DropMessage(message, "duplicate message by sequence_number")

                    elif seq + 1 == message.distribution.sequence_number:
                        # we have the previous message, check for duplicates based on community, user,
                        # and global_time
                        try:
                            execute(u"SELECT 1 FROM sync WHERE community = ? AND user = ? AND global_time = ?",
                                    (message.community.database_id, message.authentication.member.database_id, message.distribution.global_time)).next()

                        except StopIteration:
                            # we accept this message
                            highest[message.authentication.member] += 1
                            yield message

                        else:
                            # we have the previous message (drop)
                            yield DropMessage(message, "duplicate message by global_time (1)")

                    else:
                        # we do not have the previous message (delay and request)
                        yield DelayMessageBySequence(message, seq+1, message.distribution.sequence_number-1)

        else:
            for message in messages:
                key = (message.authentication.member, message.distribution.global_time)
                if key in unique:
                    yield DropMessage(message, "duplicate message by member^global_time (2)")

                else:
                    unique.add(key)

                    # check for duplicates based on community, user, and global_time
                    try:
                        execute(u"SELECT 1 FROM sync WHERE community = ? AND user = ? AND global_time = ?",
                                (message.community.database_id, message.authentication.member.database_id, message.distribution.global_time)).next()

                    except StopIteration:
                        # we accept this message
                        yield message

                    else:
                        # we have the previous message (drop)
                        yield DropMessage(message, "duplicate message by global_time (2)")

    def _check_last_sync_distribution_batch(self, messages):
        """
        Check that the messages do not violate any database consistency rules.

        This method is called when a batch of messages with the LastSyncDistribution policy is
        received.  A iterator will be returned where each element is either: DropMessage (for
        duplicate and old messages), DelayMessage (for messages that requires something before they
        can be processed), or Message.Implementation when the message does not violate any rules.

        The rules:

         - The combination community, member, global_time must be unique.

         - When sequence numbers are enabled, the message with the previous sequence number must be
           present (either in MESSAGES or in the database).

         - When the MemberAuthentication policy is used: the message owner may not have more than
           history_size messages in the database at any one time.  Hence, if this limit is reached
           and the new message is older than the older message that is already available, it is
           dropped.

         - When the MultiMemberAuthentication policy is used: the members that signed the message
           may not have more than history_size messages in the database at any one time.  Hence, if
           this limit is reached and the new message is older than the older message that is already
           available, it is dropped.  Note that the signature order is not important.

        @param messages: The messages that are to be checked.
        @type message: [Message.Implementation]

        @return: A generator with messages, DropMessage, or DelayMessageBySequence instances
        @rtype: [Message.Implementation|DropMessage|DelayMessageBySequence]
        """
        assert isinstance(messages, list)
        assert len(messages) > 0
        assert not filter(lambda x: not isinstance(x, Message.Implementation), messages)
        assert not filter(lambda x: not x.community == messages[0].community, messages), "All messages need to be from the same community"
        assert not filter(lambda x: not x.meta == messages[0].meta, messages), "All messages need to have the same meta"
        assert not filter(lambda x: not isinstance(x.authentication, (MemberAuthentication.Implementation, MultiMemberAuthentication.Implementation)), messages)

        def check_member_and_global_time(unique, times, message):
            """
            The user + global_time combination must always be unique in the database
            """
            assert isinstance(unique, set)
            assert isinstance(times, dict)
            assert isinstance(message, Message.Implementation)
            assert isinstance(message.distribution, LastSyncDistribution.Implementation)

            key = (message.authentication.member, message.distribution.global_time)
            if key in unique:
                return DropMessage(message, "already processed message by member^global_time")

            else:
                unique.add(key)

                if message.authentication.member in times:
                    tim = times[message.authentication.member]
                else:
                    tim = [global_time for global_time, in self._database.execute(u"SELECT global_time FROM sync WHERE community = ? AND user = ? AND name = ?",
                                                                                  (message.community.database_id, message.authentication.member.database_id, message.database_id))]
                    assert len(tim) <= message.distribution.history_size
                    times[message.authentication.member] = tim

                if message.distribution.global_time in tim:
                    # we have the previous message (drop)
                    return DropMessage(message, "duplicate message by member^global_time (3)")

                elif len(tim) >= message.distribution.history_size and min(tim) > message.distribution.global_time:
                    # we have newer messages (drop)

                    # if the history_size is one, we can sent that on message back because
                    # apparently the sender does not have this message yet
                    if message.distribution.history_size == 1:
                        try:
                            packet, = self._database.execute(u"SELECT packet FROM sync WHERE community = ? AND user = ? ORDER BY global_time DESC LIMIT 1",
                                                             (message.community.database_id, message.authentication.member.database_id)).next()
                        except StopIteration:
                            # TODO can still fail when packet is in one of the received messages
                            # from this batch.
                            pass
                        else:
                            self._send([message.address], [str(packet)])

                    return DropMessage(message, "old message by member^global_time")


                else:
                    # we accept this message
                    tim.append(message.distribution.global_time)
                    return message

        def check_multi_member_and_global_time(unique, times, message):
            """
            No other message may exist with this message.authentication.members / global_time
            combination, regardless of the ordering of the members
            """
            assert isinstance(unique, set)
            assert isinstance(times, dict)
            assert isinstance(message, Message.Implementation)
            assert isinstance(message.authentication, MultiMemberAuthentication.Implementation)

            key = (message.authentication.member, message.distribution.global_time)
            if key in unique:
                return DropMessage(message, "already processed message by member^global_time")

            else:
                unique.add(key)

                members = tuple(sorted(member.database_id for member in message.authentication.members))
                key = members + (message.distribution.global_time,)
                if key in unique:
                    return DropMessage(message, "already processed message by members^global_time")

                else:
                    unique.add(key)

                    # ensure that the community / member / global_time is always unique
                    try:
                        self._database.execute(u"SELECT 1 FROM sync WHERE community = ? AND user = ? AND global_time = ?",
                                               (message.community.database_id, message.authentication.member.database_id, message.distribution.global_time)).next()
                    except StopIteration:
                        pass
                    else:
                        # we have the previous message (drop)
                        return DropMessage(message, "duplicate message by member^global_time (4)")

                    if members in times:
                        tim = times[members]

                    else:
                        # the next query obtains a list with all global times that we have in the
                        # database for all message.meta messages that were signed by
                        # message.authentication.members where the order of signing is not taken
                        # into account.
                        tim = [global_time
                               for count, global_time
                               in self._database.execute(u"""
                               SELECT COUNT(*), sync.global_time
                               FROM sync
                               JOIN reference_user_sync ON reference_user_sync.sync = sync.id
                               WHERE sync.community = ? AND sync.name = ? AND reference_user_sync.user IN (%s)
                               GROUP BY sync.id
                               """ % ", ".join("?" for _ in xrange(len(members))),
                                          (message.community.database_id, message.database_id) + members)
                               if count == message.authentication.count]
                        times[members] = tim

                    if message.distribution.global_time in tim:
                        # we have the previous message (drop)
                        return DropMessage(message, "duplicate message by members^global_time")

                    elif len(tim) >= message.distribution.history_size and min(tim) > message.distribution.global_time:
                        # we have newer messages (drop)

                        # if the history_size is one, we can sent that on message back because
                        # apparently the sender does not have this message yet
                        if message.distribution.history_size == 1:
                            assert len(tim) == 1
                            packets = [packet
                                       for count, packet
                                       in self._database.execute(u"""
                                       SELECT COUNT(*), sync.packet
                                       FROM sync
                                       JOIN reference_user_sync ON reference_user_sync.sync = sync.id
                                       WHERE sync.community = ? AND sync.global_time = ? AND sync.name = ? AND reference_user_sync.user IN (%s)
                                       GROUP BY sync.id
                                       """ % ", ".join("?" for _ in xrange(len(members))),
                                                                 (message.community.database_id, tim[0], message.database_id) + members)
                                       if count == message.authentication.count]

                            if packets:
                                assert len(packets) == 1
                                self._send([message.address], map(str, packets))

                            else:
                                # TODO can still fail when packet is in one of the received messages
                                # from this batch.
                                pass

                        return DropMessage(message, "old message by members^global_time")

                    else:
                        # we accept this message
                        tim.append(message.distribution.global_time)
                        return message

        def check_sequence_number(highest, message):
            """
            The message.distribution.sequence_number must be the next number in line
            """
            assert isinstance(highest, dict)
            assert isinstance(message, Message.Implementation)

            if message.authentication.member in highest:
                seq = highest[message.authentication.member]
            else:
                try:
                    seq, = self._database.execute(u"SELECT distribution_sequence FROM sync WHERE community = ? AND user = ? AND name = ? ORDER BY distribution_sequence DESC LIMIT 1",
                                                  (message.community.database_id, message.authentication.member.database_id, message.database_id)).next()
                except StopIteration:
                    seq = 0
                highest[message.authentication.member] = seq

            if seq >= message.distribution.sequence_number:
                # we already have this message (drop)
                return DropMessage(message, "duplicate message by sequence_number")

            elif seq + 1 == message.distribution.sequence_number:
                # we have the previous message
                highest[message.authentication.member] += 1
                return message

            else:
                # we do not have the previous message (delay and request)
                return DelayMessageBySequence(message, seq+1, message.distribution.sequence_number-1)

        # meta message
        meta = messages[0].meta

        # sort the messages by their (1) global_time and (2) binary packet
        messages = sorted(messages, lambda a, b: a.distribution.global_time - b.distribution.global_time or cmp(a.packet, b.packet))

        if isinstance(meta.authentication, MemberAuthentication):
            # a message is considered unique when (creator, global-time), i.r. (authentication.member,
            # distribution.global_time), is unique.  UNIQUE is used in the check_member_and_global_time
            # function
            unique = set()
            times = {}
            messages = [check_member_and_global_time(unique, times, message) for message in messages]

        # instead of storing HISTORY_SIZE messages for each authentication.member, we will store
        # HISTORY_SIZE messages for each combination of authentication.members.
        else:
            assert isinstance(meta.authentication, MultiMemberAuthentication)
            unique = set()
            times = {}
            messages = [check_multi_member_and_global_time(unique, times, message) for message in messages]

        # when sequence numbers are enabled, we need to have the previous message in the sequence
        # before we can process this message
        if meta.distribution.enable_sequence_number:
            highest = {}
            messages = [check_sequence_number(highest, message) if isinstance(message, Message.Implementation) else message for message in messages]

        return messages

    def _check_direct_distribution_batch(self, messages):
        """
        Returns the messages in the correct processing order.

        This method is called when a message with the DirectDistribution policy is received.  This
        message is not stored and hence we will not be able to see if we have already received this
        message.

        Receiving the same DirectDistribution multiple times indicates that the sending -wanted- to
        send this message multiple times.

        @param messages: Ignored.
        @type messages: [Message.Implementation]

        @return: All messages that are not dropped, i.e. all messages
        @rtype: [Message.Implementation]
        """
        # sort the messages by their (1) global_time and (2) binary packet
        return sorted(messages, lambda a, b: a.distribution.global_time - b.distribution.global_time or cmp(a.packet, b.packet))

    def data_came_in(self, packets):
        """
        UDP packets were received from the Tribler rawserver.

        This must be called on the Triber rawserver thread.  It will add the packets to the Dispersy
        Callback thread for processing.
        """
        self._callback.register(self.on_incoming_packets, (packets,))
        if __debug__:
            # update statistics
            self._total_received += sum(len(packet) for _, packet in packets)

    def on_incoming_packets(self, packets):
        """
        Process incoming UDP packets.

        This method is called to process one or more UDP packets.  This occurs when new packets are
        received, to attempt to process previously delayed packets, or when a user explicitly
        creates a packet to process.  The last option should only occur for debugging purposes.

        All the received packets are processed in batches, a batch consists of all packets for the
        same community and the same meta message.  Batches are formed with the following steps:

         1. The associated community is retrieved.  Failure results in packet drop.

         2. The associated converion is retrieved.  Failure results in packet drop, this probably
            indicates that we are running outdated software.

         3. The associated meta message is retrieved.  Failure results in a packet drop, this
            probably indicates that we are running outdated software.

        All remaining packets are used to update the candidate table.  This may result in invalid
        entries when a packet is dropped, for whatever reason, in a later stage.

        Following, the packets are grouped by their meta message, and we will continue to process
        one 'batch' at a time, in the order defined by the meta message priority.  Each batch is
        processed with the following steps:

         1. The packet is decoded into a Message.Implementation instance.  Failure results in either
            a packet drop or a packet delay.

         2. The on_message_batch(...) method is called.

        @param packets: The sequence of packets.
        @type packets: [(address, packet)]
        """
        assert isinstance(packets, (tuple, list))
        assert len(packets) > 0
        assert not filter(lambda x: not len(x) == 2, packets)

<<<<<<< HEAD
        if __debug__:
            debug_begin = clock()
            dprint("[0.0 pct] ", len(packets), " packets (", sum(len(packet) for _, packet in packets), " bytes)")

        batches = dict()
        for meta, triplet in self._convert_packets_into_batch(packets):
            if not meta in batches:
                batches[meta] = set()
            batches[meta].add(triplet)
=======
        addresses = set()
        key = lambda tup: tup[0] # meta, address, packet, conversion
        for meta, iterator in groupby(sorted(self._convert_packets_into_batch(packets), key=key), key=key):
            batch = [(address, packet, conversion) for _, address, packet, conversion in iterator]

            # build unique set containing source addresses
            addresses.update(address for address, _, _ in batch)

            # schedule batch processing (taking into account the message priority)
            if meta in self._batch_cache:
                self._batch_cache[meta].extend(batch)
                if __debug__:
                    self._debug_batch_cache_performance[meta.name].append(len(batch))
            else:
                self._batch_cache[meta] = batch
                self._callback.register(self._on_batch_cache, (meta,), delay=meta.delay, priority=meta.priority)
                if __debug__:
                    self._debug_batch_cache_performance[meta.name] = [len(batch)]

        # update candidate table.  We know that some peer (not necessarily
        # message.authentication.member) exists at this address.
        for host, port in addresses:
            self._database.execute(u"UPDATE candidate SET incoming_time = DATETIME('now') WHERE community = ? AND host = ? AND port = ?",
                                   (meta.community.database_id, unicode(host), port))
            if self._database.changes == 0:
                self._database.execute(u"INSERT INTO candidate(community, host, port, incoming_time, outgoing_time) VALUES(?, ?, ?, DATETIME('now'), '2010-01-01 00:00:00')",
                                       (meta.community.database_id, unicode(host), port))

    def _on_batch_cache(self, meta):
        """
        Start processing a batch of messages.

        This method is called meta.delay seconds after the first message in this batch arrived.  All
        messages in this batch have been 'cached' together in self._batch_cache[meta].  Hopefully
        the delay caused the batch to collect as many messages as possible.
>>>>>>> eeae4206

        if __debug__:
            dprint("[", clock() - debug_begin, " pct] ", sum(len(batch) for batch in batches.itervalues()), " incoming packets after simple check")

        if batches:
            # update candidate table.  We know that some peer (not necessarily
            # message.authentication.member) exists at this address.
            for meta, batch in batches.iteritems():
                for host, port in set(address for address, _, _ in batch):
                    self._database.execute(u"UPDATE candidate SET incoming_time = DATETIME('now') WHERE community = ? AND host = ? AND port = ?",
                                           (meta.community.database_id, unicode(host), port))
                    if self._database.changes == 0:
                        self._database.execute(u"INSERT INTO candidate(community, host, port, incoming_time, outgoing_time) VALUES(?, ?, ?, DATETIME('now'), '2010-01-01 00:00:00')",
                                               (meta.community.database_id, unicode(host), port))

        if __debug__:
            dprint("[", clock() - debug_begin, " pct] ", sum(len(batch) for batch in batches.itervalues()), " incoming packets after candidate table update")
            debug_handled = {}

        # process the packets in priority order, high values first
        for meta, batch in sorted(batches.iteritems(), cmp=lambda x, y: x[0].priority - y[0].priority, reverse=True):
            # convert binary packets into Message.Implementation instances
            messages = list(self._convert_batch_into_messages(batch))
            assert not filter(lambda x: not isinstance(x, Message.Implementation), messages)
            if __debug__: dprint("[", clock() - debug_begin, " pct] ", len(messages), " ", meta.name, " messages after conversion")

<<<<<<< HEAD
            # handle the incoming messages
            if __debug__:
                if messages:
                    if not messages[0].name in debug_handled:
                        debug_handled[messages[0].name] = 0
                    debug_handled[messages[0].name] += self.on_message_batch(messages)
=======
         3. All remaining messages are passed to on_message_batch.
        """
        assert meta in self._batch_cache
>>>>>>> eeae4206

            else:
                if messages:
                    self.on_message_batch(messages)

        if __debug__:
<<<<<<< HEAD
            dprint("[", clock() - debug_begin, " pct] handled ", sum(debug_handled.itervalues()), "/", len(packets), " [", ", ".join("%s:%d" % (name, count) for name, count in debug_handled.iteritems()), "] successfully", level=("normal" if sum(debug_handled.itervalues()) == len(packets) else "warning"))
=======
            if meta.delay:
                performance = "good" if len(self._debug_batch_cache_performance[meta.name]) > 1 else "bad"
                dprint("performance: ", performance, " [", ":".join(map(str, self._debug_batch_cache_performance[meta.name])), "] for ", meta.name, " after ", meta.delay, "s")
            del self._debug_batch_cache_performance[meta.name]

        # remove duplicated
        # todo: make _convert_batch_into_messages accept iterator instead of list to avoid conversion
        batch = list(unique(self._batch_cache.pop(meta)))

        # convert binary packets into Message.Implementation instances
        messages = list(self._convert_batch_into_messages(batch))
        assert not filter(lambda x: not isinstance(x, Message.Implementation), messages), "_convert_batch_into_messages must return only Message.Implementation instances"
        assert not filter(lambda x: not x.meta == meta, messages), "All Message.Implementation instances must be in the same batch"
        if __debug__: dprint(len(messages), " ", meta.name, " messages after conversion")

        # handle the incoming messages
        if messages:
            self.on_message_batch(messages)
>>>>>>> eeae4206

    def on_messages(self, messages):
        batches = dict()
        for message in messages:
            if not message.meta in batches:
                batches[message.meta] = set()
            batches[message.meta].add(message)

        for messages in batches.itervalues():
            self.on_message_batch(list(messages))

    def on_message_batch(self, messages):
        """
        Process one batch of messages.

        This method is called to process one or more Message.Implementation instances that all have
        the same meta message.  This occurs when new packets are received, to attempt to process
        previously delayed messages, or when a user explicitly creates a message to process.  The
        last option should only occur for debugging purposes.

        The messages are processed with the following steps:

         1. Messages created by a member in our blacklist are droped.

         2. Messages that are old or duplicate, based on their distribution policy, are dropped.

         3. The meta.check_callback(...) is used to allow messages to be dropped or delayed.

         4. Messages are stored, based on their distribution policy.

         5. The meta.handle_callback(...) is used to process the messages.

         6. A check is performed if any of these messages triggers a delayed action.

        @param packets: The sequence of messages with the same meta message from the same community.
        @type packets: [Message.Implementation]
        """
        assert isinstance(messages, list)
        assert len(messages) > 0
        assert not filter(lambda x: not isinstance(x, Message.Implementation), messages)
        assert not filter(lambda x: not x.meta == messages[0].meta, messages), ("All messages need to have the same meta", messages[0].name, len(messages))
        assert not filter(lambda x: not x.community == messages[0].community, messages), ("All messages need to be from the same community", messages[0].name, len(messages))

        def _filter_fail(message):
            if isinstance(message, DelayMessage):
                self._statistics.delay("on_message_batch:%s" % message, len(message.delayed.packet))
                if __debug__: dprint(message.request.address[0], ":", message.request.address[1], ": delay a ", len(message.request.packet), " byte message (", message, ")")
                # try to extend an existing Trigger with the same pattern
                for trigger in self._triggers:
                    if isinstance(trigger, TriggerMessage) and trigger.extend(message.pattern, [message.delayed]):
                        if __debug__: dprint("extended an existing TriggerMessage")
                        break
                else:
                    # create a new Trigger with this pattern
                    trigger = TriggerMessage(message.pattern, self.on_messages, [message.delayed])
                    if __debug__: dprint("created a new TriggeMessage")
                    self._triggers.append(trigger)
                    self._callback.register(trigger.on_timeout, delay=10.0)
                    self._send([message.delayed.address], [message.request.packet])
                return False

            elif isinstance(message, DropMessage):
                self._statistics.drop("on_message_batch:%s" % message, len(message.dropped.packet))
                return False

            else:
                return True

        meta = messages[0].meta

        if __debug__:
            debug_begin = clock()
            dprint("[0.0 msg] ", len(messages), " ", meta.name, " messages")

        # drop if this is a blacklisted member
        messages = [message for message in messages if not (isinstance(message.authentication, (MemberAuthentication.Implementation, MultiMemberAuthentication.Implementation)) and message.authentication.member.must_drop)]
        # todo: we currently do not add this message in the bloomfilter, hence we will
        # continually receive this packet.
        if __debug__: dprint("[", clock() - debug_begin, " msg] ", len(messages), " ", meta.name, " messages after blacklisted members")
        if not messages:
            return 0

        # drop all duplicate or old messages
        assert type(meta.distribution) in self._check_distribution_batch_map
        messages = list(self._check_distribution_batch_map[type(meta.distribution)](messages))
        assert len(messages) > 0 # should return at least one item for each message
        assert not filter(lambda x: not isinstance(x, (Message.Implementation, DropMessage, DelayMessage)), messages)

        if __debug__:
            i_messages = len(list(message for message in messages if isinstance(message, Message.Implementation)))
            i_delay = len(list(message for message in messages if isinstance(message, DelayMessage)))
            i_drop = len(list(message for message in messages if isinstance(message, DropMessage)))
            for message in messages:
                if isinstance(message, DropMessage):
                    dprint("drop message because: ", message)
            dprint("[", clock() - debug_begin, " msg] ", i_messages, ":", i_delay, ":", i_drop, " ", meta.name, " messages after distribution check")

        # handle/remove DropMessage and DelayMessage instances
        messages = [message for message in messages if _filter_fail(message)]
        if __debug__: dprint("[", clock() - debug_begin, " msg] ", len(messages), " ", meta.name, " messages after delay and drop")
        if not messages:
            return 0

        # check all remaining messages on the community side.  may yield Message.Implementation,
        # DropMessage, and DelayMessage instances
        messages = list(meta.check_callback(messages))
        assert len(messages) >= 0 # may return zero messages
        assert not filter(lambda x: not isinstance(x, (Message.Implementation, DropMessage, DelayMessage)), messages)

        if __debug__:
            i_messages = len(list(message for message in messages if isinstance(message, Message.Implementation)))
            i_delay = len(list(message for message in messages if isinstance(message, DelayMessage)))
            i_drop = len(list(message for message in messages if isinstance(message, DropMessage)))
            dprint("[", clock() - debug_begin, " msg] ", i_messages, ":", i_delay, ":", i_drop, " ", meta.name, " messages after community check")

        # handle/remove DropMessage and DelayMessage instances
        messages = [message for message in messages if _filter_fail(message)]
        if __debug__: dprint("[", clock() - debug_begin, " msg] ", len(messages), " ", meta.name, " messages after delay and drop")
        if not messages:
            return 0

        # store to disk and update locally
        self._statistics.success(meta.name, sum(len(message.packet) for message in messages), len(messages))
        self.store_update_forward(messages, True, True, False)
        if __debug__: dprint("[", clock() - debug_begin, " msg] ", len(messages), " ", meta.name , " messages after store and update")

        # try to 'trigger' zero or more previously delayed 'things'
        self._triggers = [trigger for trigger in self._triggers if trigger.on_messages(messages)]
        if __debug__: dprint("[", clock() - debug_begin, " msg] ", len(messages), " ", meta.name, " messages after triggers")

        # return the number of messages that were correctly handled (non delay, duplictes, etc)
        return len(messages)

    def _convert_packets_into_batch(self, packets):
        """
        Convert a list with one or more (address, data) tuples into a list with zero or more
        (Message, (address, data)) tuples using a generator.

        Duplicate packets are removed.  This will result in drops when two we receive the exact same
        binary packet from multiple nodes.  While this is usually not a problem, packets are usually
        signed and hence unique, in rare cases this may result in invalid drops.

        Packets from invalid sources are removed.  The _is_valid_external_address is used to
        determine valid addresses.

        Packets associated with an unknown community are removed.  Packets from a known community
        encoded in an unknown conversion, are also removed.

        The results can be used to easily create a dictionary batch using
         > batch = dict(_convert_packets_into_batch(packets))
        """
        assert isinstance(packets, (tuple, list))
        assert len(packets) > 0
        assert not filter(lambda x: not len(x) == 2, packets)

        unique = set()
        for address, packet in packets:
            assert isinstance(address, tuple)
            assert len(address) == 2
            assert isinstance(address[0], str)
            assert isinstance(address[1], int)
            assert isinstance(packet, str)

            # we may have receive this packet in this on_incoming_packets callback
            if packet in unique:
                if __debug__: dprint("drop a ", len(packet), " byte packet (duplicate in batch) from ", address[0], ":", address[1], level="warning")
                self._statistics.drop("_convert_packets_into_batch:duplicate in batch", len(packet))
                continue

            # is it from an external source
            if not self._is_valid_external_address(address):
                if __debug__: dprint("drop a ", len(packet), " byte packet (received from an invalid source) from ", address[0], ":", address[1], level="warning")
                self._statistics.drop("_convert_packets_into_batch:invalid source", len(packet))
                continue

            # find associated community
            try:
                community = self.get_community(packet[2:22])
            except KeyError:
                if __debug__: dprint("drop a ", len(packet), " byte packet (received packet for unknown community) from ", address[0], ":", address[1], level="warning")
                self._statistics.drop("_convert_packets_into_batch:unknown community", len(packet))
                continue

            # find associated conversion
            try:
                conversion = community.get_conversion(packet[:22])
            except KeyError:
                if __debug__: dprint("drop a ", len(packet), " byte packet (received packet for unknown conversion) from ", address[0], ":", address[1], level="warning")
                self._statistics.drop("_convert_packets_into_batch:unknown conversion", len(packet))
                continue

            try:
                # convert binary data into the meta message
                yield conversion.decode_meta_message(packet), (address, packet, conversion)

            except DropPacket, exception:
                if __debug__: dprint(address[0], ":", address[1], ": drop a ", len(packet), " byte packet (", exception, ")", level="warning")
                self._statistics.drop("_convert_packets_into_batch:decode_meta_message:%s" % exception, len(packet))

    def _convert_batch_into_messages(self, batch):
        if __debug__:
            from conversion import Conversion
        assert isinstance(batch, (list, set))
        assert len(batch) > 0
        assert not filter(lambda x: not isinstance(x, tuple), batch)
        assert not filter(lambda x: not len(x) == 3, batch)

        if __debug__:
            begin_stats = Conversion.debug_stats.copy()

        for address, packet, conversion in batch:
            assert isinstance(address, tuple)
            assert isinstance(address[0], str)
            assert isinstance(address[1], int)
            assert isinstance(packet, str)
            assert isinstance(conversion, Conversion)

            try:
                # convert binary data to internal Message
                yield conversion.decode_message(address, packet)

            except DropPacket, exception:
                if __debug__: dprint(address[0], ":", address[1], ": drop a ", len(packet), " byte packet (", exception, ")", level="warning")
                self._statistics.drop("_convert_batch_into_messages:%s" % exception, len(packet))

            except DelayPacket, delay:
                if __debug__: dprint(address[0], ":", address[1], ": delay a ", len(packet), " byte packet (", delay, ")")
                self._statistics.delay("_convert_batch_into_messages:%s" % delay, len(packet))
                # try to extend an existing Trigger with the same pattern
                for trigger in self._triggers:
                    if isinstance(trigger, TriggerPacket) and trigger.extend(delay.pattern, [(address, packet)]):
                        if __debug__: dprint("extended an existing TriggerPacket")
                        break
                else:
                    # create a new Trigger with this pattern
                    trigger = TriggerPacket(delay.pattern, self.on_incoming_packets, [(address, packet)])
                    if __debug__: dprint("created a new TriggerPacket")
                    self._triggers.append(trigger)
                    self._callback.register(trigger.on_timeout, delay=10.0)
                    self._send([address], [delay.request_packet])

        if __debug__:
            if len(batch) > 100:
                for key, value in sorted(Conversion.debug_stats.iteritems()):
                    if value - begin_stats[key] > 0.0:
                        dprint("[", value - begin_stats[key], " cnv] ", len(batch), "x ", key)

    def _store(self, messages):
        """
        Store a message in the database.

        Messages with the Last- or Full-SyncDistribution policies need to be stored in the database
        to allow them to propagate to other members.

        Messages with the LastSyncDistribution policy may also cause an older message to be removed
        from the database.

        Messages created by a member that we have marked with must_store will also be stored in the
        database, and hence forwarded to others.

        @param message: The unstored message with the SyncDistribution policy.
        @type message: Message.Implementation
        """
        assert isinstance(messages, list)
        assert len(messages) > 0
        assert not filter(lambda x: not isinstance(x, Message.Implementation), messages)
        assert not filter(lambda x: not x.community == messages[0].community, messages), "All messages need to be from the same community"
        assert not filter(lambda x: not x.meta == messages[0].meta, messages), "All messages need to have the same meta"
        assert not filter(lambda x: not isinstance(x.distribution, SyncDistribution.Implementation), messages)
        # ensure no duplicate messages are present, this MUST HAVE been checked before calling this
        # method!
        assert len(messages) == len(set((message.authentication.member.database_id, message.distribution.global_time) for message in messages)), messages[0].name

        meta = messages[0].meta
        if __debug__: dprint("storing ", len(messages), " ", meta.name, " messages")
        is_subjective_destination = isinstance(meta.destination, SubjectiveDestination)
        is_similarity_destination = isinstance(meta.destination, SimilarityDestination)
        is_multi_member_authentication = isinstance(meta.authentication, MultiMemberAuthentication)

        update_sync_range = []
        free_sync_range = []
        for message in messages:
            # the signature must be set
            assert isinstance(message.authentication, (MemberAuthentication.Implementation, MultiMemberAuthentication.Implementation)), message.authentication
            assert message.authentication.is_signed
            assert not message.packet[-10:] == "\x00" * 10, message.packet[-10:].encode("HEX")

            # we do not store a message when it uses SubjectiveDestination and it is not in our set
            if is_subjective_destination and not message.destination.is_valid:
                # however, ignore the SimilarityDestination when we are forced so store this message
                if not message.authentication.member.must_store:
                    if __debug__: dprint("Not storing message")
                    continue

            # we do not store a message when it uses SimilarityDestination and it is not similar
            if is_similarity_destination and not message.destination.is_similar:
                # however, ignore the SimilarityDestination when we are forced so store this message
                if not message.authentication.member.must_store:
                    if __debug__: dprint("Not storing message.  bic:", message.destination.bic_occurrence, "  threshold:", message.destination.threshold)
                    continue

            # add packet to database
            self._database.execute(u"INSERT INTO sync (community, name, user, global_time, synchronization_direction, distribution_sequence, destination_cluster, packet) VALUES (?, ?, ?, ?, ?, ?, ?, ?)",
                    (message.community.database_id,
                     message.database_id,
                     message.authentication.member.database_id,
                     message.distribution.global_time,
                     message.distribution.synchronization_direction_id,
                     message.distribution.sequence_number if isinstance(message.distribution, SyncDistribution.Implementation) else 0,
                     # isinstance(message.distribution, LastSyncDistribution.Implementation) and message.distribution.cluster or 0,
                     message.destination.cluster if isinstance(message.destination, SimilarityDestination.Implementation) else 0,
                     buffer(message.packet)))
            assert self._database.changes == 1
            update_sync_range.append(message)

            # ensure that we can reference this packet
            message.packet_id = self._database.last_insert_rowid
            if __debug__: dprint("insert_rowid: ", message.packet_id, " for ", message.name)

            # link multiple members is needed
            if is_multi_member_authentication:
                self._database.executemany(u"INSERT INTO reference_user_sync (user, sync) VALUES (?, ?)",
                                           [(member.database_id, message.packet_id) for member in message.authentication.members])
                assert self._database.changes == message.authentication.count

        if isinstance(meta.distribution, LastSyncDistribution):
            # delete packets that have become obsolete
            items = set()
            if is_multi_member_authentication:
                for member_database_ids in set(tuple(sorted(member.database_id for member in message.authentication.members)) for message in messages):
                    OR = u" OR ".join(u"reference_user_sync.user = ?" for _ in xrange(meta.authentication.count))
                    iterator = self._database.execute(u"""
                            SELECT sync.id, sync.user, sync.global_time, reference_user_sync.user
                            FROM sync
                            JOIN reference_user_sync ON reference_user_sync.sync = sync.id
                            WHERE community = ? AND name = ? AND (%s)
                            ORDER BY sync.global_time, sync.packet""" % OR,
                                       (meta.community.database_id, meta.database_id) + member_database_ids)
                    all_items = []
                    for id_, group in groupby(iterator, key=lambda row: row[0]):
                        group = list(group)
                        if len(group) == meta.authentication.count and member_database_ids == tuple(sorted(check_member_id for _, _, _, check_member_id in group)):
                            _, creator_database_id, global_time, _ = group[0]
                            all_items.append((id_, creator_database_id, global_time))

                    if len(all_items) > meta.distribution.history_size:
                        items.update(all_items[:len(all_items) - meta.distribution.history_size])

            else:
                for member_database_id in set(message.authentication.member.database_id for message in messages):
                    all_items = list(self._database.execute(u"SELECT id, user, global_time FROM sync WHERE community = ? AND name = ? AND user = ? ORDER BY global_time, packet",
                                             (meta.community.database_id, meta.database_id, member_database_id)))
                    if len(all_items) > meta.distribution.history_size:
                        items.update(all_items[:len(all_items) - meta.distribution.history_size])

            if items:
                self._database.executemany(u"DELETE FROM sync WHERE id = ?", [(id_,) for id_, _, _ in items])
                assert len(items) == self._database.changes
                if __debug__: dprint("deleted ", self._database.changes, " messages ", [id_ for id_, _, _ in items])

                if is_multi_member_authentication:
                    community_database_id = meta.community.database_id
                    self._database.executemany(u"DELETE FROM reference_user_sync WHERE sync = ?", [(id_,) for id_, _, _ in items])
                    assert len(items) * meta.authentication.count == self._database.changes

                free_sync_range.extend(global_time for _, _, global_time in items)

        if update_sync_range:
            # add items to the sync bloom filters
            meta.community.update_sync_range(update_sync_range)

        if free_sync_range:
            # update bloom filters
            meta.community.free_sync_range(free_sync_range)

    def yield_online_candidates(self, community, limit, batch=100):
        """
        Returns a generator that yields LIMIT unique Candicate objects ordered by most likely to
        least likely to be online.
        """
        if __debug__:
            from community import Community
        assert isinstance(community, Community)
        assert isinstance(limit, int)
        assert isinstance(batch, int)
        return islice(self._yield_online_candidates(community, min(limit, batch)), limit)

    def _yield_online_candidates(self, community, batch=100):
        if __debug__:
            from community import Community
        assert isinstance(community, Community)
        assert isinstance(batch, int)

        for offset in xrange(0, maxint, batch):
            # cache all items returned from the select statement, otherwise the cursur will be
            # re-used whenever another query is performed by the caller
            sql = u"""SELECT host, port, incoming_time, outgoing_time, external_time
                      FROM candidate
                      WHERE community = ?
                      ORDER BY incoming_time DESC
                      LIMIT ?
                      OFFSET ?"""
            candidates = list(self._database.execute(sql, (community.database_id, batch, offset)))
            for host, port, incoming_time, outgoing_time, external_time in candidates:
                yield Candidate(str(host), int(port), incoming_time, outgoing_time, external_time)
            else:
                if not candidates:
                    break

    def yield_mixed_candidates(self, community, limit, diff_range=(0.0, 30.0), age_range=(120.0, 300.0), batch=100):
        """
        Returns a generator that yields LIMIT unique Candidate objects where the selection is a
        mixed between peers that are most likely to be online and peers that are less likely to be
        online.

        Note that the diff_range and age_range parameters will be replaced in the future.
        """
        if __debug__:
            from community import Community
        assert isinstance(community, Community)
        assert isinstance(limit, int)
        assert isinstance(batch, int)
        return islice(self._yield_mixed_candidates(community, diff_range, age_range, min(limit, batch)), limit)

    def _yield_mixed_candidates(self, community, diff_range, age_range, batch):
        if __debug__:
            from community import Community
        assert isinstance(community, Community)
        assert isinstance(batch, int)

        unique = set()

        # the theory behind the address selection is:
        # a. we want to keep contact with those who are online, hence we send messages to those that
        #    have a small diff.
        # b. we want to get connections to those that have been away for some time, hence we send
        #    messages to those that have a high age.
        sql = u"""SELECT host, port, incoming_time, outgoing_time, external_time
                  FROM candidate
                  WHERE community = ? AND (ABS(STRFTIME('%s', outgoing_time) - STRFTIME('%s', incoming_time)) BETWEEN ? AND ?
                                           OR STRFTIME('%s', DATETIME('now')) - STRFTIME('%s', incoming_time) BETWEEN ? AND ?)
                  ORDER BY RANDOM()
                  LIMIT ?
                  OFFSET ?"""
        for offset in xrange(0, maxint, batch):
            # cache all items returned from the select statement, otherwise the cursur will be
            # re-used whenever another query is performed by the caller
            candidates = list(self._database.execute(sql, (community.database_id, diff_range[0], diff_range[1], age_range[0], age_range[1], batch, offset)))
            for host, port, incoming_time, outgoing_time, external_time in candidates:
                if not (host, port) in unique:
                    unique.add((host, port))
                    yield Candidate(str(host), int(port), incoming_time, outgoing_time, external_time)
            else:
                if not candidates:
                    break

        # we will try a few addresses from external sources (3rd party).  note that selecting these
        # will add a value to the outgoing_time column because we will sent something to this
        # address.
        sql = u"""SELECT host, port, incoming_time, outgoing_time, external_time
                  FROM candidate
                  WHERE community = ? AND STRFTIME('%s', DATETIME('now')) - STRFTIME('%s', external_time) BETWEEN ? AND ?
                  ORDER BY RANDOM()
                  LIMIT ?
                  OFFSET ?"""
        for offset in xrange(0, maxint, batch):
            # cache all items returned from the select statement, otherwise the cursur will be
            # re-used whenever another query is performed by the caller
            candidates = list(self._database.execute(sql, (community.database_id, age_range[0], age_range[1], batch, offset)))
            for host, port, incoming_time, outgoing_time, external_time in candidates:
                if not (host, port) in unique:
                    unique.add((host, port))
                    yield Candidate(str(host), int(port), incoming_time, outgoing_time, external_time)
            else:
                if not candidates:
                    break

        # at this point we do not have sufficient nodes that were online recently.  as an
        # alternative we will add the addresses of dispersy routers that should always be online
        sql = u"""SELECT host, port, incoming_time, outgoing_time, external_time
                  FROM candidate
                  WHERE community = 0
                  ORDER BY RANDOM()
                  LIMIT ?
                  OFFSET ?"""
        for offset in xrange(0, maxint, batch):
            # cache all items returned from the select statement, otherwise the cursur will be
            # re-used whenever another query is performed by the caller
            candidates = list(self._database.execute(sql, (batch, offset)))
            for host, port, incoming_time, outgoing_time, external_time in candidates:
                if not (host, port) in unique:
                    unique.add((host, port))
                    yield Candidate(str(host), int(port), incoming_time, outgoing_time, external_time)
            else:
                if not candidates:
                    break

        # fallback to just picking random addresses within this community.  unfortunately it is
        # likely that the addresses will contain nodes that are offline
        sql = u"""SELECT host, port, incoming_time, outgoing_time, external_time
                  FROM candidate
                  WHERE community = ?
                  ORDER BY RANDOM()
                  LIMIT ?
                  OFFSET ?"""
        for offset in xrange(0, maxint, batch):
            # cache all items returned from the select statement, otherwise the cursur will be
            # re-used whenever another query is performed by the caller
            candidates = list(self._database.execute(sql, (community.database_id, batch, offset)))
            for host, port, incoming_time, outgoing_time, external_time in candidates:
                if not (host, port) in unique:
                    unique.add((host, port))
                    yield Candidate(str(host), int(port), incoming_time, outgoing_time, external_time)
            else:
                if not candidates:
                    break

    def store_update_forward(self, messages, store, update, forward):
        """
        Usually we need to do three things when we have a valid messages: (1) store it in our local
        database, (2) process the message locally by calling the handle_callback method, and (3)
        forward the message to other nodes in the community.  This method is a shorthand for doing
        those three tasks.

        For performance reasons messages are processed in batches, where each batch contains only
        messages from the same community and the same meta message instance.  This methods, or more
        specifically the methods that handle the actual storage, updating, and forwarding, assume
        this clustering.

        @param messages: A list with the messages that need to be stored, updated, and forwarded.
         All messages need to be from the same community and meta message instance.
        @type messages: [Message.Implementation]

        @param store: When True the messages are stored (as defined by their message distribution
         policy) in the local dispersy database.  This parameter should (almost always) be True, its
         inclusion is mostly to allow certain debugging scenarios.
        @type store: bool

        @param update: When True the messages are passed to their handle_callback methods.  This
         parameter should (almost always) be True, its inclusion is mostly to allow certain
         debugging scenarios.
        @type update: bool

        @param forward: When True the messages are forwarded (as defined by their message
         destination policy) to other nodes in the community.  This parameter should (almost always)
         be True, its inclusion is mostly to allow certain debugging scenarios.
        @type store: bool
        """
        assert isinstance(messages, list)
        assert len(messages) > 0
        assert not filter(lambda x: not isinstance(x, Message.Implementation), messages)
        assert not filter(lambda x: not x.community == messages[0].community, messages), "All messages need to be from the same community"
        assert not filter(lambda x: not x.meta == messages[0].meta, messages), "All messages need to have the same meta"
        assert isinstance(store, bool)
        assert isinstance(update, bool)
        assert isinstance(forward, bool)

        if store and isinstance(messages[0].meta.distribution, SyncDistribution):
                self._store(messages)

        if update:
            messages[0].handle_callback(messages)

        if forward:
            self._forward(messages)

    def _forward(self, messages):
        """
        Queue a sequence of messages to be sent to other members.

        First all messages that use the SyncDistribution policy are stored to the database to allow
        them to propagate when a dispersy-sync message is received.

        Second all messages are sent depending on their destination policy:

         - AddressDestination causes a message to be sent to the addresses in
           message.destination.addresses.

         - MemberDestination causes a message to be sent to the address associated to the member in
           message.destination.members.

         - CommunityDestination causes a message to be sent to one or more addresses to be picked
           from the database candidate table.

         - SubjectiveDestination is currently handled in the same way as CommunityDestination.
           Obviously this needs to be modified.

         - SimilarityDestination is currently handled in the same way as CommunityDestination.
           Obviously this needs to be modified.

        @param messages: A sequence with one or more messages.
        @type messages: [Message.Implementation]

        @todo: Ensure messages with the SimilarityDestination policy are only sent to similar
         members.
        """
        if __debug__:
            from message import Message
        assert isinstance(messages, (tuple, list))
        assert len(messages) > 0
        assert not filter(lambda x: not isinstance(x, Message.Implementation), messages)

        # todo: we can optimize below code given the following two restrictions
        assert not filter(lambda x: not x.community == messages[0].community, messages), "All messages need to be from the same community"
        assert not filter(lambda x: not x.meta == messages[0].meta, messages), "All messages need to have the same meta"

        for message in messages:
            if isinstance(message.destination, (CommunityDestination.Implementation, SubjectiveDestination.Implementation, SimilarityDestination.Implementation)):
                assert message.destination.node_count, "CommunityDestination.node_count is allowed to be zero, however, make sure that _forward isn't called when it is"
                addresses = [candidate.address
                             for candidate
                             in self.yield_online_candidates(message.community, message.destination.node_count)]
                if addresses:
                    self._send(addresses, [message.packet])

                if __debug__:
                    if addresses:
                        dprint("outgoing ", message.name, " (", len(message.packet), " bytes) to ", ", ".join("%s:%d" % address for address in addresses))
                    else:
                        dprint("failed to send ", message.name, " (", len(message.packet), " bytes) because there are no destination addresses", level="warning")

            elif isinstance(message.destination, AddressDestination.Implementation):
                if __debug__: dprint("outgoing ", message.name, " (", len(message.packet), " bytes) to ", ", ".join("%s:%d" % address for address in message.destination.addresses))
                self._send(message.destination.addresses, [message.packet])

            elif isinstance(message.destination, MemberDestination.Implementation):
                if __debug__:
                    for member in message.destination.members:
                        if not self._is_valid_external_address(member.address):
                            dprint("unable to send ", message.name, " to member (", member.address, ")", level="error")
                    dprint("outgoing ", message.name, " (", len(message.packet), " bytes) to ", ", ".join("%s:%d" % member.address for member in message.destination.members))
                self._send([member.address for member in message.destination.members], [message.packet])

            else:
                raise NotImplementedError(message.destination)

    def _send(self, addresses, packets):
        """
        Send one or more packets to one or more addresses.

        To clarify: every packet is sent to every address.

        @param addresses: A sequence with one or more addresses.
        @type addresses: [(string, int)]

        @patam packets: A sequence with one or more packets.
        @type packets: string
        """
        assert isinstance(addresses, (tuple, list, set)), type(addresses)
        assert isinstance(packets, (tuple, list, set)), type(packets)

        if __debug__:
            if not addresses:
                # this is a programming bug.
                dprint("no addresses given (wanted to send ", len(packets), " packets)", level="error", stack=True)
            if not packets:
                # this is a programming bug.
                dprint("no packets given (wanted to send to ", len(addresses), " addresses)", level="error", stack=True)

        if __debug__:
            # update statistics
            self._total_send += len(addresses) * sum([len(packet) for packet in packets])

        # update candidate table and send packets
        for address in addresses:
            assert isinstance(address, tuple)
            assert isinstance(address[0], str)
            assert isinstance(address[1], int)

            if not self._is_valid_external_address(address):
                # this is a programming bug.  apparently an invalid address is being used
                if __debug__: dprint("aborted sending a ", len(packet), " byte packet (invalid external address) to ", address[0], ":", address[1], level="error")
                continue

            for packet in packets:
                assert isinstance(packet, str)
                self._socket.send(address, packet)
            if __debug__: dprint(len(packets), " packets (", sum(len(packet) for packet in packets), " bytes) to ", address[0], ":", address[1])
            self._database.execute(u"UPDATE candidate SET outgoing_time = DATETIME('now') WHERE host = ? AND port = ?", (unicode(address[0]), address[1]))

    def await_message(self, footprint, response_func, response_args=(), timeout=10.0, max_responses=1):
        """
        Register a callback to occur when a message with a specific footprint is received, or after
        a certain timeout occurs.

        When the footprint of an incoming message matches the regular expression footprint it is
        passed to both the response_func (or several if the message matches multiple footprints) and
        its regular message handler.  First the regular message handler is called, followed by
        response_func.

        The response_func is called each time when a message is received that matches the expression
        footprint or after timeout seconds when fewer than max_responses incoming messages have
        matched footprint.  The first argument is the sender address (or ('', -1) on a timeout), the
        second argument is the incoming message, following this are any optional arguments in
        response_args.

        Response_args is a tuple that can be given optional values that are included in the call to
        response_func, following the address and message arguments.

        When the timeout expires and less than max_responses messages have matched the expression
        footprint, the response_func is called one last time.  The address and the message will be
        sent to ('', -1) None, respectively and response_args will be appended as normal.  Once a
        timeout callback is given no further callbacks will be made.

        The Trigger that is created will be removed either on timeout or when max_responses messages
        have matched the expression footprint.

        The footprint matching is done as follows: for each incoming message a message footprint is
        made.  This footprint is a string that contains a summary of all the message properties.
        Such as 'MemberAuthentication:ABCDE' and 'FullSyncDistribution:102'.

        @param footprint: The regular expression to match all incoming messages.
        @type footprint: string

        @param response_func: The method called when a message matches footprint.
        @type response_func: callable

        @param response_args: Optional arguments to added when calling response_func.
        @type response_args: tuple

        @param timeout: Number of seconds until a timeout occurs.
        @type timeout: float

        @param max_responses: Maximal number of messages to match until the Trigger is removed.
        @type max_responses: int
        """
        assert isinstance(footprint, str)
        assert hasattr(response_func, "__call__")
        assert isinstance(response_args, tuple)
        assert isinstance(timeout, float)
        assert timeout > 0.0
        assert isinstance(max_responses, (int, long))
        assert max_responses > 0

        trigger = TriggerCallback(footprint, response_func, response_args, max_responses)
        self._triggers.append(trigger)
        self._callback.register(trigger.on_timeout, delay=timeout)

    def create_missing_message(self, community, address, member, global_time, response_func=None, response_args=(), timeout=10.0, forward=True):
        """
        Create a dispersy-missing-message message.

        Each sync message in dispersy can be uniquely identified using the community identifier,
        member identifier, and global time.  This message requests a unique dispersy message from
        another peer.

        If the peer at ADDRESS (1) receives the request, (2) has the requested message, and (3) is
        willing to upload, the optional RESPONSE_FUNC will be called.  Note that if there is a
        callback for the requested message, that will always be called regardless of RESPONSE_FUNC.

        If RESPONSE_FUNC is given and there is no response withing TIMEOUT seconds, the
        RESPONSE_FUNC will be called but the message parameter will be None.
        """
        assert isinstance(community, Community)
        assert isinstance(address, tuple)
        assert isinstance(address[0], str)
        assert isinstance(address[1], int)
        assert isinstance(footprint, str)
        assert isinstance(member, Member)
        assert isinstance(global_time, (int, long))
        assert callable(response_func)
        assert isinstance(response_args, tuple)
        assert isinstance(timeout, float)
        assert timeout > 0.0
        assert isinstance(forward, bool)
        meta = community.get_meta_message(u"dispersy-missing-message")
        request = meta.implement(meta.authentication.implement(community.my_member),
                                 meta.distribution.implement(meta.community.global_time),
                                 meta.destination.implement(address),
                                 meta.payload.implement(member, global_time))

        if response_func:
            # generate footprint
            footprint = "".join(("Community:", community.cid.encode("HEX"),
                                 "\s", "(MemberAuthentication:", member.mid.encode("HEX"), "|MultiMemberAuthentication:[^\s]*", member.mid.encode("HEX"), "[^\s]*)",
                                 "\s", "(Relay|Direct|Sync|)Distribution:", str(global_time), ",[0-9]+"))
            self.await_message(footprint, response_func, response_args, timeout, 1)

        self.store_update_forward([request], False, False, forward)
        return request

    def check_missing_message(self, messages):
        for message in messages:
            if not message.community._timeline.check(message):
                yield DropMessage(message, "TODO: implement delay of proof")
                continue
            yield message

    def on_missing_message(self, messages):
        responses = [] # (address, packet) tuples
        for message in messages:
            try:
                packet, = self._database.execute(u"SELECT packet FROM sync WHERE community = ? AND user = ? AND global_time = ?",
                                                 (message.community.database_id, message.payload.member.database_id, message.payload.global_time)).next()
            except StopIteration:
                pass
            else:
                responses.append((message.address, packet))

        for address, responses in groupby(responses):
            self._send([address], [packet for _, packet in responses])

    # def create_missing_last(self, community, address, member, message, response_func=None, response_args=(), timeout=10.0, forward=True):
    #     """
    #     Create a dispersy-missing-last message.

    #     Multiple sync messages in dispersy can be identified using the community identifier, member
    #     identifier, and meta message.  We only allow the LastSyncDistribution messages to be
    #     requested.  Typically this should only be used when history_size is one.

    #     If the peer at ADDRESS (1) receives the request, (2) has the requested message, and (3) is
    #     willing to upload, the optional RESPONSE_FUNC will be called.  Note that if there is a
    #     callback for the requested message, that will always be called regardless of RESPONSE_FUNC.

    #     If RESPONSE_FUNC is given and there is no response withing TIMEOUT seconds, the
    #     RESPONSE_FUNC will be called but the message parameter will be None.
    #     """
    #     assert isinstance(community, Community)
    #     assert isinstance(address, tuple)
    #     assert isinstance(address[0], str)
    #     assert isinstance(address[1], int)
    #     assert isinstance(footprint, str)
    #     assert isinstance(member, Member)
    #     assert isinstance(message, Message)
    #     assert isinstance(message.distribution, LastSyncDistribution)
    #     assert callable(response_func)
    #     assert isinstance(response_args, tuple)
    #     assert isinstance(timeout, float)
    #     assert timeout > 0.0
    #     assert isinstance(forward, bool)
    #     meta = community.get_meta_message(u"dispersy-missing-last")
    #     request = meta.implement(meta.authentication.implement(community.my_member),
    #                              meta.distribution.implement(meta.community.global_time),
    #                              meta.destination.implement(address),
    #                              meta.payload.implement(member, meta_message))

    #     if response_func:
    #         # generate footprint
    #         footprint = "".join((message.name.encode("UTF-8"),
    #                              "\s", "Community:", community.cid.encode("HEX"),
    #                              "\s", "(MemberAuthentication:", member.mid.encode("HEX"), "|MultiMemberAuthentication:[^\s]*", member.mid.encode("HEX"), "[^\s]*)"))
    #         self.await_message(footprint, response_func, response_args, timeout, message.distribution.history_size)

    #     self.store_update_forward([request], False, False, forward)
    #     return request

    # def check_missing_last(self, messages):
    #     for message in messages:
    #         if not message.community._timeline.check(message):
    #             yield DropMessage(message, "TODO: implement delay of proof")
    #             continue
    #         yield message

    # def on_missing_last(self, messages):
    #     responses = [] # (address, packet) tuples
    #     for message in messages:
    #         packet_iterator = self._database.execute(u"SELECT packet FROM sync WHERE community = ? AND user = ? AND name = ? ORDER BY global_time",
    #                                                  (message.community.database_id, message.payload.member.database_id, message.payload.meta_message.database_id))
    #         responses.extend((message.address, packet) for packet in packet_iterator)

    #     for address, responses in groupby(responses):
    #         self._send([address], [packet for _, packet in responses])

    def create_candidate_request(self, community, address, routes, response_func=None, response_args=(), timeout=10.0, max_responses=1, store=True, forward=True):
        """
        Create a dispersy-candidate-request message.

        The dispersy-candidate-request and -response messages are used to keep track of the address
        where a member can be found.  It is also used to check if the member is still alive because
        it triggers a response message.  Finally, it is used to spread addresses of other members
        aswell.

        The optional response_func is used to obtain a callback for this specific request.  The
        parameters response_func, response_args, timeout, and max_responses are all related to this
        callback and are explained in the await_message method.

        @param community: The community for wich the dispersy-candidate-request message will be
         created.
        @type community: Community

        @param address: The destination address.
        @type address: (string, int)

        @param response_func: The method called when a message matches footprint.
        @type response_func: callable

        @param response_args: Optional arguments to added when calling response_func.
        @type response_args: tuple

        @param timeout: Number of seconds until a timeout occurs.
        @type timeout: float

        @param max_responses: Maximal number of messages to match until the Trigger is removed.
        @type max_responses: int

        @param store: When True the messages are stored (as defined by their message distribution
         policy) in the local dispersy database.  This parameter should (almost always) be True, its
         inclusion is mostly to allow certain debugging scenarios.
        @type store: bool

        @param forward: When True the messages are forwarded (as defined by their message
         destination policy) to other nodes in the community.  This parameter should (almost always)
         be True, its inclusion is mostly to allow certain debugging scenarios.
        @type store: bool
        """
        assert isinstance(community, Community)
        assert isinstance(address, tuple)
        assert isinstance(address[0], str)
        assert isinstance(address[1], int)
        assert isinstance(routes, (tuple, list))
        assert not filter(lambda route: not isinstance(route, tuple), routes)
        assert not filter(lambda route: not len(route) == 2, routes)
        assert not filter(lambda route: not isinstance(route[0], tuple), routes)
        assert not filter(lambda route: not len(route[0]) == 2, routes)
        assert not filter(lambda route: not isinstance(route[0][0], str), routes)
        assert not filter(lambda route: not isinstance(route[0][1], (int, long)), routes)
        assert not filter(lambda route: not isinstance(route[1], float), routes)
        assert hasattr(response_func, "__call__")
        assert isinstance(response_args, tuple)
        assert isinstance(timeout, float)
        assert timeout > 0.0
        assert isinstance(max_responses, (int, long))
        assert max_responses > 0
        assert isinstance(store, bool)
        assert isinstance(forward, bool)
        meta = community.get_meta_message(u"dispersy-candidate-request")
        request = meta.implement(meta.authentication.implement(community.my_member),
                                 meta.distribution.implement(meta.community.global_time),
                                 meta.destination.implement(address),
                                 meta.payload.implement(self._my_external_address, address, community.get_conversion(), routes))

        if response_func:
            meta = community.get_meta_message(u"dispersy-candidate-response")
            footprint = meta.generate_footprint(payload=(sha1(request.packet).digest(),))
            self.await_message(footprint, response_func, response_args, timeout, max_responses)

        self.store_update_forward([request], store, False, forward)
        return request

    def check_candidate_request(self, messages):
        for message in messages:
            if not message.community._timeline.check(message):
                yield DropMessage(message, "TODO: implement delay of proof")
                continue
            yield message

    def _is_valid_external_address(self, address):
        if address[0] == "":
            return False

        if address[1] <= 0:
            return False

        if address[0].endswith(".0"):
            return False

        if address[0].endswith(".255"):
            return False

        if address == self._my_external_address:
            return False

        if address == ("127.0.0.1", self._my_external_address[1]):
            return False

        return True

    def _update_routes_from_external_source(self, community, routes):
        assert isinstance(routes, (tuple, list))
        assert not filter(lambda x: not isinstance(x, tuple), routes)
        assert not filter(lambda x: not len(x) == 2, routes)
        assert not filter(lambda x: not isinstance(x[0], tuple), routes), "(host, ip) tuple"
        assert not filter(lambda x: not isinstance(x[1], float), routes), "age in seconds"

        for address, age in routes:
            if self._is_valid_external_address(address):
                if __debug__: dprint("update candidate table for ", address[0], ":", address[1])

                # TODO: we are overwriting our own age... first check that if we have this
                # address, that our age is higher before updating
                age = u"-%d seconds" % age
                self._database.execute(u"UPDATE candidate SET external_time = DATETIME('now', ?) WHERE community = ? AND host = ? AND port = ?",
                                       (age, community.database_id, unicode(address[0]), address[1]))
                if self._database.changes == 0:
                    self._database.execute(u"INSERT INTO candidate(community, host, port, external_time) VALUES(?, ?, ?, DATETIME('now', ?))",
                                           (community.database_id, unicode(address[0]), address[1], age))

            elif __debug__:
                level = "normal" if address == self.external_address else "warning"
                dprint("dropping invalid route ", address[0], ":", address[1], level=level)

    def on_candidate_request(self, messages):
        """
        We received a dispersy-candidate-request message.

        This message contains the external address that the sender believes it has
        (message.payload.source_address), and our external address
        (message.payload.destination_address).

        We should send a dispersy-candidate-response message back.  Allowing us to inform them of
        their external address.

        @param address: The sender address.
        @type address: (string, int)

        @param message: The dispersy-sync message.
        @type message: Message.Implementation
        """
        community = messages[0].community
        meta = community.get_meta_message(u"dispersy-candidate-response")
        minimal_age, maximal_age = community.dispersy_candidate_age_range
        sql = u"""SELECT host, port, STRFTIME('%s', DATETIME('now')) - STRFTIME('%s', incoming_time) AS age
            FROM candidate
            WHERE community = ? AND age BETWEEN ? AND ?
            ORDER BY age
            LIMIT 30"""
        routes = [((str(host), port), float(age)) for host, port, age in self._database.execute(sql, (community.database_id, minimal_age, maximal_age))]
        responses = []

        for message in messages:
            assert message.name == u"dispersy-candidate-request"
            if __debug__: dprint(message)

            if __debug__: dprint("Our external address may be: ", message.payload.destination_address)
            self.external_address_vote(message.payload.destination_address, message.address)

            # update or insert the member who sent the request
            # self._database.execute(u"UPDATE user SET user = ? WHERE community = ? AND host = ? AND port = ?",
            #                        (message.authentication.member.database_id, message.community.database_id, unicode(address[0]), address[1]))

            routes.extend(message.payload.routes)

            responses.append(meta.implement(meta.authentication.implement(community.my_member),
                                            meta.distribution.implement(community.global_time),
                                            meta.destination.implement(message.address),
                                            meta.payload.implement(sha1(message.packet).digest(), self._my_external_address, message.address, meta.community.get_conversion().version, routes)))

        # add routes in our candidate table
        self._update_routes_from_external_source(community, routes)

        # send response
        self.store_update_forward(responses, False, False, True)

    def check_candidate_response(self, messages):
        for message in messages:
            if not message.community._timeline.check(message):
                yield DropMessage(message, "TODO: implement delay of proof")
                continue
            yield message

    def on_candidate_response(self, messages):
        """
        We received dispersy-candidate-response messages.

        This message contains the external address that the sender believes it has
        (message.payload.source_address), and our external address
        (message.payload.destination_address).

        We need to be carefull with this message.  It is very much possible that the
        destination_address is invalid.  Furthermore, currently anyone is free to send this message,
        making it very easy to generate any number of members to override simple security schemes
        that use counting.

        @param messages: The dispersy-candidate-response messages.
        @type messages: [Message.Implementation]
        """
        community = messages[0].community
        routes = []
        for message in messages:
            if __debug__: dprint("Our external address may be: ", message.payload.destination_address)
            self.external_address_vote(message.payload.destination_address, message.address)

            # update or insert the member who sent the request
            # self._database.execute(u"UPDATE user SET user = ? WHERE community = ? AND host = ? AND port = ?",
            #                        (message.authentication.member.database_id, message.community.database_id, unicode(address[0]), address[1]))

            routes.extend(message.payload.routes)

        # add routes in our candidate table
        self._update_routes_from_external_source(community, routes)

    def create_identity(self, community, store=True, forward=True):
        """
        Create a dispersy-identity message.

        The dispersy-identity message contains information on community.my_member.  Such as your
        public key and the IP address and port where you are reachable.

        Typically, every member is represented my the most recent dispersy-identity message that she
        created and provided to the network.  Generally one such message is created whenever a
        member joins an existing community for the first time, or when she creates a new community.

        @param community: The community for wich the dispersy-identity message will be created.
        @type community: Community

        @param store: When True the messages are stored (as defined by their message distribution
         policy) in the local dispersy database.  This parameter should (almost always) be True, its
         inclusion is mostly to allow certain debugging scenarios.
        @type store: bool

        @param forward: When True the messages are forwarded (as defined by their message
         destination policy) to other nodes in the community.  This parameter should (almost always)
         be True, its inclusion is mostly to allow certain debugging scenarios.
        @type store: bool
        """
        if __debug__:
            from community import Community
        assert isinstance(community, Community)
        assert isinstance(store, bool)
        assert isinstance(forward, bool)
        meta = community.get_meta_message(u"dispersy-identity")
        message = meta.implement(meta.authentication.implement(community.my_member),
                                 meta.distribution.implement(community.claim_global_time()),
                                 meta.destination.implement(),
                                 meta.payload.implement(self._my_external_address))
        self.store_update_forward([message], store, False, forward)
        return message

    def check_identity(self, messages):
        for message in messages:
            if not message.community._timeline.check(message):
                yield DropMessage(message, "TODO: implement delay of proof")
                continue
            yield message

    def on_identity(self, messages):
        """
        We received a dispersy-identity message.

        @see: create_identity

        @param address: The sender address.
        @type address: (string, int)

        @param message: The dispersy-identity message.
        @type message: Message.Implementation
        """
        for message in messages:
            assert message.name == u"dispersy-identity"
            if __debug__: dprint(message)
            host, port = message.payload.address
            # TODO: we should drop messages that contain invalid addresses... or at the very least we
            # should ignore the address part.

            # execute(u"INSERT OR IGNORE INTO candidate(community, host, port, incoming_time, outgoing_time) VALUES(?, ?, ?, DATETIME('now'), '2010-01-01 00:00:00')", (message.community.database_id, unicode(host), port))
            self._database.execute(u"UPDATE user SET host = ?, port = ? WHERE id = ?", (unicode(host), port, message.authentication.member.database_id))
            # execute(u"UPDATE identity SET packet = ? WHERE user = ? AND community = ?", (buffer(message.packet), message.authentication.member.database_id, message.community.database_id))
            # if self._database.changes == 0:
            #     execute(u"INSERT INTO identity(user, community, packet) VALUES(?, ?, ?)", (message.authentication.member.database_id, message.community.database_id, buffer(message.packet)))

        for message in messages:
            message.authentication.member.update()

    # def create_identity_request(self, community, mid, addresses, forward=True):
    #     """
    #     Create a dispersy-identity-request message.

    #     To verify a message signature we need the corresponding public key from the member who made
    #     the signature.  When we are missing a public key, we can request a dispersy-identity message
    #     which contains this public key.

    #     The missing member is identified by the sha1 digest over the member key.  This mid can
    #     indicate multiple members, hence the dispersy-identity-response will contain one or more
    #     public keys.

    #     Most often we will need to request a dispersy-identity when we receive a message containing
    #     an, to us, unknown mid.  Hence, sending the request to the address where we got that message
    #     from is usually most effective.

    #     @see: create_identity

    #     @param community: The community for wich the dispersy-identity message will be created.
    #     @type community: Community

    #     @param mid: The 20 byte identifier for the member.
    #     @type mid: string

    #     @param address: The address to send the request to.
    #     @type address: (string, int)

    #     @param forward: When True the messages are forwarded (as defined by their message
    #      destination policy) to other nodes in the community.  This parameter should (almost always)
    #      be True, its inclusion is mostly to allow certain debugging scenarios.
    #     @type forward: bool
    #     """
    #     meta = community.get_meta_message(u"dispersy-identity-request")
    #     message = meta.implement(meta.authentication.implement(),
    #                              meta.distribution.implement(community.global_time),
    #                              meta.destination.implement(*addresses),
    #                              meta.payload.implement(mid))
    #     self.store_update_forward([message], False, False, forward)
    #     return message

    def check_missing_identity(self, messages):
        # we can not timeline.check this message because it uses the NoAuthentication policy
        return messages

    def on_missing_identity(self, messages):
        """
        We received dispersy-missing-identity messages.

        The message contains the mid of a member.  The sender would like to obtain one or more
        associated dispersy-identity messages.

        @see: create_identity_request

        @param messages: The dispersy-identity message.
        @type messages: [Message.Implementation]
        """
        meta = messages[0].community.get_meta_message(u"dispersy-identity")
        for message in messages:
            # todo: we are assuming that no more than 10 members have the same sha1 digest.
            # sql = u"SELECT identity.packet FROM identity JOIN user ON user.id = identity.user WHERE identity.community = ? AND user.mid = ? LIMIT 10"
            sql = u"""SELECT packet
                FROM sync
                JOIN user ON user.id = sync.user
                WHERE sync.community = ? AND sync.name = ? AND user.mid = ?
                LIMIT 10
                """
            packets = [str(packet) for packet, in self._database.execute(sql, (message.community.database_id, meta.database_id, buffer(message.payload.mid)))]
            if packets:
                self._send([message.address], packets)

    def create_subjective_set(self, community, cluster, members, reset=True, store=True, update=True, forward=True):
        if __debug__:
            from community import Community
            from member import Member
        assert isinstance(community, Community)
        assert isinstance(cluster, int)
        assert isinstance(members, (tuple, list))
        assert not filter(lambda member: not isinstance(member, Member), members)
        assert isinstance(reset, bool)
        assert isinstance(store, bool)
        assert isinstance(update, bool)
        assert isinstance(forward, bool)

        # modify the subjective set (bloom filter)
        try:
            subjective_set = community.get_subjective_set(community.my_member, cluster)
        except KeyError:
            subjective_set = BloomFilter(len(members), 0.1)
        if reset:
            subjective_set.clear()
        map(subjective_set.add, (member.public_key for member in members))

        # implement the message
        meta = community.get_meta_message(u"dispersy-subjective-set")
        message = meta.implement(meta.authentication.implement(community.my_member),
                                 meta.distribution.implement(community.claim_global_time()),
                                 meta.destination.implement(),
                                 meta.payload.implement(cluster, subjective_set))
        self.store_update_forward([message], store, update, forward)
        return message

    def check_subjective_set(self, messages):
        for message in messages:
            if not message.community._timeline.check(message):
                yield DropMessage(message, "TODO: implement delay of proof")
                continue
            yield message

    def on_subjective_set(self, messages):
        # we do not need to do anything here for now because we retrieve all information directly
        # from the database each time we need it.  Hence no in-memory actions needs to occur.  Note
        # that this data is immediately stored in the database when this method returns.
        pass

    def check_missing_subjective_set(self, messages):
        for message in messages:
            if not message.community._timeline.check(message):
                yield DropMessage(message, "TODO: implement delay of proof")
                continue
            yield message

    def on_missing_subjective_set(self, address, message):
        """
        We received a dispersy-missing-subjective-set message.

        The dispersy-missing-subjective-set message contains one member (20 byte sha1 digest) for
        which the subjective set is requested.  We will search our database for any maching
        subjective sets (there may be more, as the 20 byte sha1 digest may match more than one
        member) and sent them back.

        @see: create_subjective_set_request

        @param address: The sender address.
        @type address: (string, int)

        @param message: The dispersy-missing-subjective-set message.
        @type message: Message.Implementation
        """
        if __debug__:
            from message import Message
        assert isinstance(message, Message.Implementation), type(message)
        assert message.name == u"dispersy-missing-subjective-set"

        subjective_set_message_id = message.community.get_meta_message(u"dispersy-subjective-set")
        packets = []
        for member in message.payload.members:
            # retrieve the packet from the database
            try:
                packet, = self._database.execute(u"SELECT packet FROM sync WHERE community = ? AND user = ? AND name = ? LIMIT",
                                                 (message.community.database.id, member.database_id, subjective_set_message_id)).next()
            except StopIteration:
                continue
            packet = str(packet)

            # check that this is the packet we are looking for, i.e. has the right cluster
            conversion = self.get_conversion(packet[:22])
            subjective_set_message = conversion.decode_message(packet)
            if subjective_set_message.destination.cluster == message.payload.clusters:
                packets.append(packet)

        if packets:
            self._send([address], [packet])

    # def create_subjective_set_request(community, community, cluster, members, update_locally=True, store_and_forward=True):
    #     if __debug__:
    #         from community import Community
    #         from member import Member
    #     assert isinstance(community, Community)
    #     assert isinstance(cluster, int)
    #     assert isinstance(members, (tuple, list))
    #     assert not filter(lambda member: not isinstance(member, Member), members)
    #     assert isinstance(update_locally, bool)
    #     assert isinstance(store_and_forward, bool)

    #     # implement the message
    #     meta = community.get_meta_message(u"dispersy-missing-subjective-set")
    #     message = meta.implement(meta.authentication.implement(),
    #                              meta.distribution.implement(community.global_time),
    #                              meta.destination.implement(),
    #                              meta.payload.implement(cluster, members))

    #     if update_locally:
    #         assert community._timeline.check(message)
    #         message.handle_callback(("", -1), message)

    #     if store_and_forward:
    #         self.store_and_forward([message])

    #     return message

#     def create_similarity(self, community, meta_message, keywords, update_locally=True, store_and_forward=True):
#         """
#         Create a dispersy-similarity message.

#         The SimilarityDestination policy allows messages to be disseminated between members that are
#         deemed to be similar.  Calculating how similar members are is done using similarity data
#         disseminated using dispersy-similarity messages.

#         A dispersy-similarity message contains a bitstream, in the form of a one slice bloom filter,
#         which is filled with items, in the form of keywords.  Each keyword sets one bit in the bloom
#         filter to True, assuming that this bit was previously False.

#         Each message that uses the SimilarityDestination policy can have its own similarity value
#         associated to it, depending on the value of the meta_message.destination.cluster parameter.

#         For example: we have a meta_message called 'forum-post' that uses the SimilarityDestination
#         policy.  First we define that we are similar to peers with the words 'candy', 'chips', and
#         'food' by calling create_similarity(meta_message, ['candy', 'chips', 'food']).  Now we can
#         send a forum-post message using meta_message.implement(...) that will be disseminated based
#         on our and their similarity.

#         The create_similarity method can me called repeatedly.  Each time a new dispersy-similarity
#         message will be generated and disseminated across the community.  Only the most recent value
#         is propagated.

#         @param community: The community for wich the dispersy-similarity message will be created.
#         @type community: Community

#         @param message: The meta message for which we are definding the similarity.
#         @type message: Message

#         @param keywords: The keywords that are used to populate the similarity bitstring.
#         @type timeout: [string]

#         @param update_locally: When True the community.on_authorize_message is called with each
#          created message.  This parameter should (almost always) be True, its inclusion is mostly to
#          allow certain debugging scenarios.
#         @type update_locally: bool

#         @param store_and_forward: When True the created messages are stored (as defined by the
#          message distribution policy) in the local Dispersy database and the messages are forewarded
#          to other peers (as defined by the message destination policy).  This parameter should
#          (almost always) be True, its inclusion is mostly to allow certain debugging scenarios.
#         @type store_and_forward: bool

#         @note: Multiple dispersy-similarity messages are not possible yet.  Hence using multiple
#          messages with the SimilarityDestination and different cluster values will not work.
#         """
#         assert isinstance(community, Community)
#         assert isinstance(meta_message, Message)
#         assert isinstance(keywords, (tuple, list))
#         assert not filter(lambda x: not isinstance(x, str), keywords)
#         assert isinstance(update_locally, bool)
#         assert isinstance(store_and_forward, bool)

#         meta = community.get_meta_message(u"dispersy-similarity")

#         # BloomFilter created with 1 slice and defined number of bits
#         similarity = BloomFilter(1, meta_message.destination.size)
#         map(similarity.add, keywords)

#         # store into db
#         self._database.execute(u"INSERT OR REPLACE INTO my_similarity(community, user, cluster, similarity) VALUES(?, ?, ?, ?)",
#                                (community.database_id,
#                                 community.my_member.database_id,
#                                 meta_message.destination.cluster,
#                                 buffer(str(similarity))))

#         similarity = self._regulate_similarity(community, meta_message.destination)

#         # implement the message
#         message = meta.implement(meta.authentication.implement(community.my_member),
#                                  meta.distribution.implement(community.claim_global_time()),
#                                  meta.destination.implement(),
#                                  meta.payload.implement(meta_message.destination.identifier, similarity))

#         if store_and_forward:
#             self.store_and_forward([message])

#         if update_locally:
#             assert community._timeline.check(message)
#             message.handle_callback(("", -1), message)

#         return message

#     def check_similarity(self, address, message):
#         if not message.community._timeline.check(message):
#             raise DropMessage("TODO: implement delay of proof")

#     def on_similarity(self, address, message):
#         """
#         We received a dispersy-similarity message.

#         The message contains a bloom-filter with only one slice that represents the sphere of
#         influence of the creator of the message.

#         We store this bloomfilter in our database and later use it, when we receive a dispersy-sync
#         message, to check if we need to synchronize certain messages between members.

#         @see create_similarity

#         @param address: The sender address.
#         @type address: (string, int)

#         @param message: The dispersy-similarity message.
#         @type message: Message.Implementation
#         """
#         if __debug__:
#             from message import Message
#         assert isinstance(message, Message.Implementation)

#         self._database.execute(u"INSERT OR REPLACE INTO similarity(community, user, cluster, similarity, packet) VALUES(?, ?, ?, ?, ?)",
#                                (message.community.database_id,
#                                 message.authentication.member.database_id,
#                                 message.payload.cluster,
#                                 buffer(str(message.payload.similarity)),
#                                 buffer(message.packet)))

#     def _regulate_similarity(self, community, similarity_destination):
#         """
#         Regulate the BloomFilter similarity by randomly inserting extra bits until the number of
#         bits is at least the minumum amound of bits as defined in similarity_destination

#         @todo: figure out this method... is a bit messy and doesn't do anything yet.  Randomness
#          should be replaced by something usefull to promote semantic clustering.
#         """
#         # assert here
#         if __debug__:
#             from destination import SimilarityDestination
#         assert isinstance(similarity_destination, SimilarityDestination)

#         minimum_bits = similarity_destination.minimum_bits
#         maximum_bits = similarity_destination.maximum_bits

#         # fetch my_similarity from db
#         try:
#             my_similarity, = self._database.execute(u"SELECT similarity FROM my_similarity WHERE community == ? AND user == ? AND cluster == ? LIMIT 1",
#                                                     (community.database_id, community.my_member.database_id, similarity_destination.cluster)).next()
#         except StopIteration:
#             raise ValueError(u"Similarity not found in database")

#         # the database returns <buffer> types, we use the binary
#         # <str> type internally
#         similarity = BloomFilter(str(my_similarity), 0)

#         # todo: make this into a bloomfilter method
#         # count the 1's
#         set_bits = 0
#         for c in similarity._bytes.tostring():
#             s = "{0:08d}".format(int(bin(ord(c))[2:]))
#             for bit in s:
#                 if bit == '1':
#                     set_bits += 1

#         if set_bits > maximum_bits:
#             raise ValueError("To many bits set in the similarity")

#         # todo: make this into a bloomfilter method (the setting of specific bits)
#         # add new bits
#         new_bits = 0
#         check = 0b1
#         while new_bits < minimum_bits - set_bits:
#             for b in range(len(similarity._bytes)):
#                 if not similarity._bytes[b] & check:
#                     similarity._bytes[b] |= check
#                     new_bits += 1
#             check <<= 1

#         return similarity

#     # todo: implement a create_similarity_request method
#     # def create_similarity_request(self,

#     def check_similarity_request(self, address, message):
#         if not message.community._timeline.check(message):
#             raise DropMessage("TODO: implement delay of proof")

#     def on_similarity_request(self, address, message):
#         """
#         We received a dispersy-similarity-request message.

#         The dispersy-similarity-request message contains a list of members for which the similarity
#         is requested.  We will search out database for any similarity data that we can find and send
#         them back.

#         @see: create_similarity_request

#         @param address: The sender address.
#         @type address: (string, int)

#         @param message: The dispersy-signature-request message.
#         @type message: Message.Implementation
#         """
#         if __debug__:
#             from message import Message
#         assert isinstance(message, Message.Implementation), type(message)
#         assert message.name == u"dispersy-similarity-request"

#         for member in message.payload.members:
#             try:
#                 packet, = self._database.execute(u"SELECT packet FROM similarity WHERE community = ? AND user = ? AND cluster = ? LIMIT 1",
#                                                  (message.community.database.id, member.database_id, message.payload.cluster)).next()
#             except StopIteration:
#                 continue

#             self._send([address], [packet])
#             if __debug__: log("dispersy.log", "dispersy-missing-sequence - send back packet", length=len(packet), packet=packet, low=message.payload.missing_low, high=message.payload.missing_high)

    def create_signature_request(self, community, message, response_func, response_args=(), timeout=10.0, store=True, forward=True):
        """
        Create a dispersy-signature-request message.

        The dispersy-signature-request message contains a sub-message that is to be signed my
        multiple members.  The sub-message must use the MultiMemberAuthentication policy in order to
        store the multiple members and their signatures.

        Typically, each member that should add a signature will receive the
        dispersy-signature-request message.  If they choose to add their signature, a
        dispersy-signature-response message is send back.  This in turn will result in a call to
        response_func with the message that now has one additional signature.

        Each dispersy-signed-response message will result in one call to response_func.  The
        parameters for this call are the address where the response came from and the sub-message.
        When all signatures are available the property sub-message.authentication.is_signed will be
        True.

        If not all members sent a reply withing timeout seconds, one final call to response_func is
        made with parameters ('', -1) and None, for the address and message respectively.

        @param community: The community for wich the dispersy-signature-request message will be
         created.
        @type community: Community

        @param message: The message that is to receive multiple signatures.
        @type message: Message.Implementation

        @param response_func: The method that is called when a signature or a timeout is received.
        @type response_func: callable method

        @param response_args: Optional arguments added when calling response_func.
        @type response_args: tuple

        @param timeout: How long before a timeout is generated.
        @type timeout: float

        @param store: When True the messages are stored (as defined by their message distribution
         policy) in the local dispersy database.  This parameter should (almost always) be True, its
         inclusion is mostly to allow certain debugging scenarios.
        @type store: bool

        @param forward: When True the messages are forwarded (as defined by their message
         destination policy) to other nodes in the community.  This parameter should (almost always)
         be True, its inclusion is mostly to allow certain debugging scenarios.
        @type store: bool
        """
        if __debug__:
            from community import Community
        assert isinstance(community, Community)
        assert isinstance(message, Message.Implementation)
        assert isinstance(message.authentication, MultiMemberAuthentication.Implementation)
        assert hasattr(response_func, "__call__")
        assert isinstance(response_args, tuple)
        assert isinstance(timeout, float)
        assert isinstance(store, bool)
        assert isinstance(forward, bool)

        # the members that need to sign
        members = [member for signature, member in message.authentication.signed_members if not (signature or isinstance(member, PrivateMember))]

        # the dispersy-signature-request message that will hold the
        # message that should obtain more signatures
        meta = community.get_meta_message(u"dispersy-signature-request")
        request = meta.implement(meta.authentication.implement(),
                                 meta.distribution.implement(community.global_time),
                                 meta.destination.implement(*members),
                                 meta.payload.implement(message))

        # set callback and timeout
        identifier = sha1(request.packet).digest()
        footprint = community.get_meta_message(u"dispersy-signature-response").generate_footprint(payload=(identifier,))
        self.await_message(footprint, self._on_signature_response, (request, response_func, response_args), timeout, len(members))

        self.store_update_forward([request], store, False, forward)
        return request

    # def check_similarity_request(self, messages):
    #     for message in messages:
    #         if not message.community._timeline.check(message):
    #             yield DropMessage("TODO: implement delay of proof")
    #             continue

    #         # submsg contains the message that should receive multiple signatures
    #         submsg = message.payload.message

    #         has_private_member = False
    #         try:
    #             for is_signed, member in submsg.authentication.signed_members:
    #                 # Security: do NOT allow to accidentally sign with MasterMember.
    #                 if isinstance(member, MasterMember):
    #                     raise DropMessage("You may never ask for a MasterMember signature")

    #                 # is this signature missing, and could we provide it
    #                 if not is_signed and isinstance(member, PrivateMember):
    #                     has_private_member = True
    #                     break
    #         except DropMessage, exception:
    #             yield exception
    #             continue

    #         # we must be one of the members that needs to sign
    #         if not has_private_member:
    #             yield DropMessage("Nothing to sign")
    #             continue

    #         # the message must be valid
    #         if not submsg.community._timeline.check(submsg):
    #             yield DropMessage("Doesn't fit timeline")
    #             continue

    #         # the community must allow this signature
    #         if not submsg.authentication.allow_signature_func(submsg):
    #             yield DropMessage("We choose not to add our signature")
    #             continue

    #         yield message

    def check_signature_request(self, messages):
        for message in messages:
            # we can not timeline.check this message because it uses the NoAuthentication policy

            # submsg contains the message that should receive multiple signatures
            submsg = message.payload.message

            has_private_member = False
            try:
                for is_signed, member in submsg.authentication.signed_members:
                    # Security: do NOT allow to accidentally sign with MasterMember.
                    if isinstance(member, MasterMember):
                        raise DropMessage(message, "You may never ask for a MasterMember signature")

                    # is this signature missing, and could we provide it
                    if not is_signed and isinstance(member, PrivateMember):
                        has_private_member = True
                        break
            except DropMessage, exception:
                yield exception
                continue

            # we must be one of the members that needs to sign
            if not has_private_member:
                yield DropMessage(message, "Nothing to sign")
                continue

            # we can not timeline.check the submessage because it uses the MultiMemberAuthentication policy
            # # the message that we are signing must be valid according to our timeline
            # # if not message.community._timeline.check(submsg):
            # #     raise DropMessage("Does not fit timeline")

            # the community must allow this signature
            if not submsg.authentication.allow_signature_func(submsg):
                yield DropMessage(message, "We choose not to add our signature")
                continue

            # allow message
            yield message

    def on_signature_request(self, messages):
        """
        We received a dispersy-signature-request message.

        This message contains a sub-message (message.payload) that the message creator would like to
        have us sign.  The message may, or may not, have already been signed by some of the other
        members.  Furthermore, we can choose for ourselves if we want to add our signature to the
        sub-message or not.

        Once we have determined that we could provide a signature and that the sub-message is valid,
        from a timeline perspective, we will ask the community to say yes or no to adding our
        signature.  This question is done by calling the
        sub-message.authentication.allow_signature_func method.

        Only when the allow_signature_func method returns True will we add our signature.  In this
        case a dispersy-signature-response message is send to the creator of the message, the first
        one in the authentication list.

        Note that if for whatever reason we can add multiple signatures, i.e. we have the private
        key for more that one member signing the sub-message, we will send one
        dispersy-signature-response message for each signature that we can supply.

        @see: create_signature_request

        @param address: The sender address.
        @type address: (string, int)

        @param message: The dispersy-signature-request message.
        @type message: Message.Implementation
        """
        if __debug__:
            from message import Message
            from authentication import MultiMemberAuthentication

        responses = []
        for message in messages:
            assert isinstance(message, Message.Implementation), type(message)
            assert isinstance(message.payload.message, Message.Implementation), type(message.payload.message)
            assert isinstance(message.payload.message.authentication, MultiMemberAuthentication.Implementation), type(message.payload.message.authentication)

            # submsg contains the message that should receive multiple signatures
            submsg = message.payload.message

            # create signature(s) and reply
            identifier = sha1(message.packet).digest()
            first_signature_offset = len(submsg.packet) - sum([member.signature_length for member in submsg.authentication.members])
            for member in submsg.authentication.members:
                if isinstance(member, PrivateMember):
                    signature = member.sign(submsg.packet, 0, first_signature_offset)

                    # send response
                    meta = message.community.get_meta_message(u"dispersy-signature-response")
                    responses.append(meta.implement(meta.authentication.implement(),
                                                    meta.distribution.implement(message.community.global_time),
                                                    meta.destination.implement(message.address,),
                                                    meta.payload.implement(identifier, signature)))

        self.store_update_forward(responses, False, False, True)

    def check_signature_response(self, messages):
        # we can not timeline.check this message because it uses the NoAuthentication policy
        return messages

    def on_signature_response(self, messages):
        pass

    def _on_signature_response(self, response, request, response_func, response_args):
        """
        A Trigger matched a received dispersy-signature-response message.

        We sent out a dispersy-signature-request, though the create_signature_request method, and
        have now received a dispersy-signature-response in reply.  If the signature is valid, we
        will call response_func with address and sub-message, where sub-message is the message
        parameter given to the create_signature_request method.

        When a timeout occurs the response_func will also be called, although now the address and
        sub-message parameters will be set to ('', -1) and None, respectively.

        Note that response_func is also called when the sub-message does not yet contain all the
        signatures.  This can be checked using sub-message.authentication.is_signed.

        @see: create_signature_request

        @param address: The sender address.
        @type address: (string, int)

        @param response: The dispersy-signature-response message.
        @type response: Message.Implementation

        @param request: The dispersy-dispersy-request message.
        @type message: Message.Implementation

        @param response_func: The method that is called when a signature or a timeout is received.
        @type response_func: callable method

        @param response_args: Optional arguments added when calling response_func.
        @type response_args: tuple
        """
        assert response is None or isinstance(response, Message.Implementation)
        assert response is None or response.name == u"dispersy-signature-response"
        assert isinstance(request, Message.Implementation)
        assert request.name == u"dispersy-signature-request"
        assert hasattr(response_func, "__call__")
        assert isinstance(response_args, tuple)

        # check for timeout
        if response is None:
            response_func(response, *response_args)

        else:
            # the multi signed message
            submsg = request.payload.message

            first_signature_offset = len(submsg.packet) - sum([member.signature_length for member in submsg.authentication.members])
            body = submsg.packet[:first_signature_offset]

            for signature, member in submsg.authentication.signed_members:
                if not signature and member.verify(body, response.payload.signature):
                    submsg.authentication.set_signature(member, response.payload.signature)
                    response_func(submsg, *response_args)

                    # assuming this signature only matches one member, we can break
                    break

    def check_missing_sequence(self, messages):
        for message in messages:
            if not message.community._timeline.check(message):
                yield DropMessage(message, "TODO: implement delay of proof")
                continue
            yield message

    def on_missing_sequence(self, address, message):
        """
        We received a dispersy-missing-sequence message.

        The message contains a member and a range of sequence numbers.  We will send the messages,
        up to a certain limit, in this range back to the sender.

        To limit the amount of bandwidth used we will not sent back more data after a certain amount
        has been sent.  This magic number is subject to change.

        @param address: The sender address.
        @type address: (string, int)

        @param message: The dispersy-missing-sequence message.
        @type message: Message.Implementation

        @todo: we need to optimise this to include a bandwidth throttle.  Otherwise a node can
         easilly force us to send arbitrary large amounts of data.
        """
        if __debug__:
            from message import Message
        assert isinstance(message, Message)
        assert message.name == u"dispersy-missing-sequence"

        # we limit the response by byte_limit bytes
        byte_limit = message.community.dispersy_missing_sequence_response_limit

        payload = message.payload
        for packet, in self._database.execute(u"SELECT packet FROM sync_full WHERE community = ? and sequence >= ? AND sequence <= ? ORDER BY sequence LIMIT ?",
                                              (payload.message.community.database_id, payload.missing_low, payload.missing_high, packet_limit)):
            if __debug__:
                # update statistics
                self._total_send += len(packet)
                dprint("Syncing ", len(packet), " bytes from sync_full to " , address[0], ":", address[1])

            self._socket.send(address, packet)
            byte_limit -= len(packet)
            if byte_limit > 0:
                if __debug__: dprint("Bandwidth throttle")
                break

    def check_sync(self, messages):
        """
        We received a dispersy-sync message.

        The message contains a bloom-filter that needs to be checked.  If we find any messages that
        are not in the bloom-filter, we will sent those to the sender.

        To limit the amount of bandwidth used we will not sent back more data after a certain amount
        has been sent.  This magic number is subject to change.

        @param address: The sender address.
        @type address: (string, int)

        @param message: The dispersy-sync message.
        @type message: Message.Implementation

        @todo: we should look into optimizing this method, currently it just sends back data.
         Therefore, if multiple nodes receive this dispersy-sync message they will probably all send
         the same messages back.  So we need to make things smarter!

        @todo: we need to optimise this to include a bandwidth throttle.  Otherwise a node can
         easilly force us to send arbitrary large amounts of data.
        """
        # def get_similarity(cluster):
        #     try:
        #         similarity, = self._database.execute(u"SELECT similarity FROM similarity WHERE community = ? AND user = ? AND cluster = ?",
        #                                              (message.community.database_id, message.authentication.member.database_id, cluster)).next()
        #     except StopIteration:
        #         # this message should never have been stored in the database without a similarity.
        #         # Thus the Database is corrupted.
        #         raise DelayMessageBySimilarity(message, cluster)

        #     for msg in message.community.get_meta_messages():
        #         if isinstance(msg.destination, SimilarityDestination) and msg.destination.cluster == cluster:
        #             threshold = msg.destination.threshold
        #             break
        #     else:
        #         raise NotImplementedError("No messages are defined that use this cluster")

        #     return BloomFilter(str(similarity), 0), threshold

        def get_packets(community_id, time_low, time_high):
            # first priority is to return the 'in-order' packets
            sql = u"""SELECT sync.packet, sync.name, user.public_key
                      FROM sync
                      JOIN user ON user.id = sync.user
                      WHERE sync.community = ? AND synchronization_direction = 1 AND sync.global_time BETWEEN ? AND ?
                      ORDER BY sync.global_time ASC"""
            for tup in self._database.execute(sql, (community_id, time_low, time_high)):
                yield tup

            # second priority is to return the 'out-order' packets
            sql = u"""SELECT sync.packet, sync.name, user.public_key
                      FROM sync
                      JOIN user ON user.id = sync.user
                      WHERE sync.community = ? AND synchronization_direction = 2 AND sync.global_time BETWEEN ? AND ?
                      ORDER BY sync.global_time DESC"""
            for tup in self._database.execute(sql, (community_id, time_low, time_high)):
                yield tup

            # third priority is to return the 'random-order' packets
            sql = u"""SELECT sync.packet, sync.name, user.public_key
                      FROM sync
                      JOIN user ON user.id = sync.user
                      WHERE sync.community = ? AND synchronization_direction = 3 AND sync.global_time BETWEEN ? AND ?
                      ORDER BY RANDOM()"""
            for tup in self._database.execute(sql, (community_id, time_low, time_high)):
                yield tup

        community = messages[0].community

        # similarity_cache = {}

        # obtain all available messages for this community
        meta_messages = dict((meta_message.database_id, meta_message) for meta_message in community.get_meta_messages())

        for message in messages:
            assert message.name == u"dispersy-sync", "this method is called in batches, i.e. community and meta message grouped together"
            assert message.community == community, "this method is called in batches, i.e. community and meta message grouped together"

            if not community._timeline.check(message):
                yield DropMessage(message, "TODO: implement delay of proof")
                continue

            # obtain all subjective sets for the sender of the dispersy-sync message
            subjective_sets = community.get_subjective_sets(message.authentication.member)

            # we limit the response by byte_limit bytes
            byte_limit = community.dispersy_sync_response_limit

            bloom_filter = message.payload.bloom_filter
            time_low = message.payload.time_low
            time_high = message.payload.time_high if message.payload.has_time_high else community.global_time
            packets = []

            for packet, meta_message_id, packet_public_key in get_packets(community.database_id, time_low, time_high):
                packet = str(packet)
                packet_public_key = str(packet_public_key)

                if not packet in bloom_filter:
                    # check if the packet uses the SubjectiveDestination policy
                    packet_meta = meta_messages.get(meta_message_id, None)
                    if packet_meta and isinstance(packet_meta.destination, SubjectiveDestination):
                        packet_cluster = packet_meta.destination.cluster

                        # we need the subjective set for this particular cluster
                        if not packet_cluster in subjective_sets:
                            if __debug__: dprint("Subjective set not available (not ", packet_cluster, " in ", subjective_sets.keys(), ")")
                            yield DelayMessageBySubjectiveSet(message, packet_cluster)
                            break

                        # is packet_public_key in the subjective set
                        if not packet_public_key in subjective_sets[packet_cluster]:
                            # do not send this packet: not in the requester's subjective set
                            continue

                    # # check if the packet uses the SimilarityDestination policy
                    # if similarity_cluster:
                    #     similarity, threshold = similarity_cache.get(similarity_cluster, (None, None))
                    #     if similarity is None:
                    #         similarity, threshold = get_similarity(similarity_cluster)
                    #         similarity_cache[similarity_cluster] = (similarity, threshold)

                    #     if similarity.bic_occurrence(BloomFilter(str(packet_similarity), 0)) < threshold:
                    #         if __debug__: dprint("do not send this packet: not similar")
                    #         # do not send this packet: not similar
                    #         continue

                    packets.append(packet)
                    byte_limit -= len(packet)
                    if byte_limit <= 0:
                        if __debug__:
                            dprint("bandwidth throttle")
                        break

            # let the message be processed, although that will not actually result in any processing
            # since we choose to already do everything...
            yield message

            if packets:
                if __debug__: dprint("syncing ", len(packets), " packets (", sum(len(packet) for packet in packets), " bytes) over [", time_low, ":", time_high, "] to " , message.address[0], ":", message.address[1])
                self._send([message.address], packets)

    def on_sync(self, messages):
        # everything has already been done in check_sync.
        pass

    def create_authorize(self, community, permission_triplets, sign_with_master=False, store=True, update=True, forward=True):
        """
        Grant permissions to members in a community.

        This method will generate a message that grants the permissions in permission_triplets.
        Each item in permission_triplets contains (Member, Message, permission) where permission is
        either u'permit', u'authorize', or u'revoke'.

        By default, community.my_member is doing the authorization.  This means, that
        community.my_member must have the authorize permission for each of the permissions that she
        is authorizing.

        >>> # Authorize Bob to use Permit payload for 'some-message'
        >>> from Payload import Permit
        >>> bob = Member.get_instance(bob_public_key)
        >>> msg = self.get_meta_message(u"some-message")
        >>> self.create_authorize(community, [(bob, msg, u'permit')])

        @param community: The community where the permissions must be applied.
        @type sign_with_master: Community

        @param permission_triplets: The permissions that are granted.  Must be a list or tuple
         containing (Member, Message, permission) tuples.
        @type permissions_pairs: [(Member, Message, string)]

        @param sign_with_master: When True community.master_member is used to sign the authorize
         message.  Otherwise community.my_member is used.
        @type sign_with_master: bool

        @param store: When True the messages are stored (as defined by their message distribution
         policy) in the local dispersy database.  This parameter should (almost always) be True, its
         inclusion is mostly to allow certain debugging scenarios.
        @type store: bool

        @param update: When True the messages are passed to their handle_callback methods.  This
         parameter should (almost always) be True, its inclusion is mostly to allow certain
         debugging scenarios.
        @type update: bool

        @param forward: When True the messages are forwarded (as defined by their message
         destination policy) to other nodes in the community.  This parameter should (almost always)
         be True, its inclusion is mostly to allow certain debugging scenarios.
        @type store: bool
        """
        if __debug__:
            from community import Community
            from member import Member
            from message import Message
            assert isinstance(community, Community)
            assert isinstance(permission_triplets, (tuple, list))
            for triplet in permission_triplets:
                assert isinstance(triplet, tuple)
                assert len(triplet) == 3
                assert isinstance(triplet[0], Member)
                assert isinstance(triplet[1], Message)
                assert isinstance(triplet[2], unicode)
                assert triplet[2] in (u'permit', u'authorize', u'revoke')

        meta = community.get_meta_message(u"dispersy-authorize")
        message = meta.implement(meta.authentication.implement(community.master_member if sign_with_master else community.my_member),
                                 meta.distribution.implement(community.claim_global_time()),
                                 meta.destination.implement(),
                                 meta.payload.implement(permission_triplets))

        self.store_update_forward([message], store, update, forward)
        return message

    def check_authorize(self, messages):
        for message in messages:
            if not message.community._timeline.check(message):
                yield DropMessage(message, "TODO: implement delay of proof")
                continue
            yield message

    def on_authorize(self, messages):
        """
        Process a dispersy-authorize message.

        This method is called to process a dispersy-authorize message.  This message is either
        received from an external source or locally generated.

        When the message is locally generated the address will be set to ('', -1).

        @param address: The address from where we received this message.
        @type address: (string, int)

        @param message: The received message.
        @type message: Message.Implementation
        @raise DropMessage: When unable to verify that this message is valid.
        @todo: We should raise a DelayMessageByProof to ensure that we request the proof for this
         message immediately.
        """
        for message in messages:
            message.community._timeline.authorize(message.authentication.member, message.distribution.global_time, message.payload.permission_triplets)

    def create_revoke(self, community, permission_triplets, sign_with_master=False, store=True, update=True, forward=True):
        """
        Revoke permissions from a members in a community.

        This method will generate a message that revokes the permissions in permission_triplets.
        Each item in permission_triplets contains (Member, Message, permission) where permission is
        either u'permit', u'authorize', or u'revoke'.

        By default, community.my_member is doing the revoking.  This means, that community.my_member
        must have the revoke permission for each of the permissions that she is revoking.

        >>> # Revoke the right of Bob to use Permit payload for 'some-message'
        >>> from Payload import Permit
        >>> bob = Member.get_instance(bob_public_key)
        >>> msg = self.get_meta_message(u"some-message")
        >>> self.create_revoke(community, [(bob, msg, u'permit')])

        @param community: The community where the permissions must be applied.
        @type sign_with_master: Community

        @param permission_triplets: The permissions that are revoked.  Must be a list or tuple
         containing (Member, Message, permission) tuples.
        @type permissions_pairs: [(Member, Message, string)]

        @param sign_with_master: When True community.master_member is used to sign the revoke
         message.  Otherwise community.my_member is used.
        @type sign_with_master: bool

        @param store: When True the messages are stored (as defined by their message distribution
         policy) in the local dispersy database.  This parameter should (almost always) be True, its
         inclusion is mostly to allow certain debugging scenarios.
        @type store: bool

        @param update: When True the messages are passed to their handle_callback methods.  This
         parameter should (almost always) be True, its inclusion is mostly to allow certain
         debugging scenarios.
        @type update: bool

        @param forward: When True the messages are forwarded (as defined by their message
         destination policy) to other nodes in the community.  This parameter should (almost always)
         be True, its inclusion is mostly to allow certain debugging scenarios.
        @type store: bool
        """
        if __debug__:
            from community import Community
            from member import Member
            from message import Message
            assert isinstance(community, Community)
            assert isinstance(permission_triplets, (tuple, list))
            for triplet in permission_triplets:
                assert isinstance(triplet, tuple)
                assert len(triplet) == 3
                assert isinstance(triplet[0], Member)
                assert isinstance(triplet[1], Message)
                assert isinstance(triplet[2], unicode)
                assert triplet[2] in (u'permit', u'authorize', u'revoke')

        meta = community.get_meta_message(u"dispersy-revoke")
        message = meta.implement(meta.authentication.implement(community.master_member if sign_with_master else community.my_member),
                                 meta.distribution.implement(community.claim_global_time()),
                                 meta.destination.implement(),
                                 meta.payload.implement(permission_triplets))

        self.store_update_forward([message], store, update, forward)
        return message

    def check_revoke(self, messages):
        for message in messages:
            if not message.community._timeline.check(message):
                yield DropMessage(message, "TODO: implement delay of proof")
                continue
            yield message

    def on_revoke(self, messages):
        """
        Process a dispersy-revoke message.

        This method is called to process a dispersy-revoke message.  This message is either received
        from an external source or locally generated.

        When the message is locally generated the address will be set to ('', -1).

        @param address: The address from where we received this message.
        @type address: (string, int)

        @param message: The received message.
        @type message: Message.Implementation
        @raise DropMessage: When unable to verify that this message is valid.
        @todo: We should raise a DelayMessageByProof to ensure that we request the proof for this
         message immediately.
        """
        for message in messages:
            message.community._timeline.revoke(message.authentication.member, message.distribution.global_time, message.payload.permission_triplets)

    def create_destroy_community(self, community, degree, sign_with_master=False, store=True, update=True, forward=True):
        if __debug__:
            from community import Community
        assert isinstance(community, Community)
        assert isinstance(degree, unicode)
        assert degree in (u"soft-kill", u"hard-kill")

        meta = community.get_meta_message(u"dispersy-destroy-community")
        message = meta.implement(meta.authentication.implement(community.master_member if sign_with_master else community.my_member),
                                 meta.distribution.implement(community.claim_global_time()),
                                 meta.destination.implement(),
                                 meta.payload.implement(degree))

        # in this special case we need to forward the message before processing it locally.
        # otherwise the candidate table will have been cleaned and we won't have any destination
        # addresses.
        self.store_update_forward([message], False, False, forward)

        # now store and update without forwarding.  forwarding now will result in new entries in our
        # candidate table that we just cleane.
        self.store_update_forward([message], store, update, False)
        return message

    def check_destroy_community(self, messages):
        for message in messages:
            if not message.community._timeline.check(message):
                yield DropMessage(message, "TODO: implement delay of proof")
                continue
            yield message

    def on_destroy_community(self, messages):
        if __debug__:
            from community import Community

        for message in messages:
            assert message.name == u"dispersy-destroy-community"
            if __debug__: dprint(message)

            community = message.community

            # let the community code cleanup first.
            new_classification = community.dispersy_cleanup_community(message)
            assert issubclass(new_classification, Community)

            # community cleanup is done.  Now we will cleanup the dispersy database.

            if message.payload.is_soft_kill:
                # soft-kill: The community is frozen.  Dispersy will retain the data it has obtained.
                # However, no messages beyond the global-time of the dispersy-destroy-community message
                # will be accepted.  Responses to dispersy-sync messages will be send like normal.
                raise NotImplementedError()

            elif message.payload.is_hard_kill:
                # hard-kill: The community is destroyed.  Dispersy will throw away everything except the
                # dispersy-destroy-community message and the authorize chain that is required to verify
                # this message.  The community should also remove all its data and cleanup as much as
                # possible.

                # delete everything except (a) all dispersy-destroy-community messages (these both
                # authorize and revoke the usage of this message) and (b) the associated
                # dispersy-identity messages to verify the dispersy-destroy-community messages.

                # todo: this should be made more efficient.  not all dispersy-destroy-community messages
                # need to be kept.  Just the ones in the chain to authorize the message that has just
                # been received.

                authorize_message_id = community.get_meta_message(u"dispersy-authorize").database_id
                destroy_message_id = community.get_meta_message(u"dispersy-destroy-community").database_id
                identity_message_id = community.get_meta_message(u"dispersy-identity").database_id

                # TODO we should only remove the 'path' of authorize and identity messages
                # leading to the destroy message

                # 1. remove all except the dispersy-authorize, dispersy-destroy-community, and
                # dispersy-identity messages
                self._database.execute(u"DELETE FROM sync WHERE community = ? AND NOT (name = ? OR name = ? OR name = ?)", (community.database_id, authorize_message_id, destroy_message_id, identity_message_id))

                # 2. cleanup the reference_user_sync table.  however, we should keep the ones
                # that are still referenced
                self._database.execute(u"DELETE FROM reference_user_sync WHERE NOT EXISTS (SELECT * FROM sync WHERE community = ? AND sync.id = reference_user_sync.sync)", (community.database_id,))

                # 3. cleanup the candidate table.  we need nothing here anymore
                self._database.execute(u"DELETE FROM candidate WHERE community = ?", (community.database_id,))

            self.reclassify_community(community, new_classification)


    def _periodically_create_sync(self, community):
        """
        Periodically disperse the latest bloom filters for this community.

        Every N seconds one or more dispersy-sync message will be send for community.  This may
        result in members detecting that we are missing messages and them sending them to us.

        Note that there are several magic numbers involved:

         1. The frequency of calling _periodically_create_sync.  This is determined by
            self.dispersy_sync_interval.  This defaults to 20.0 (currently).

         2. Each interval up to L bloom filters are selected and sent in seperate dispersy-sync
            messages.  This is determined by the self.dispersy_sync_bloom_count.  This defaults to 2
            (currently).

         3. Each interval each dispersy-sync message is sent to up to C different members.  This is
            determined by the self.dispersy_sync_member_count.  This defaults to 10 (currently).

         4. How many bytes -at most- are sent back in response to a received dispersy-sync message.
            This is determined by the self.dispersy_sync_response_limit.  This defaults to 5KB.
        """
        meta = community.get_meta_message(u"dispersy-sync")
        while community.dispersy_sync_initial_delay > 0.0 and community.dispersy_sync_interval > 0.0:
            messages = [meta.implement(meta.authentication.implement(community.my_member),
                                       meta.distribution.implement(community.global_time),
                                       meta.destination.implement(),
                                       meta.payload.implement(time_low, time_high, bloom_filter))
                        for time_low, time_high, bloom_filter
                        in community.dispersy_sync_bloom_filters]
            if __debug__:
                for message in messages:
                    dprint("requesting sync in range [", message.payload.time_low, ":", message.payload.time_high if message.payload.time_high else "inf", "] (", community.get_classification(), ")")
            self.store_update_forward(messages, False, False, True)
            yield community.dispersy_sync_interval

    def _periodically_create_candidate_request(self, community):
        while community.dispersy_candidate_request_initial_delay > 0.0 and community.dispersy_candidate_request_interval > 0.0:
            minimal_age, maximal_age = community.dispersy_candidate_age_range
            limit = community.dispersy_candidate_limit
            sql = u"""SELECT host, port, STRFTIME('%s', DATETIME('now')) - STRFTIME('%s', incoming_time) AS age
                FROM candidate
                WHERE community = ? AND age BETWEEN ? AND ?
                ORDER BY age
                LIMIT ?"""
            candidates = [((str(host), port), float(age)) for host, port, age in self._database.execute(sql, (community.database_id, minimal_age, maximal_age, limit))]

            meta = community.get_meta_message(u"dispersy-candidate-request")
            authentication_impl = meta.authentication.implement(community.my_member)
            distribution_impl = meta.distribution.implement(community.global_time)
            conversion_version = community.get_conversion().version
            requests = [meta.implement(authentication_impl, distribution_impl, meta.destination.implement(candidate.address), meta.payload.implement(self._my_external_address, candidate.address, conversion_version, candidates))
                        for candidate
                        in self.yield_mixed_candidates(community, community.dispersy_candidate_request_member_count, community.dispersy_candidate_request_destination_diff_range, community.dispersy_candidate_request_destination_age_range)]
            self.store_update_forward(requests, False, False, True)
            yield community.dispersy_candidate_request_interval

    def _periodically_cleanup_database(self):
        # cleannup candidate tables
        while True:
            for community in self._communities.itervalues():
                self._database.execute(u"DELETE FROM candidate WHERE community = ? AND STRFTIME('%s', DATETIME('now')) - STRFTIME('%s', incoming_time) > ?",
                                       (community.database_id, community.dispersy_candidate_cleanup_age_threshold))
            yield 120.0

    def _periodically_stats(self):
        """
        Periodically write bandwidth statistics to a log file.
        """
        if __debug__:
            while True:
                grouped = {}
                for community in self._communities.itervalues():
                    classification = community.get_classification()
                    if not classification in grouped:
                        grouped[classification] = set()
                    grouped[classification].add(community.cid)
                communities = "; ".join("%s:%d" % (classification, len(cids)) for classification, cids in grouped.iteritems())
                dprint("in: ", self._total_received, "; out: ", self._total_send, "; ", communities)

                yield 5.0

    def _watchdog(self):
        """
        Periodically called, most importantly, it will catch the GeneratorExit exception when it is
        thrown to properly shutdown the database.
        """
        while True:
            try:
                yield 333.3
            except GeneratorExit:
                self._database.commit()
                break

    def info(self, statistics=True, transfers=True, attributes=True, sync_ranges=True, database_sync=True):
        """
        Returns a dictionary with runtime statistical information.

        The dictionary should only contain simple data types such as dictionaries, lists, tuples,
        strings, integers, etc.  Just no objects, methods, and the like.

        Depending on __debug__ more or less information may be available.  Note that Release
        versions do NOT run __debug__ mode and will hence return less information.
        """
        # when something is removed or changed, the major version number is incremented.  when
        # somethind is added, the minor version number is incremented.

        # 1.1: added info["statistics"]
        # 1.2: bugfix in Community.free_sync_range, should free more ranges; changed
        #      dispersy_candidate_request_member_count to 3 down from 10

        info = {"version":1.2, "class":"Dispersy"}

        if statistics:
            info["statistics"] = self._statistics.reset()
            # if __debug__: dprint(info["statistics"], pprint=1)

        if __debug__:
            if transfers:
                info["transfers"] = {"total_received":self._total_received, "total_send":self._total_send}

        info["communities"] = []
        for community in self._communities.itervalues():
            community_info = {"classification":community.get_classification(), "hex_cid":community.cid.encode("HEX"), "global_time":community.global_time}
            info["communities"].append(community_info)

            if attributes:
                community_info["attributes"] = dict((attr, getattr(community, attr))
                                                    for attr
                                                    in ("dispersy_candidate_request_initial_delay",
                                                        "dispersy_candidate_request_interval",
                                                        "dispersy_candidate_age_range",
                                                        "dispersy_candidate_request_member_count",
                                                        "dispersy_candidate_request_destination_diff_range",
                                                        "dispersy_candidate_request_destination_age_range",
                                                        "dispersy_candidate_cleanup_age_threshold",
                                                        "dispersy_candidate_limit",
                                                        "dispersy_sync_initial_delay",
                                                        "dispersy_sync_interval",
                                                        "dispersy_sync_bloom_filter_error_rate",
                                                        "dispersy_sync_bloom_filter_bits",
                                                        "dispersy_sync_member_count",
                                                        "dispersy_sync_response_limit",
                                                        "dispersy_missing_sequence_response_limit"))

            if sync_ranges:
                community_info["sync_ranges"] = [{"time_low":range.time_low, "space_freed":range.space_freed, "space_remaining":range.space_remaining, "capacity":range.capacity}
                                                 for range
                                                 in community._sync_ranges]

            if database_sync:
                community_info["database_sync"] = dict(self._database.execute(u"SELECT name.value, COUNT(sync.id) FROM sync JOIN name ON name.id = sync.name WHERE community = ? GROUP BY sync.name", (community.database_id,)))

        if __debug__: dprint(info, pprint=True)
        return info<|MERGE_RESOLUTION|>--- conflicted
+++ resolved
@@ -980,7 +980,6 @@
         assert len(packets) > 0
         assert not filter(lambda x: not len(x) == 2, packets)
 
-<<<<<<< HEAD
         if __debug__:
             debug_begin = clock()
             dprint("[0.0 pct] ", len(packets), " packets (", sum(len(packet) for _, packet in packets), " bytes)")
@@ -990,43 +989,6 @@
             if not meta in batches:
                 batches[meta] = set()
             batches[meta].add(triplet)
-=======
-        addresses = set()
-        key = lambda tup: tup[0] # meta, address, packet, conversion
-        for meta, iterator in groupby(sorted(self._convert_packets_into_batch(packets), key=key), key=key):
-            batch = [(address, packet, conversion) for _, address, packet, conversion in iterator]
-
-            # build unique set containing source addresses
-            addresses.update(address for address, _, _ in batch)
-
-            # schedule batch processing (taking into account the message priority)
-            if meta in self._batch_cache:
-                self._batch_cache[meta].extend(batch)
-                if __debug__:
-                    self._debug_batch_cache_performance[meta.name].append(len(batch))
-            else:
-                self._batch_cache[meta] = batch
-                self._callback.register(self._on_batch_cache, (meta,), delay=meta.delay, priority=meta.priority)
-                if __debug__:
-                    self._debug_batch_cache_performance[meta.name] = [len(batch)]
-
-        # update candidate table.  We know that some peer (not necessarily
-        # message.authentication.member) exists at this address.
-        for host, port in addresses:
-            self._database.execute(u"UPDATE candidate SET incoming_time = DATETIME('now') WHERE community = ? AND host = ? AND port = ?",
-                                   (meta.community.database_id, unicode(host), port))
-            if self._database.changes == 0:
-                self._database.execute(u"INSERT INTO candidate(community, host, port, incoming_time, outgoing_time) VALUES(?, ?, ?, DATETIME('now'), '2010-01-01 00:00:00')",
-                                       (meta.community.database_id, unicode(host), port))
-
-    def _on_batch_cache(self, meta):
-        """
-        Start processing a batch of messages.
-
-        This method is called meta.delay seconds after the first message in this batch arrived.  All
-        messages in this batch have been 'cached' together in self._batch_cache[meta].  Hopefully
-        the delay caused the batch to collect as many messages as possible.
->>>>>>> eeae4206
 
         if __debug__:
             dprint("[", clock() - debug_begin, " pct] ", sum(len(batch) for batch in batches.itervalues()), " incoming packets after simple check")
@@ -1053,46 +1015,19 @@
             assert not filter(lambda x: not isinstance(x, Message.Implementation), messages)
             if __debug__: dprint("[", clock() - debug_begin, " pct] ", len(messages), " ", meta.name, " messages after conversion")
 
-<<<<<<< HEAD
             # handle the incoming messages
             if __debug__:
                 if messages:
                     if not messages[0].name in debug_handled:
                         debug_handled[messages[0].name] = 0
                     debug_handled[messages[0].name] += self.on_message_batch(messages)
-=======
-         3. All remaining messages are passed to on_message_batch.
-        """
-        assert meta in self._batch_cache
->>>>>>> eeae4206
 
             else:
                 if messages:
                     self.on_message_batch(messages)
 
         if __debug__:
-<<<<<<< HEAD
             dprint("[", clock() - debug_begin, " pct] handled ", sum(debug_handled.itervalues()), "/", len(packets), " [", ", ".join("%s:%d" % (name, count) for name, count in debug_handled.iteritems()), "] successfully", level=("normal" if sum(debug_handled.itervalues()) == len(packets) else "warning"))
-=======
-            if meta.delay:
-                performance = "good" if len(self._debug_batch_cache_performance[meta.name]) > 1 else "bad"
-                dprint("performance: ", performance, " [", ":".join(map(str, self._debug_batch_cache_performance[meta.name])), "] for ", meta.name, " after ", meta.delay, "s")
-            del self._debug_batch_cache_performance[meta.name]
-
-        # remove duplicated
-        # todo: make _convert_batch_into_messages accept iterator instead of list to avoid conversion
-        batch = list(unique(self._batch_cache.pop(meta)))
-
-        # convert binary packets into Message.Implementation instances
-        messages = list(self._convert_batch_into_messages(batch))
-        assert not filter(lambda x: not isinstance(x, Message.Implementation), messages), "_convert_batch_into_messages must return only Message.Implementation instances"
-        assert not filter(lambda x: not x.meta == meta, messages), "All Message.Implementation instances must be in the same batch"
-        if __debug__: dprint(len(messages), " ", meta.name, " messages after conversion")
-
-        # handle the incoming messages
-        if messages:
-            self.on_message_batch(messages)
->>>>>>> eeae4206
 
     def on_messages(self, messages):
         batches = dict()
@@ -1367,7 +1302,7 @@
         assert len(messages) == len(set((message.authentication.member.database_id, message.distribution.global_time) for message in messages)), messages[0].name
 
         meta = messages[0].meta
-        if __debug__: dprint("storing ", len(messages), " ", meta.name, " messages")
+        if __debug__: dprint("attempting to store ", len(messages), " ", meta.name, " messages")
         is_subjective_destination = isinstance(meta.destination, SubjectiveDestination)
         is_similarity_destination = isinstance(meta.destination, SimilarityDestination)
         is_multi_member_authentication = isinstance(meta.authentication, MultiMemberAuthentication)
@@ -1384,14 +1319,14 @@
             if is_subjective_destination and not message.destination.is_valid:
                 # however, ignore the SimilarityDestination when we are forced so store this message
                 if not message.authentication.member.must_store:
-                    if __debug__: dprint("Not storing message")
+                    if __debug__: dprint("not storing message")
                     continue
 
             # we do not store a message when it uses SimilarityDestination and it is not similar
             if is_similarity_destination and not message.destination.is_similar:
                 # however, ignore the SimilarityDestination when we are forced so store this message
                 if not message.authentication.member.must_store:
-                    if __debug__: dprint("Not storing message.  bic:", message.destination.bic_occurrence, "  threshold:", message.destination.threshold)
+                    if __debug__: dprint("not storing message.  bic:", message.destination.bic_occurrence, "  threshold:", message.destination.threshold)
                     continue
 
             # add packet to database
@@ -2909,9 +2844,11 @@
 
         # check for timeout
         if response is None:
+            if __debug__: dprint("timeout")
             response_func(response, *response_args)
 
         else:
+            if __debug__: dprint("response")
             # the multi signed message
             submsg = request.payload.message
 
