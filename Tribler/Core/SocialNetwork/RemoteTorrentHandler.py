--- conflicted
+++ resolved
@@ -82,7 +82,6 @@
         if not requester:
             if prio not in self.requesters:
                 self.requesters[prio] = TorrentRequester(self, self.metadatahandler, self.overlay_bridge, self.session, prio)
-<<<<<<< HEAD
             requester = self.requesters[prio]
         
         #make request
@@ -90,16 +89,6 @@
         
         if DEBUG:
             print >>sys.stderr,'rtorrent: adding request:', bin2str(infohash), bin2str(permid), prio
-=======
-            
-            self.requesters[prio].add_source(infohash, permid)
-            
-            if DEBUG:
-                if permid:
-                    print >>sys.stderr,'rtorrent: adding request:', bin2str(infohash), bin2str(permid), prio
-                else:
-                    print >>sys.stderr,'rtorrent: adding request:', bin2str(infohash), prio
->>>>>>> 16bedadc
     
     def metadatahandler_got_torrent(self,infohash,metadata,filename):
         """ Called by MetadataHandler when the requested torrent comes in """
@@ -155,14 +144,10 @@
     def add_source(self, infohash, permid):
         was_empty = self.queue.empty()
         self.queue.put(infohash)
-<<<<<<< HEAD
         
         if infohash not in self.sources:
             self.sources[infohash] = set()
         self.sources[infohash].add(permid)
-=======
-        self.sources.setdefault(infohash, set()).add(permid)
->>>>>>> 16bedadc
         
         if was_empty:
             self.overlay_bridge.add_task(self.doRequest, self.REQUEST_INTERVAL * self.prio, self)
