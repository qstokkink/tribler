# Written by Arno Bakker 
# Updated by George Milescu
# see LICENSE.txt for license information
""" Simple definitions for the Tribler Core. """
import os

DLSTATUS_ALLOCATING_DISKSPACE = 0 # TODO: make sure this get set when in this alloc mode
DLSTATUS_WAITING4HASHCHECK = 1
DLSTATUS_HASHCHECKING = 2
DLSTATUS_DOWNLOADING = 3
DLSTATUS_SEEDING = 4
DLSTATUS_STOPPED = 5
DLSTATUS_STOPPED_ON_ERROR = 6
DLSTATUS_REPEXING = 7

dlstatus_strings = ['DLSTATUS_ALLOCATING_DISKSPACE',
'DLSTATUS_WAITING4HASHCHECK', 
'DLSTATUS_HASHCHECKING',
'DLSTATUS_DOWNLOADING',
'DLSTATUS_SEEDING',
'DLSTATUS_STOPPED',
'DLSTATUS_STOPPED_ON_ERROR',
'DLSTATUS_REPEXING']

UPLOAD = 'up'
DOWNLOAD = 'down'

DLMODE_NORMAL = 0
DLMODE_VOD = 1
DLMODE_SVC = 2 # Ric: added download mode for Scalable Video Coding (SVC) 

PERSISTENTSTATE_CURRENTVERSION = 3
"""
V1 = SwarmPlayer 1.0.0
V2 = Tribler 4.5.0: SessionConfig: Added NAT fields
V3 = SessionConfig: Added multicast_local_peer_discovery, 
     Removed rss_reload_frequency + rss_check_frequency.

For details see API.py
"""

STATEDIR_ITRACKER_DIR = 'itracker'
STATEDIR_DLPSTATE_DIR = 'dlcheckpoints'
STATEDIR_PEERICON_DIR = 'icons'
STATEDIR_TORRENTCOLL_DIR = 'collected_torrent_files'

# 13-04-2010, Andrea: subtitles collecting dir default
STATEDIR_SUBSCOLL_DIR = 'collected_subtitles_files'
STATEDIR_SESSCONFIG = 'sessconfig.pickle'
STATEDIR_SEEDINGMANAGER_DIR = 'seeding_manager_stats'
PROXYSERVICE_DESTDIR = 'proxyservice'

# For observer/callback mechanism, see Session.add_observer()
   
# subjects
NTFY_PEERS = 'peers'
NTFY_TORRENTS = 'torrents'
NTFY_PLAYLISTS = 'playlists'
NTFY_COMMENTS = 'comments'
NTFY_PREFERENCES = 'preferences'
NTFY_SUPERPEERS = 'superpeers' # use NTFY_PEERS !!
NTFY_FRIENDS = 'friends'       # use NTFY_PEERS !!
NTFY_MYPREFERENCES = 'mypreferences' # currently not observable
NTFY_BARTERCAST = 'bartercast' # currently not observable
NTFY_MYINFO = 'myinfo'
NTFY_SEEDINGSTATS = 'seedingstats'
NTFY_SEEDINGSTATSSETTINGS = 'seedingstatssettings'
NTFY_VOTECAST = 'votecast'
NTFY_CHANNELCAST = 'channelcast'
# this corresponds to the event of a peer advertising
# new rich metadata available (for now just subtitles)
NTFY_RICH_METADATA = 'rich_metadata'
# this corresponds to the event of a subtitle file (the actual .srt)
# received from a remote peer
NTFY_SUBTITLE_CONTENTS = 'subtitles_in'
NTFY_SEARCH = 'clicklogsearch' # BuddyCast 4
NTFY_TERM= 'clicklogterm'


# non data handler subjects
NTFY_ACTIVITIES = 'activities' # an activity was set (peer met/dns resolved)
NTFY_REACHABLE = 'reachable'   # the Session is reachable from the Internet
<<<<<<< HEAD
=======
NTFY_PROXYDOWNLOADER = "proxydownloader" # the proxydownloader object was created
NTFY_PROXYDISCOVERY= "proxydiscovery" # a new proxy was discovered
# ProxyService 90s Test_
NTFY_GUI_STARTED = "guistarted"
# _ProxyService 90s Test
>>>>>>> 16bedadc
NTFY_DISPERSY = 'dispersy'     # an notification regarding dispersy

# changeTypes
NTFY_UPDATE = 'update'         # data is updated
NTFY_INSERT = 'insert'         # new data is inserted
NTFY_DELETE = 'delete'         # data is deleted
NTFY_CREATE = 'create'         # new data is created, meaning in the case of Channels your own channel is created
NTFY_SEARCH_RESULT = 'search_result'     # new search result
NTFY_CONNECTION = 'connection' # connection made or broken
NTFY_STARTED = 'started'

# object IDs for NTFY_ACTIVITIES subject 
NTFY_ACT_NONE = 0
NTFY_ACT_UPNP = 1
NTFY_ACT_REACHABLE = 2
NTFY_ACT_GET_EXT_IP_FROM_PEERS = 3
NTFY_ACT_MEET = 4
NTFY_ACT_GOT_METADATA = 5
NTFY_ACT_RECOMMEND = 6
NTFY_ACT_DISK_FULL = 7
NTFY_ACT_NEW_VERSION = 8
NTFY_ACT_ACTIVE = 9
 
# Disk-allocation policies for download, see DownloadConfig.set_alloc_type
DISKALLOC_NORMAL = 'normal'              
DISKALLOC_BACKGROUND = 'background'      
DISKALLOC_PREALLOCATE = 'pre-allocate'
DISKALLOC_SPARSE = 'sparse'

# UPnP modes, see SessionConfig.set_upnp_mode
UPNPMODE_DISABLED = 0
UPNPMODE_WIN32_HNetCfg_NATUPnP = 1
UPNPMODE_WIN32_UPnP_UPnPDeviceFinder = 2
UPNPMODE_UNIVERSAL_DIRECT = 3

# Buddycast Collecting Policy parameters
BCCOLPOLICY_SIMPLE = 1
# BCCOLPOLICY_T4T = 2 # Future work

# Internal tracker scrape
ITRACKSCRAPE_ALLOW_NONE = 'none'
ITRACKSCRAPE_ALLOW_SPECIFIC = 'specific'
ITRACKSCRAPE_ALLOW_FULL = 'full'

ITRACKDBFORMAT_BENCODE = 'bencode'
ITRACKDBFORMAT_PICKLE= 'pickle'

ITRACKMULTI_ALLOW_NONE = 'none'
ITRACKMULTI_ALLOW_AUTODETECT = 'autodetect'
ITRACKMULTI_ALLOW_ALL = 'all'

ITRACK_IGNORE_ANNOUNCEIP_NEVER = 0
ITRACK_IGNORE_ANNOUNCEIP_ALWAYS = 1
ITRACK_IGNORE_ANNOUNCEIP_IFNONATCHECK = 2

# ProxyService
PROXYSERVICE_DOE_OBJECT = "doe-obj"
PROXYSERVICE_PROXY_OBJECT = "proxy-obj"
 
PROXYSERVICE_ROLE_DOE = 'doe-role'
PROXYSERVICE_ROLE_PROXY = 'proxy-role'
PROXYSERVICE_ROLE_NONE = 'none-role'

DOE_MODE_OFF = 0
DOE_MODE_PRIVATE = 1
DOE_MODE_SPEED= 2

PROXYSERVICE_OFF = 0
PROXYSERVICE_ON = 1

# Methods for authentication of the source in live streaming
LIVE_AUTHMETHOD_NONE = "None"   # No auth, also no abs. piece nr. or timestamp.
LIVE_AUTHMETHOD_ECDSA = "ECDSA" # Elliptic Curve DSA signatures
LIVE_AUTHMETHOD_RSA = "RSA"     # RSA signatures

# Video-On-Demand / live events
VODEVENT_START = "start"
VODEVENT_PAUSE = "pause"
VODEVENT_RESUME = "resume"


# Friendship messages
F_REQUEST_MSG = "REQ"
F_RESPONSE_MSG = "RESP"
F_FORWARD_MSG = "FWD" # Can forward any type of other friendship message


# States for a friend
FS_NOFRIEND = 0
FS_MUTUAL = 1
FS_I_INVITED = 2
FS_HE_INVITED = 3
FS_I_DENIED = 4
FS_HE_DENIED = 5

P2PURL_SCHEME = "tribe" # No colon

URL_MIME_TYPE = 'text/x-url'
TSTREAM_MIME_TYPE = "application/x-ns-stream"

TRIBLER_TORRENT_EXT = ".tribe" # Unused
 
# Infohashes are always 20 byte binary strings
INFOHASH_LENGTH = 20<|MERGE_RESOLUTION|>--- conflicted
+++ resolved
@@ -80,14 +80,11 @@
 # non data handler subjects
 NTFY_ACTIVITIES = 'activities' # an activity was set (peer met/dns resolved)
 NTFY_REACHABLE = 'reachable'   # the Session is reachable from the Internet
-<<<<<<< HEAD
-=======
 NTFY_PROXYDOWNLOADER = "proxydownloader" # the proxydownloader object was created
 NTFY_PROXYDISCOVERY= "proxydiscovery" # a new proxy was discovered
 # ProxyService 90s Test_
 NTFY_GUI_STARTED = "guistarted"
 # _ProxyService 90s Test
->>>>>>> 16bedadc
 NTFY_DISPERSY = 'dispersy'     # an notification regarding dispersy
 
 # changeTypes
