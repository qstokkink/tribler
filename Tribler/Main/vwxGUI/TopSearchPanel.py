# Written by Niels Zeilemaker

import wx.animate
from GuiUtility import GUIUtility
from Tribler.Main.Utility.utility import Utility
from Tribler.__init__ import LIBRARYNAME
from Tribler.Core.CacheDB.SqliteCacheDBHandler import UserEventLogDBHandler, NetworkBuzzDBHandler
from Tribler.Core.simpledefs import NTFY_TERM
from Tribler.Core.APIImplementation.miscutils import NamedTimer
from Tribler.Core.Session import Session

from bgPanel import bgPanel
from tribler_topButton import *
from traceback import print_exc

DEBUG = False

class TopSearchPanel(bgPanel):
    def __init__(self, *args, **kwds):
        if DEBUG:
            print >> sys.stderr , "TopSearchPanel: __init__"
        bgPanel.__init__(self, *args, **kwds)
        self.init_ready = False
        self.guiUtility = GUIUtility.getInstance()
        self.utility = self.guiUtility.utility 
        self.installdir = self.utility.getPath()
        self.animationTimer = None
        
        self.buttonsBackgroundColourSelected = wx.Colour(235, 233, 228)
        self.buttonsBackgroundColour = wx.Colour(193, 188, 177)
        self.buttonsForegroundColour = wx.BLACK
        
        self.uelog = UserEventLogDBHandler.getInstance()
        self.nbdb = NetworkBuzzDBHandler.getInstance()
    
    def OnAutoComplete(self):
        self.OnSearchKeyDown()
        self.uelog.addEvent(message="TopSearchPanel: user used autocomplete", type = 2)  
    
    def OnSearchKeyDown(self, event = None):
        if DEBUG:
            print >> sys.stderr, "TopSearchPanel: OnSearchKeyDown"
        wx.CallAfter(self.guiUtility.dosearch)
    
    def StartSearch(self):
        self.ag.Show()
        self.go.GetContainingSizer().Layout()
        self.ag.Play()
            
        # Timer to stop animation after 10 seconds. No results will come 
        # in after that
        if self.animationTimer:
            self.animationTimer.Restart(10000)
        else:
            self.animationTimer = wx.CallLater(10000, self.HideAnimation)
            
        if not self.results.IsEnabled():
            self.results.Enable()
                  
        self.selectTab('search_results')
        self.results.SetValue(True)
    
    def OnResults(self, event):
        self._selectPage('search_results')

    def OnChannels(self, event):
        if self.guiUtility.guiPage not in ['channels', 'mychannel']:
            wx.CallAfter(self.guiUtility.ShowPage, 'channels')
        self.selectTab('channels')
   
    def OnSettings(self, event):
        self._selectPage('settings')
    
    def OnHome(self, event):
        self._selectPage('home')
        
    def OnLibrary(self, event):
        self._selectPage('my_files')
    
    def OnStats(self, event):
        self._selectPage('stats')
        
    def NextPage(self):
        self._DoPage(1)
    def PrevPage(self):
        self._DoPage(-1)
        
    def _DoPage(self, increment):
        pages = [self.home.GetValue(), self.results.GetValue(), self.channels.GetValue(), self.settings.GetValue(), self.my_files.GetValue()]
        curPage = 0
        for i in range(len(pages)):
            if pages[i]:
                curPage = i
                break
        
        curPage = (curPage + increment) % len(pages)
        if curPage < 0:
            curPage = len(pages) - 1
        if increment > 0:
            pageNames = ['home', 'search_results', 'channels', 'my_files', 'my_files']
        else:
            pageNames = ['home', 'search_results', 'channels', 'channels', 'my_files']
        self._selectPage(pageNames[curPage])
    
    def _selectPage(self, page):
        if self.guiUtility.guiPage != page:
            wx.CallAfter(self.guiUtility.ShowPage, page)
            
        self.selectTab(page)
        
    def selectTab(self, tab):
        self.home.SetValue(tab == 'home')
        self.results.SetValue(tab == 'search_results')
        self.channels.SetValue(tab == 'channels')
        self.settings.SetValue(tab == 'settings')
        self.my_files.SetValue(tab == 'my_files')
                
    def complete(self, term):
        """autocompletes term."""
        if len(term) > 1:
            return self.nbdb.getTermsStartingWith(term, num=7)
        return []

    def SearchFocus(self):
        self.searchField.SetFocus()
        self.searchField.SelectAll()

    def Bitmap(self, path, type):
        namelist = path.split("/")
        path = os.path.join(self.installdir, LIBRARYNAME, "Main", "vwxGUI", *namelist)
        return wx.Bitmap(path, type)
        
    def _PostInit(self):
        if DEBUG:
            print >> sys.stderr, "TopSearchPanel: OnCreate"
        
        bgPanel._PostInit(self)
        self.SetBackgroundColour(wx.Colour(255, 255, 255))
        
        
        """
        if sys.platform == 'linux2':
            #bug in linux for searchctrl, focus does not hide search text + text stays grey
            self.searchField = wx.TextCtrl(self, -1, "", style=wx.TE_PROCESS_ENTER)
        else:
            self.searchField = wx.SearchCtrl(self, -1, "", style=wx.TE_PROCESS_ENTER)
        self.searchField.SetMinSize((400, -1))
        self.searchField.SetFocus()
        
        self.searchField.Bind(wx.EVT_SEARCHCTRL_SEARCH_BTN, self.OnSearchKeyDown)
        """
        
        if sys.platform == 'darwin':
            self.searchField = wx.SearchCtrl(self, -1, "", style=wx.TE_PROCESS_ENTER)
            self.searchField.Bind(wx.EVT_SEARCHCTRL_SEARCH_BTN, self.OnSearchKeyDown)
        else:
            self.searchField = TextCtrlAutoComplete(self, entrycallback = self.complete, selectcallback = self.OnAutoComplete)
        self.searchField.SetMinSize((400, -1))
        self.searchField.SetFocus()
        self.searchField.Bind(wx.EVT_TEXT_ENTER, self.OnSearchKeyDown)
        
        self.go = tribler_topButton(self,-1,name = 'Search_new')
        self.go.SetMinSize((50, 24))
        self.go.Bind(wx.EVT_LEFT_UP, self.OnSearchKeyDown)
        
        def createToggle(label, event):
            button = wx.ToggleButton(self, -1, label)
            button.Bind(wx.EVT_TOGGLEBUTTON, event)
            return button
        
        self.channels = createToggle('Channels', self.OnChannels)
        self.settings = createToggle('Settings', self.OnSettings)
        self.my_files = createToggle('Library', self.OnLibrary)
        self.results = createToggle('Results', self.OnResults)
        self.results.Disable()
        
        self.home = createToggle('Home', self.OnHome)
        self.selectTab('home')
        
        if sys.platform == 'win32':
            self.files_friends = wx.StaticBitmap(self, -1, self.Bitmap("images/search_files_channels.png", wx.BITMAP_TYPE_ANY))
            self.tribler_logo2 = wx.StaticBitmap(self, -1, self.Bitmap("images/logo4video2_win.png", wx.BITMAP_TYPE_ANY))
        else:    
            self.files_friends = wx.StaticText(self, -1, "Search Files or Channels") 
            self.tribler_logo2 = wx.StaticBitmap(self, -1, self.Bitmap("images/logo4video2.png", wx.BITMAP_TYPE_ANY))
            
            if sys.platform == 'linux2':
                self.files_friends.SetFont(wx.Font(8, wx.SWISS, wx.NORMAL, wx.BOLD, 0, "Nimbus Sans L"))
            elif sys.platform == 'darwin': # mac
                self.files_friends.SetFont(wx.Font(8, wx.SWISS, wx.NORMAL, wx.BOLD, 0, ""))
        self.tribler_logo2.Bind(wx.EVT_LEFT_UP, self.OnStats)
        
        self.__do_layout()
        self.Layout()
        
        self.init_ready = True
        self.Bind(wx.EVT_SIZE, self.OnResize)
<<<<<<< HEAD

#        # ProxyService 90s Test_
#        from Tribler.Core.TorrentDef import TorrentDef
#        import M2Crypto
#        from Tribler.Core.simpledefs import NTFY_PEERS, PROXY_MODE_PRIVATE
#        import urllib
#        # Test if the 90s file exists in the Session.get_state_dir() folder
#        if os.path.isfile(os.path.join(self.utility.session.get_state_dir(),"Proxy90secondsTest")):
#            # Do not execute the 90s test
#            pass
#        else:
#            # Execute the 90s test
#            
#            # Mark test as active
#            session = Session.get_instance()
#            session.set_90stest_state(True)
#            
#            # Create the 90s empty file
#            open(os.path.join(self.utility.session.get_state_dir(),"Proxy90secondsTest"), "w").close()
#            
#            # http://swarm.cs.pub.ro/~george/90s-test/Data.90s-test.8M.swarm.torrent is a temporary location
#            torrent_def = TorrentDef.load_from_url('http://proxytestreporter.tribler.org/Data.90s-test.8M.swarm.torrent')
#            
#            # Check if the torrent_def is a valid object 
#            if torrent_def is None:
#                return
#            
#            # add the 4 proxy servers to batabase
#            peerlist = []
#            # add the proxy01 as a friend
#            # get proxy01 permid
#            proxy01_keypair = urllib.urlopen('http://proxytestreporter.tribler.org/ec01pub.pem').read()
#            if proxy01_keypair != '':
#                tmpfile = open(os.path.join(self.utility.session.get_state_dir(),"Proxy90secondsTestTemporaryPermidKey01"), "w")
#                tmpfile.write(proxy01_keypair)
#                tmpfile.close()
#                proxy01_ec_keypair = M2Crypto.EC.load_pub_key(os.path.join(self.utility.session.get_state_dir(),"Proxy90secondsTestTemporaryPermidKey01"))
#                proxy01_permid = str(proxy01_ec_keypair.pub().get_der())
#                # set proxy01 ip address
#                proxy01_ip = "95.211.105.67"
##                proxy01_ip = "141.85.224.203"
##                proxy01_ip = "10.38.129.243"
#                # set proxy01 port
#                proxy01_port = 25123
#                # add proxy01 as a peer
#                peerdb = self.utility.session.open_dbhandler(NTFY_PEERS)
#                peer = {}
#                peer['permid'] = proxy01_permid
#                peer['ip'] = proxy01_ip
#                peer['port'] = proxy01_port
#                peer['last_seen'] = 0
#                peerdb.addPeer(peer['permid'], peer, update_dns=True, commit=True)
#                
#                # Delete the temporary key file 
#                os.remove(os.path.join(self.utility.session.get_state_dir(),"Proxy90secondsTestTemporaryPermidKey01"))
#
#                peerlist.append(proxy01_permid)
#
#            # add the proxy02 as a friend
#            # get proxy02 permid
#            proxy02_keypair = urllib.urlopen('http://proxytestreporter.tribler.org/ec02pub.pem').read()
#            if proxy02_keypair != '':
#                tmpfile = open(os.path.join(self.utility.session.get_state_dir(),"Proxy90secondsTestTemporaryPermidKey02"), "w")
#                tmpfile.write(proxy02_keypair)
#                tmpfile.close()
#                proxy02_ec_keypair = M2Crypto.EC.load_pub_key(os.path.join(self.utility.session.get_state_dir(),"Proxy90secondsTestTemporaryPermidKey02"))
#                proxy02_permid = str(proxy02_ec_keypair.pub().get_der())
#                # set proxy02 ip address
#                proxy02_ip = "95.211.105.69"
##                proxy02_ip = "141.85.224.207"
##                proxy02_ip = "10.38.229.46"
#                # set proxy02 port
#                proxy02_port = 25123
#                # add proxy02 as a peer
#                peerdb = self.utility.session.open_dbhandler(NTFY_PEERS)
#                peer = {}
#                peer['permid'] = proxy02_permid
#                peer['ip'] = proxy02_ip
#                peer['port'] = proxy02_port
#                peer['last_seen'] = 0
#                peerdb.addPeer(peer['permid'], peer, update_dns=True, commit=True)
#                
#                # Delete the temporary key file 
#                os.remove(os.path.join(self.utility.session.get_state_dir(),"Proxy90secondsTestTemporaryPermidKey02"))
#
#                peerlist.append(proxy02_permid)
#
#            # add the proxy03 as a friend
#            # get proxy03 permid
#            proxy03_keypair = urllib.urlopen('http://proxytestreporter.tribler.org/ec03pub.pem').read()
#            if proxy03_keypair != '':
#                tmpfile = open(os.path.join(self.utility.session.get_state_dir(),"Proxy90secondsTestTemporaryPermidKey03"), "w")
#                tmpfile.write(proxy03_keypair)
#                tmpfile.close()
#                proxy03_ec_keypair = M2Crypto.EC.load_pub_key(os.path.join(self.utility.session.get_state_dir(),"Proxy90secondsTestTemporaryPermidKey03"))
#                proxy03_permid = str(proxy03_ec_keypair.pub().get_der())
#                # set proxy03 ip address
#                proxy03_ip = "95.211.105.71"
##                proxy03_ip = "141.85.224.209"
##                proxy03_ip = "10.38.165.170"
#                # set proxy03 port
#                proxy03_port = 25123
#                # add proxy03 as a peer
#                peerdb = self.utility.session.open_dbhandler(NTFY_PEERS)
#                peer = {}
#                peer['permid'] = proxy03_permid
#                peer['ip'] = proxy03_ip
#                peer['port'] = proxy03_port
#                peer['last_seen'] = 0
#                peerdb.addPeer(peer['permid'], peer, update_dns=True, commit=True)
#                
#                # Delete the temporary key file 
#                os.remove(os.path.join(self.utility.session.get_state_dir(),"Proxy90secondsTestTemporaryPermidKey03"))
#
#                peerlist.append(proxy03_permid)
#
#            # add the proxy04 as a friend
#            # get proxy04 permid
#            proxy04_keypair = urllib.urlopen('http://proxytestreporter.tribler.org/ec04pub.pem').read()
#            if proxy04_keypair != '':
#                tmpfile = open(os.path.join(self.utility.session.get_state_dir(),"Proxy90secondsTestTemporaryPermidKey04"), "w")
#                tmpfile.write(proxy04_keypair)
#                tmpfile.close()
#                proxy04_ec_keypair = M2Crypto.EC.load_pub_key(os.path.join(self.utility.session.get_state_dir(),"Proxy90secondsTestTemporaryPermidKey04"))
#                proxy04_permid = str(proxy04_ec_keypair.pub().get_der())
#                # set proxy04 ip address
#                proxy04_ip = "95.211.105.73"
##                proxy04_ip = "141.85.224.210"
##                proxy04_ip = "10.38.242.17"
#                # set proxy04 port
#                proxy04_port = 25123
#                # add proxy04 as a peer
#                peerdb = self.utility.session.open_dbhandler(NTFY_PEERS)
#                peer = {}
#                peer['permid'] = proxy04_permid
#                peer['ip'] = proxy04_ip
#                peer['port'] = proxy04_port
#                peer['last_seen'] = 0
#                peerdb.addPeer(peer['permid'], peer, update_dns=True, commit=True)
#                
#                # Delete the temporary key file 
#                os.remove(os.path.join(self.utility.session.get_state_dir(),"Proxy90secondsTestTemporaryPermidKey04"))
#
#                peerlist.append(proxy04_permid)
#
#            # Start the 90s test download
#            guiUtility = GUIUtility.getInstance()
#            d = guiUtility.frame.startDownload(tdef = torrent_def, proxymode=PROXY_MODE_PRIVATE)
#            d.ask_coopdl_helpers(peerlist)
#     
#            # 300s = 5 minutes
#            t = NamedTimer(300, self.del_dl)
#            t.start()
#        # _ProxyService 90s Test
#
#    # ProxyService 90s Test_
#    def del_dl(self):
#        guiUtility = GUIUtility.getInstance()
#        torrentManager = guiUtility.torrentsearch_manager
#        dlist = guiUtility.utility.session.get_downloads()
#        for d in dlist:
#            safename = `d.get_def().get_name()`
#            if safename == "'Data.90s-test.8M.bin'":
#                guiUtility.utility.session.remove_download(d, removecontent=True)
#                torrentManager.mypref_db.deletePreference(d.get_def().get_infohash())
#                wx.CallAfter(guiUtility.frame.librarylist.GetManager().refresh)
#
#        from Tribler.Core.Statistics.Status.Status import get_status_holder
#        status = get_status_holder("Proxy90secondsTest")
#        status.create_and_add_event("deleted-90s-test", [True])
#
#        # Mark test as inactive
#        session = Session.get_instance()
#        session.set_90stest_state(False)
#    # _ProxyService 90s Test

=======
        
>>>>>>> 16bedadc
    def __do_layout(self):
        mainSizer = wx.BoxSizer(wx.HORIZONTAL)
        
        #Add searchbox etc.
        searchSizer = wx.BoxSizer(wx.VERTICAL)

        #Search for files or channels label
        searchSizer.Add(self.files_friends, 0, wx.TOP, 20) 
        if sys.platform == 'win32': #platform specific spacer
            searchSizer.AddSpacer((0, 6))
        else:
            searchSizer.AddSpacer((0, 3))
        
        searchBoxSizer = wx.BoxSizer(wx.HORIZONTAL)
        searchBoxSizer.Add(self.searchField, 1, wx.TOP, 1) #add searchbox
        searchBoxSizer.Add(self.go, 0, wx.ALIGN_CENTER_VERTICAL | wx.LEFT, 5) #add searchbutton

        if sys.platform == 'darwin' or sys.platform == 'win32':
            ag_fname = os.path.join(self.utility.getPath(), LIBRARYNAME, 'Main', 'vwxGUI', 'images', 'search_new_windows.gif')
        else:
            ag_fname = os.path.join(self.utility.getPath(), LIBRARYNAME, 'Main', 'vwxGUI', 'images', 'search_new.gif')
        self.ag = wx.animate.GIFAnimationCtrl(self, -1, ag_fname)
        self.ag.Hide()
        
        searchBoxSizer.Add(self.ag, 0, wx.ALIGN_CENTER_VERTICAL | wx.LEFT | wx.RESERVE_SPACE_EVEN_IF_HIDDEN, 3)
        searchSizer.Add(searchBoxSizer, 0, wx.EXPAND)
        
        #finished searchSizer, add to mainSizer
        mainSizer.Add(searchSizer, 0, wx.LEFT, 10)
        
        #niels: add strechingspacer, all controls added before 
        #this spacer will be aligned to the left of the screen
        #all controls added after, will be to the right
        mainSizer.AddStretchSpacer()
        
        #add buttons
        self.buttonSizer = wx.BoxSizer(wx.VERTICAL)
        
        #add buttons horizontally
        buttonBoxSizer = wx.BoxSizer(wx.HORIZONTAL)
        buttonBoxSizer.Add(self.home, 0, wx.RIGHT, 5)
        buttonBoxSizer.Add(self.results, 0, wx.RIGHT, 5)
        buttonBoxSizer.Add(self.channels, 0, wx.RIGHT, 5)
        buttonBoxSizer.Add(self.settings, 0, wx.RIGHT, 5)
        buttonBoxSizer.Add(self.my_files)
        
        self.buttonSizer.Add(buttonBoxSizer, 0, wx.TOP, 3)
        
        self.notifyPanel = wx.Panel(self)
        self.notifyPanel.SetBackgroundColour("yellow")
        self.notifyIcon = wx.StaticBitmap(self.notifyPanel, -1, wx.ArtProvider.GetBitmap(wx.ART_INFORMATION))
        self.notify = wx.StaticText(self.notifyPanel)
        
        notifyS = wx.BoxSizer(wx.HORIZONTAL)
        notifyS.Add(self.notifyIcon, 0, wx.LEFT | wx.TOP | wx.BOTTOM, 5)
        notifyS.Add(self.notify, 1, wx.LEFT | wx.RIGHT | wx.ALIGN_CENTER_VERTICAL, 5)
        self.notifyPanel.SetSizer(notifyS)
        self.notifyPanel.Hide()
        
        self.buttonSizer.Add(self.notifyPanel, 0, wx.ALIGN_RIGHT | wx.TOP, 5)
        mainSizer.Add(self.buttonSizer)
        
        mainSizer.AddSpacer((15, 0))
        
        mainSizer.Add(self.tribler_logo2, 0, wx.TOP, 3)
        mainSizer.AddSpacer((10, 0))
        self.SetSizer(mainSizer)
    
    def OnResize(self, event):
        self.Refresh()
        event.Skip()
    
    def Notify(self, msg, icon= -1):
        self.notify.SetLabel(msg)
        self.notify.SetSize(self.notify.GetBestSize())
        
        if icon != -1:
            self.notifyIcon.Show()
            self.notifyIcon.SetBitmap(wx.ArtProvider.GetBitmap(icon, wx.ART_FRAME_ICON))
        else:
            self.notifyIcon.Hide()
        
        self.Freeze()
        self.notifyPanel.Show()
        #NotifyLabel size changed, thus call Layout
        self.buttonSizer.Layout()
        self.Thaw()
        
        wx.CallLater(5000, self.HideNotify)

    def HideNotify(self):
        self.notifyPanel.Hide()
        
    def HideAnimation(self):
        self.ag.Stop()
        self.ag.Hide()
<|MERGE_RESOLUTION|>--- conflicted
+++ resolved
@@ -1,473 +1,293 @@
-# Written by Niels Zeilemaker
-
-import wx.animate
-from GuiUtility import GUIUtility
-from Tribler.Main.Utility.utility import Utility
-from Tribler.__init__ import LIBRARYNAME
-from Tribler.Core.CacheDB.SqliteCacheDBHandler import UserEventLogDBHandler, NetworkBuzzDBHandler
-from Tribler.Core.simpledefs import NTFY_TERM
-from Tribler.Core.APIImplementation.miscutils import NamedTimer
-from Tribler.Core.Session import Session
-
-from bgPanel import bgPanel
-from tribler_topButton import *
-from traceback import print_exc
-
-DEBUG = False
-
-class TopSearchPanel(bgPanel):
-    def __init__(self, *args, **kwds):
-        if DEBUG:
-            print >> sys.stderr , "TopSearchPanel: __init__"
-        bgPanel.__init__(self, *args, **kwds)
-        self.init_ready = False
-        self.guiUtility = GUIUtility.getInstance()
-        self.utility = self.guiUtility.utility 
-        self.installdir = self.utility.getPath()
-        self.animationTimer = None
-        
-        self.buttonsBackgroundColourSelected = wx.Colour(235, 233, 228)
-        self.buttonsBackgroundColour = wx.Colour(193, 188, 177)
-        self.buttonsForegroundColour = wx.BLACK
-        
-        self.uelog = UserEventLogDBHandler.getInstance()
-        self.nbdb = NetworkBuzzDBHandler.getInstance()
-    
-    def OnAutoComplete(self):
-        self.OnSearchKeyDown()
-        self.uelog.addEvent(message="TopSearchPanel: user used autocomplete", type = 2)  
-    
-    def OnSearchKeyDown(self, event = None):
-        if DEBUG:
-            print >> sys.stderr, "TopSearchPanel: OnSearchKeyDown"
-        wx.CallAfter(self.guiUtility.dosearch)
-    
-    def StartSearch(self):
-        self.ag.Show()
-        self.go.GetContainingSizer().Layout()
-        self.ag.Play()
-            
-        # Timer to stop animation after 10 seconds. No results will come 
-        # in after that
-        if self.animationTimer:
-            self.animationTimer.Restart(10000)
-        else:
-            self.animationTimer = wx.CallLater(10000, self.HideAnimation)
-            
-        if not self.results.IsEnabled():
-            self.results.Enable()
-                  
-        self.selectTab('search_results')
-        self.results.SetValue(True)
-    
-    def OnResults(self, event):
-        self._selectPage('search_results')
-
-    def OnChannels(self, event):
-        if self.guiUtility.guiPage not in ['channels', 'mychannel']:
-            wx.CallAfter(self.guiUtility.ShowPage, 'channels')
-        self.selectTab('channels')
-   
-    def OnSettings(self, event):
-        self._selectPage('settings')
-    
-    def OnHome(self, event):
-        self._selectPage('home')
-        
-    def OnLibrary(self, event):
-        self._selectPage('my_files')
-    
-    def OnStats(self, event):
-        self._selectPage('stats')
-        
-    def NextPage(self):
-        self._DoPage(1)
-    def PrevPage(self):
-        self._DoPage(-1)
-        
-    def _DoPage(self, increment):
-        pages = [self.home.GetValue(), self.results.GetValue(), self.channels.GetValue(), self.settings.GetValue(), self.my_files.GetValue()]
-        curPage = 0
-        for i in range(len(pages)):
-            if pages[i]:
-                curPage = i
-                break
-        
-        curPage = (curPage + increment) % len(pages)
-        if curPage < 0:
-            curPage = len(pages) - 1
-        if increment > 0:
-            pageNames = ['home', 'search_results', 'channels', 'my_files', 'my_files']
-        else:
-            pageNames = ['home', 'search_results', 'channels', 'channels', 'my_files']
-        self._selectPage(pageNames[curPage])
-    
-    def _selectPage(self, page):
-        if self.guiUtility.guiPage != page:
-            wx.CallAfter(self.guiUtility.ShowPage, page)
-            
-        self.selectTab(page)
-        
-    def selectTab(self, tab):
-        self.home.SetValue(tab == 'home')
-        self.results.SetValue(tab == 'search_results')
-        self.channels.SetValue(tab == 'channels')
-        self.settings.SetValue(tab == 'settings')
-        self.my_files.SetValue(tab == 'my_files')
-                
-    def complete(self, term):
-        """autocompletes term."""
-        if len(term) > 1:
-            return self.nbdb.getTermsStartingWith(term, num=7)
-        return []
-
-    def SearchFocus(self):
-        self.searchField.SetFocus()
-        self.searchField.SelectAll()
-
-    def Bitmap(self, path, type):
-        namelist = path.split("/")
-        path = os.path.join(self.installdir, LIBRARYNAME, "Main", "vwxGUI", *namelist)
-        return wx.Bitmap(path, type)
-        
-    def _PostInit(self):
-        if DEBUG:
-            print >> sys.stderr, "TopSearchPanel: OnCreate"
-        
-        bgPanel._PostInit(self)
-        self.SetBackgroundColour(wx.Colour(255, 255, 255))
-        
-        
-        """
-        if sys.platform == 'linux2':
-            #bug in linux for searchctrl, focus does not hide search text + text stays grey
-            self.searchField = wx.TextCtrl(self, -1, "", style=wx.TE_PROCESS_ENTER)
-        else:
-            self.searchField = wx.SearchCtrl(self, -1, "", style=wx.TE_PROCESS_ENTER)
-        self.searchField.SetMinSize((400, -1))
-        self.searchField.SetFocus()
-        
-        self.searchField.Bind(wx.EVT_SEARCHCTRL_SEARCH_BTN, self.OnSearchKeyDown)
-        """
-        
-        if sys.platform == 'darwin':
-            self.searchField = wx.SearchCtrl(self, -1, "", style=wx.TE_PROCESS_ENTER)
-            self.searchField.Bind(wx.EVT_SEARCHCTRL_SEARCH_BTN, self.OnSearchKeyDown)
-        else:
-            self.searchField = TextCtrlAutoComplete(self, entrycallback = self.complete, selectcallback = self.OnAutoComplete)
-        self.searchField.SetMinSize((400, -1))
-        self.searchField.SetFocus()
-        self.searchField.Bind(wx.EVT_TEXT_ENTER, self.OnSearchKeyDown)
-        
-        self.go = tribler_topButton(self,-1,name = 'Search_new')
-        self.go.SetMinSize((50, 24))
-        self.go.Bind(wx.EVT_LEFT_UP, self.OnSearchKeyDown)
-        
-        def createToggle(label, event):
-            button = wx.ToggleButton(self, -1, label)
-            button.Bind(wx.EVT_TOGGLEBUTTON, event)
-            return button
-        
-        self.channels = createToggle('Channels', self.OnChannels)
-        self.settings = createToggle('Settings', self.OnSettings)
-        self.my_files = createToggle('Library', self.OnLibrary)
-        self.results = createToggle('Results', self.OnResults)
-        self.results.Disable()
-        
-        self.home = createToggle('Home', self.OnHome)
-        self.selectTab('home')
-        
-        if sys.platform == 'win32':
-            self.files_friends = wx.StaticBitmap(self, -1, self.Bitmap("images/search_files_channels.png", wx.BITMAP_TYPE_ANY))
-            self.tribler_logo2 = wx.StaticBitmap(self, -1, self.Bitmap("images/logo4video2_win.png", wx.BITMAP_TYPE_ANY))
-        else:    
-            self.files_friends = wx.StaticText(self, -1, "Search Files or Channels") 
-            self.tribler_logo2 = wx.StaticBitmap(self, -1, self.Bitmap("images/logo4video2.png", wx.BITMAP_TYPE_ANY))
-            
-            if sys.platform == 'linux2':
-                self.files_friends.SetFont(wx.Font(8, wx.SWISS, wx.NORMAL, wx.BOLD, 0, "Nimbus Sans L"))
-            elif sys.platform == 'darwin': # mac
-                self.files_friends.SetFont(wx.Font(8, wx.SWISS, wx.NORMAL, wx.BOLD, 0, ""))
-        self.tribler_logo2.Bind(wx.EVT_LEFT_UP, self.OnStats)
-        
-        self.__do_layout()
-        self.Layout()
-        
-        self.init_ready = True
-        self.Bind(wx.EVT_SIZE, self.OnResize)
-<<<<<<< HEAD
-
-#        # ProxyService 90s Test_
-#        from Tribler.Core.TorrentDef import TorrentDef
-#        import M2Crypto
-#        from Tribler.Core.simpledefs import NTFY_PEERS, PROXY_MODE_PRIVATE
-#        import urllib
-#        # Test if the 90s file exists in the Session.get_state_dir() folder
-#        if os.path.isfile(os.path.join(self.utility.session.get_state_dir(),"Proxy90secondsTest")):
-#            # Do not execute the 90s test
-#            pass
-#        else:
-#            # Execute the 90s test
-#            
-#            # Mark test as active
-#            session = Session.get_instance()
-#            session.set_90stest_state(True)
-#            
-#            # Create the 90s empty file
-#            open(os.path.join(self.utility.session.get_state_dir(),"Proxy90secondsTest"), "w").close()
-#            
-#            # http://swarm.cs.pub.ro/~george/90s-test/Data.90s-test.8M.swarm.torrent is a temporary location
-#            torrent_def = TorrentDef.load_from_url('http://proxytestreporter.tribler.org/Data.90s-test.8M.swarm.torrent')
-#            
-#            # Check if the torrent_def is a valid object 
-#            if torrent_def is None:
-#                return
-#            
-#            # add the 4 proxy servers to batabase
-#            peerlist = []
-#            # add the proxy01 as a friend
-#            # get proxy01 permid
-#            proxy01_keypair = urllib.urlopen('http://proxytestreporter.tribler.org/ec01pub.pem').read()
-#            if proxy01_keypair != '':
-#                tmpfile = open(os.path.join(self.utility.session.get_state_dir(),"Proxy90secondsTestTemporaryPermidKey01"), "w")
-#                tmpfile.write(proxy01_keypair)
-#                tmpfile.close()
-#                proxy01_ec_keypair = M2Crypto.EC.load_pub_key(os.path.join(self.utility.session.get_state_dir(),"Proxy90secondsTestTemporaryPermidKey01"))
-#                proxy01_permid = str(proxy01_ec_keypair.pub().get_der())
-#                # set proxy01 ip address
-#                proxy01_ip = "95.211.105.67"
-##                proxy01_ip = "141.85.224.203"
-##                proxy01_ip = "10.38.129.243"
-#                # set proxy01 port
-#                proxy01_port = 25123
-#                # add proxy01 as a peer
-#                peerdb = self.utility.session.open_dbhandler(NTFY_PEERS)
-#                peer = {}
-#                peer['permid'] = proxy01_permid
-#                peer['ip'] = proxy01_ip
-#                peer['port'] = proxy01_port
-#                peer['last_seen'] = 0
-#                peerdb.addPeer(peer['permid'], peer, update_dns=True, commit=True)
-#                
-#                # Delete the temporary key file 
-#                os.remove(os.path.join(self.utility.session.get_state_dir(),"Proxy90secondsTestTemporaryPermidKey01"))
-#
-#                peerlist.append(proxy01_permid)
-#
-#            # add the proxy02 as a friend
-#            # get proxy02 permid
-#            proxy02_keypair = urllib.urlopen('http://proxytestreporter.tribler.org/ec02pub.pem').read()
-#            if proxy02_keypair != '':
-#                tmpfile = open(os.path.join(self.utility.session.get_state_dir(),"Proxy90secondsTestTemporaryPermidKey02"), "w")
-#                tmpfile.write(proxy02_keypair)
-#                tmpfile.close()
-#                proxy02_ec_keypair = M2Crypto.EC.load_pub_key(os.path.join(self.utility.session.get_state_dir(),"Proxy90secondsTestTemporaryPermidKey02"))
-#                proxy02_permid = str(proxy02_ec_keypair.pub().get_der())
-#                # set proxy02 ip address
-#                proxy02_ip = "95.211.105.69"
-##                proxy02_ip = "141.85.224.207"
-##                proxy02_ip = "10.38.229.46"
-#                # set proxy02 port
-#                proxy02_port = 25123
-#                # add proxy02 as a peer
-#                peerdb = self.utility.session.open_dbhandler(NTFY_PEERS)
-#                peer = {}
-#                peer['permid'] = proxy02_permid
-#                peer['ip'] = proxy02_ip
-#                peer['port'] = proxy02_port
-#                peer['last_seen'] = 0
-#                peerdb.addPeer(peer['permid'], peer, update_dns=True, commit=True)
-#                
-#                # Delete the temporary key file 
-#                os.remove(os.path.join(self.utility.session.get_state_dir(),"Proxy90secondsTestTemporaryPermidKey02"))
-#
-#                peerlist.append(proxy02_permid)
-#
-#            # add the proxy03 as a friend
-#            # get proxy03 permid
-#            proxy03_keypair = urllib.urlopen('http://proxytestreporter.tribler.org/ec03pub.pem').read()
-#            if proxy03_keypair != '':
-#                tmpfile = open(os.path.join(self.utility.session.get_state_dir(),"Proxy90secondsTestTemporaryPermidKey03"), "w")
-#                tmpfile.write(proxy03_keypair)
-#                tmpfile.close()
-#                proxy03_ec_keypair = M2Crypto.EC.load_pub_key(os.path.join(self.utility.session.get_state_dir(),"Proxy90secondsTestTemporaryPermidKey03"))
-#                proxy03_permid = str(proxy03_ec_keypair.pub().get_der())
-#                # set proxy03 ip address
-#                proxy03_ip = "95.211.105.71"
-##                proxy03_ip = "141.85.224.209"
-##                proxy03_ip = "10.38.165.170"
-#                # set proxy03 port
-#                proxy03_port = 25123
-#                # add proxy03 as a peer
-#                peerdb = self.utility.session.open_dbhandler(NTFY_PEERS)
-#                peer = {}
-#                peer['permid'] = proxy03_permid
-#                peer['ip'] = proxy03_ip
-#                peer['port'] = proxy03_port
-#                peer['last_seen'] = 0
-#                peerdb.addPeer(peer['permid'], peer, update_dns=True, commit=True)
-#                
-#                # Delete the temporary key file 
-#                os.remove(os.path.join(self.utility.session.get_state_dir(),"Proxy90secondsTestTemporaryPermidKey03"))
-#
-#                peerlist.append(proxy03_permid)
-#
-#            # add the proxy04 as a friend
-#            # get proxy04 permid
-#            proxy04_keypair = urllib.urlopen('http://proxytestreporter.tribler.org/ec04pub.pem').read()
-#            if proxy04_keypair != '':
-#                tmpfile = open(os.path.join(self.utility.session.get_state_dir(),"Proxy90secondsTestTemporaryPermidKey04"), "w")
-#                tmpfile.write(proxy04_keypair)
-#                tmpfile.close()
-#                proxy04_ec_keypair = M2Crypto.EC.load_pub_key(os.path.join(self.utility.session.get_state_dir(),"Proxy90secondsTestTemporaryPermidKey04"))
-#                proxy04_permid = str(proxy04_ec_keypair.pub().get_der())
-#                # set proxy04 ip address
-#                proxy04_ip = "95.211.105.73"
-##                proxy04_ip = "141.85.224.210"
-##                proxy04_ip = "10.38.242.17"
-#                # set proxy04 port
-#                proxy04_port = 25123
-#                # add proxy04 as a peer
-#                peerdb = self.utility.session.open_dbhandler(NTFY_PEERS)
-#                peer = {}
-#                peer['permid'] = proxy04_permid
-#                peer['ip'] = proxy04_ip
-#                peer['port'] = proxy04_port
-#                peer['last_seen'] = 0
-#                peerdb.addPeer(peer['permid'], peer, update_dns=True, commit=True)
-#                
-#                # Delete the temporary key file 
-#                os.remove(os.path.join(self.utility.session.get_state_dir(),"Proxy90secondsTestTemporaryPermidKey04"))
-#
-#                peerlist.append(proxy04_permid)
-#
-#            # Start the 90s test download
-#            guiUtility = GUIUtility.getInstance()
-#            d = guiUtility.frame.startDownload(tdef = torrent_def, proxymode=PROXY_MODE_PRIVATE)
-#            d.ask_coopdl_helpers(peerlist)
-#     
-#            # 300s = 5 minutes
-#            t = NamedTimer(300, self.del_dl)
-#            t.start()
-#        # _ProxyService 90s Test
-#
-#    # ProxyService 90s Test_
-#    def del_dl(self):
-#        guiUtility = GUIUtility.getInstance()
-#        torrentManager = guiUtility.torrentsearch_manager
-#        dlist = guiUtility.utility.session.get_downloads()
-#        for d in dlist:
-#            safename = `d.get_def().get_name()`
-#            if safename == "'Data.90s-test.8M.bin'":
-#                guiUtility.utility.session.remove_download(d, removecontent=True)
-#                torrentManager.mypref_db.deletePreference(d.get_def().get_infohash())
-#                wx.CallAfter(guiUtility.frame.librarylist.GetManager().refresh)
-#
-#        from Tribler.Core.Statistics.Status.Status import get_status_holder
-#        status = get_status_holder("Proxy90secondsTest")
-#        status.create_and_add_event("deleted-90s-test", [True])
-#
-#        # Mark test as inactive
-#        session = Session.get_instance()
-#        session.set_90stest_state(False)
-#    # _ProxyService 90s Test
-
-=======
-        
->>>>>>> 16bedadc
-    def __do_layout(self):
-        mainSizer = wx.BoxSizer(wx.HORIZONTAL)
-        
-        #Add searchbox etc.
-        searchSizer = wx.BoxSizer(wx.VERTICAL)
-
-        #Search for files or channels label
-        searchSizer.Add(self.files_friends, 0, wx.TOP, 20) 
-        if sys.platform == 'win32': #platform specific spacer
-            searchSizer.AddSpacer((0, 6))
-        else:
-            searchSizer.AddSpacer((0, 3))
-        
-        searchBoxSizer = wx.BoxSizer(wx.HORIZONTAL)
-        searchBoxSizer.Add(self.searchField, 1, wx.TOP, 1) #add searchbox
-        searchBoxSizer.Add(self.go, 0, wx.ALIGN_CENTER_VERTICAL | wx.LEFT, 5) #add searchbutton
-
-        if sys.platform == 'darwin' or sys.platform == 'win32':
-            ag_fname = os.path.join(self.utility.getPath(), LIBRARYNAME, 'Main', 'vwxGUI', 'images', 'search_new_windows.gif')
-        else:
-            ag_fname = os.path.join(self.utility.getPath(), LIBRARYNAME, 'Main', 'vwxGUI', 'images', 'search_new.gif')
-        self.ag = wx.animate.GIFAnimationCtrl(self, -1, ag_fname)
-        self.ag.Hide()
-        
-        searchBoxSizer.Add(self.ag, 0, wx.ALIGN_CENTER_VERTICAL | wx.LEFT | wx.RESERVE_SPACE_EVEN_IF_HIDDEN, 3)
-        searchSizer.Add(searchBoxSizer, 0, wx.EXPAND)
-        
-        #finished searchSizer, add to mainSizer
-        mainSizer.Add(searchSizer, 0, wx.LEFT, 10)
-        
-        #niels: add strechingspacer, all controls added before 
-        #this spacer will be aligned to the left of the screen
-        #all controls added after, will be to the right
-        mainSizer.AddStretchSpacer()
-        
-        #add buttons
-        self.buttonSizer = wx.BoxSizer(wx.VERTICAL)
-        
-        #add buttons horizontally
-        buttonBoxSizer = wx.BoxSizer(wx.HORIZONTAL)
-        buttonBoxSizer.Add(self.home, 0, wx.RIGHT, 5)
-        buttonBoxSizer.Add(self.results, 0, wx.RIGHT, 5)
-        buttonBoxSizer.Add(self.channels, 0, wx.RIGHT, 5)
-        buttonBoxSizer.Add(self.settings, 0, wx.RIGHT, 5)
-        buttonBoxSizer.Add(self.my_files)
-        
-        self.buttonSizer.Add(buttonBoxSizer, 0, wx.TOP, 3)
-        
-        self.notifyPanel = wx.Panel(self)
-        self.notifyPanel.SetBackgroundColour("yellow")
-        self.notifyIcon = wx.StaticBitmap(self.notifyPanel, -1, wx.ArtProvider.GetBitmap(wx.ART_INFORMATION))
-        self.notify = wx.StaticText(self.notifyPanel)
-        
-        notifyS = wx.BoxSizer(wx.HORIZONTAL)
-        notifyS.Add(self.notifyIcon, 0, wx.LEFT | wx.TOP | wx.BOTTOM, 5)
-        notifyS.Add(self.notify, 1, wx.LEFT | wx.RIGHT | wx.ALIGN_CENTER_VERTICAL, 5)
-        self.notifyPanel.SetSizer(notifyS)
-        self.notifyPanel.Hide()
-        
-        self.buttonSizer.Add(self.notifyPanel, 0, wx.ALIGN_RIGHT | wx.TOP, 5)
-        mainSizer.Add(self.buttonSizer)
-        
-        mainSizer.AddSpacer((15, 0))
-        
-        mainSizer.Add(self.tribler_logo2, 0, wx.TOP, 3)
-        mainSizer.AddSpacer((10, 0))
-        self.SetSizer(mainSizer)
-    
-    def OnResize(self, event):
-        self.Refresh()
-        event.Skip()
-    
-    def Notify(self, msg, icon= -1):
-        self.notify.SetLabel(msg)
-        self.notify.SetSize(self.notify.GetBestSize())
-        
-        if icon != -1:
-            self.notifyIcon.Show()
-            self.notifyIcon.SetBitmap(wx.ArtProvider.GetBitmap(icon, wx.ART_FRAME_ICON))
-        else:
-            self.notifyIcon.Hide()
-        
-        self.Freeze()
-        self.notifyPanel.Show()
-        #NotifyLabel size changed, thus call Layout
-        self.buttonSizer.Layout()
-        self.Thaw()
-        
-        wx.CallLater(5000, self.HideNotify)
-
-    def HideNotify(self):
-        self.notifyPanel.Hide()
-        
-    def HideAnimation(self):
-        self.ag.Stop()
-        self.ag.Hide()
+# Written by Niels Zeilemaker
+
+import wx.animate
+from GuiUtility import GUIUtility
+from Tribler.Main.Utility.utility import Utility
+from Tribler.__init__ import LIBRARYNAME
+from Tribler.Core.CacheDB.SqliteCacheDBHandler import UserEventLogDBHandler, NetworkBuzzDBHandler
+from Tribler.Core.simpledefs import NTFY_TERM
+from Tribler.Core.APIImplementation.miscutils import NamedTimer
+from Tribler.Core.Session import Session
+
+from bgPanel import bgPanel
+from tribler_topButton import *
+from traceback import print_exc
+
+DEBUG = False
+
+class TopSearchPanel(bgPanel):
+    def __init__(self, *args, **kwds):
+        if DEBUG:
+            print >> sys.stderr , "TopSearchPanel: __init__"
+        bgPanel.__init__(self, *args, **kwds)
+        self.init_ready = False
+        self.guiUtility = GUIUtility.getInstance()
+        self.utility = self.guiUtility.utility 
+        self.installdir = self.utility.getPath()
+        self.animationTimer = None
+        
+        self.buttonsBackgroundColourSelected = wx.Colour(235, 233, 228)
+        self.buttonsBackgroundColour = wx.Colour(193, 188, 177)
+        self.buttonsForegroundColour = wx.BLACK
+        
+        self.uelog = UserEventLogDBHandler.getInstance()
+        self.nbdb = NetworkBuzzDBHandler.getInstance()
+    
+    def OnAutoComplete(self):
+        self.OnSearchKeyDown()
+        self.uelog.addEvent(message="TopSearchPanel: user used autocomplete", type = 2)  
+    
+    def OnSearchKeyDown(self, event = None):
+        if DEBUG:
+            print >> sys.stderr, "TopSearchPanel: OnSearchKeyDown"
+        wx.CallAfter(self.guiUtility.dosearch)
+    
+    def StartSearch(self):
+        self.ag.Show()
+        self.go.GetContainingSizer().Layout()
+        self.ag.Play()
+            
+        # Timer to stop animation after 10 seconds. No results will come 
+        # in after that
+        if self.animationTimer:
+            self.animationTimer.Restart(10000)
+        else:
+            self.animationTimer = wx.CallLater(10000, self.HideAnimation)
+            
+        if not self.results.IsEnabled():
+            self.results.Enable()
+                  
+        self.selectTab('search_results')
+        self.results.SetValue(True)
+    
+    def OnResults(self, event):
+        self._selectPage('search_results')
+
+    def OnChannels(self, event):
+        if self.guiUtility.guiPage not in ['channels', 'mychannel']:
+            wx.CallAfter(self.guiUtility.ShowPage, 'channels')
+        self.selectTab('channels')
+   
+    def OnSettings(self, event):
+        self._selectPage('settings')
+    
+    def OnHome(self, event):
+        self._selectPage('home')
+        
+    def OnLibrary(self, event):
+        self._selectPage('my_files')
+    
+    def OnStats(self, event):
+        self._selectPage('stats')
+        
+    def NextPage(self):
+        self._DoPage(1)
+    def PrevPage(self):
+        self._DoPage(-1)
+        
+    def _DoPage(self, increment):
+        pages = [self.home.GetValue(), self.results.GetValue(), self.channels.GetValue(), self.settings.GetValue(), self.my_files.GetValue()]
+        curPage = 0
+        for i in range(len(pages)):
+            if pages[i]:
+                curPage = i
+                break
+        
+        curPage = (curPage + increment) % len(pages)
+        if curPage < 0:
+            curPage = len(pages) - 1
+        if increment > 0:
+            pageNames = ['home', 'search_results', 'channels', 'my_files', 'my_files']
+        else:
+            pageNames = ['home', 'search_results', 'channels', 'channels', 'my_files']
+        self._selectPage(pageNames[curPage])
+    
+    def _selectPage(self, page):
+        if self.guiUtility.guiPage != page:
+            wx.CallAfter(self.guiUtility.ShowPage, page)
+            
+        self.selectTab(page)
+        
+    def selectTab(self, tab):
+        self.home.SetValue(tab == 'home')
+        self.results.SetValue(tab == 'search_results')
+        self.channels.SetValue(tab == 'channels')
+        self.settings.SetValue(tab == 'settings')
+        self.my_files.SetValue(tab == 'my_files')
+                
+    def complete(self, term):
+        """autocompletes term."""
+        if len(term) > 1:
+            return self.nbdb.getTermsStartingWith(term, num=7)
+        return []
+
+    def SearchFocus(self):
+        self.searchField.SetFocus()
+        self.searchField.SelectAll()
+
+    def Bitmap(self, path, type):
+        namelist = path.split("/")
+        path = os.path.join(self.installdir, LIBRARYNAME, "Main", "vwxGUI", *namelist)
+        return wx.Bitmap(path, type)
+        
+    def _PostInit(self):
+        if DEBUG:
+            print >> sys.stderr, "TopSearchPanel: OnCreate"
+        
+        bgPanel._PostInit(self)
+        self.SetBackgroundColour(wx.Colour(255, 255, 255))
+        
+        
+        """
+        if sys.platform == 'linux2':
+            #bug in linux for searchctrl, focus does not hide search text + text stays grey
+            self.searchField = wx.TextCtrl(self, -1, "", style=wx.TE_PROCESS_ENTER)
+        else:
+            self.searchField = wx.SearchCtrl(self, -1, "", style=wx.TE_PROCESS_ENTER)
+        self.searchField.SetMinSize((400, -1))
+        self.searchField.SetFocus()
+        
+        self.searchField.Bind(wx.EVT_SEARCHCTRL_SEARCH_BTN, self.OnSearchKeyDown)
+        """
+        
+        if sys.platform == 'darwin':
+            self.searchField = wx.SearchCtrl(self, -1, "", style=wx.TE_PROCESS_ENTER)
+            self.searchField.Bind(wx.EVT_SEARCHCTRL_SEARCH_BTN, self.OnSearchKeyDown)
+        else:
+            self.searchField = TextCtrlAutoComplete(self, entrycallback = self.complete, selectcallback = self.OnAutoComplete)
+        self.searchField.SetMinSize((400, -1))
+        self.searchField.SetFocus()
+        self.searchField.Bind(wx.EVT_TEXT_ENTER, self.OnSearchKeyDown)
+        
+        self.go = tribler_topButton(self,-1,name = 'Search_new')
+        self.go.SetMinSize((50, 24))
+        self.go.Bind(wx.EVT_LEFT_UP, self.OnSearchKeyDown)
+        
+        def createToggle(label, event):
+            button = wx.ToggleButton(self, -1, label)
+            button.Bind(wx.EVT_TOGGLEBUTTON, event)
+            return button
+        
+        self.channels = createToggle('Channels', self.OnChannels)
+        self.settings = createToggle('Settings', self.OnSettings)
+        self.my_files = createToggle('Library', self.OnLibrary)
+        self.results = createToggle('Results', self.OnResults)
+        self.results.Disable()
+        
+        self.home = createToggle('Home', self.OnHome)
+        self.selectTab('home')
+        
+        if sys.platform == 'win32':
+            self.files_friends = wx.StaticBitmap(self, -1, self.Bitmap("images/search_files_channels.png", wx.BITMAP_TYPE_ANY))
+            self.tribler_logo2 = wx.StaticBitmap(self, -1, self.Bitmap("images/logo4video2_win.png", wx.BITMAP_TYPE_ANY))
+        else:    
+            self.files_friends = wx.StaticText(self, -1, "Search Files or Channels") 
+            self.tribler_logo2 = wx.StaticBitmap(self, -1, self.Bitmap("images/logo4video2.png", wx.BITMAP_TYPE_ANY))
+            
+            if sys.platform == 'linux2':
+                self.files_friends.SetFont(wx.Font(8, wx.SWISS, wx.NORMAL, wx.BOLD, 0, "Nimbus Sans L"))
+            elif sys.platform == 'darwin': # mac
+                self.files_friends.SetFont(wx.Font(8, wx.SWISS, wx.NORMAL, wx.BOLD, 0, ""))
+        self.tribler_logo2.Bind(wx.EVT_LEFT_UP, self.OnStats)
+        
+        self.__do_layout()
+        self.Layout()
+        
+        self.init_ready = True
+        self.Bind(wx.EVT_SIZE, self.OnResize)
+    def __do_layout(self):
+        mainSizer = wx.BoxSizer(wx.HORIZONTAL)
+        
+        #Add searchbox etc.
+        searchSizer = wx.BoxSizer(wx.VERTICAL)
+
+        #Search for files or channels label
+        searchSizer.Add(self.files_friends, 0, wx.TOP, 20) 
+        if sys.platform == 'win32': #platform specific spacer
+            searchSizer.AddSpacer((0, 6))
+        else:
+            searchSizer.AddSpacer((0, 3))
+        
+        searchBoxSizer = wx.BoxSizer(wx.HORIZONTAL)
+        searchBoxSizer.Add(self.searchField, 1, wx.TOP, 1) #add searchbox
+        searchBoxSizer.Add(self.go, 0, wx.ALIGN_CENTER_VERTICAL | wx.LEFT, 5) #add searchbutton
+
+        if sys.platform == 'darwin' or sys.platform == 'win32':
+            ag_fname = os.path.join(self.utility.getPath(), LIBRARYNAME, 'Main', 'vwxGUI', 'images', 'search_new_windows.gif')
+        else:
+            ag_fname = os.path.join(self.utility.getPath(), LIBRARYNAME, 'Main', 'vwxGUI', 'images', 'search_new.gif')
+        self.ag = wx.animate.GIFAnimationCtrl(self, -1, ag_fname)
+        self.ag.Hide()
+        
+        searchBoxSizer.Add(self.ag, 0, wx.ALIGN_CENTER_VERTICAL | wx.LEFT | wx.RESERVE_SPACE_EVEN_IF_HIDDEN, 3)
+        searchSizer.Add(searchBoxSizer, 0, wx.EXPAND)
+        
+        #finished searchSizer, add to mainSizer
+        mainSizer.Add(searchSizer, 0, wx.LEFT, 10)
+        
+        #niels: add strechingspacer, all controls added before 
+        #this spacer will be aligned to the left of the screen
+        #all controls added after, will be to the right
+        mainSizer.AddStretchSpacer()
+        
+        #add buttons
+        self.buttonSizer = wx.BoxSizer(wx.VERTICAL)
+        
+        #add buttons horizontally
+        buttonBoxSizer = wx.BoxSizer(wx.HORIZONTAL)
+        buttonBoxSizer.Add(self.home, 0, wx.RIGHT, 5)
+        buttonBoxSizer.Add(self.results, 0, wx.RIGHT, 5)
+        buttonBoxSizer.Add(self.channels, 0, wx.RIGHT, 5)
+        buttonBoxSizer.Add(self.settings, 0, wx.RIGHT, 5)
+        buttonBoxSizer.Add(self.my_files)
+        
+        self.buttonSizer.Add(buttonBoxSizer, 0, wx.TOP, 3)
+        
+        self.notifyPanel = wx.Panel(self)
+        self.notifyPanel.SetBackgroundColour("yellow")
+        self.notifyIcon = wx.StaticBitmap(self.notifyPanel, -1, wx.ArtProvider.GetBitmap(wx.ART_INFORMATION))
+        self.notify = wx.StaticText(self.notifyPanel)
+        
+        notifyS = wx.BoxSizer(wx.HORIZONTAL)
+        notifyS.Add(self.notifyIcon, 0, wx.LEFT | wx.TOP | wx.BOTTOM, 5)
+        notifyS.Add(self.notify, 1, wx.LEFT | wx.RIGHT | wx.ALIGN_CENTER_VERTICAL, 5)
+        self.notifyPanel.SetSizer(notifyS)
+        self.notifyPanel.Hide()
+        
+        self.buttonSizer.Add(self.notifyPanel, 0, wx.ALIGN_RIGHT | wx.TOP, 5)
+        mainSizer.Add(self.buttonSizer)
+        
+        mainSizer.AddSpacer((15, 0))
+        
+        mainSizer.Add(self.tribler_logo2, 0, wx.TOP, 3)
+        mainSizer.AddSpacer((10, 0))
+        self.SetSizer(mainSizer)
+    
+    def OnResize(self, event):
+        self.Refresh()
+        event.Skip()
+    
+    def Notify(self, msg, icon= -1):
+        self.notify.SetLabel(msg)
+        self.notify.SetSize(self.notify.GetBestSize())
+        
+        if icon != -1:
+            self.notifyIcon.Show()
+            self.notifyIcon.SetBitmap(wx.ArtProvider.GetBitmap(icon, wx.ART_FRAME_ICON))
+        else:
+            self.notifyIcon.Hide()
+        
+        self.Freeze()
+        self.notifyPanel.Show()
+        #NotifyLabel size changed, thus call Layout
+        self.buttonSizer.Layout()
+        self.Thaw()
+        
+        wx.CallLater(5000, self.HideNotify)
+
+    def HideNotify(self):
+        self.notifyPanel.Hide()
+        
+    def HideAnimation(self):
+        self.ag.Stop()
+        self.ag.Hide()