# Written by Niels Zeilemaker
import os
import sys
from threading import currentThread
from traceback import print_stack
from math import log

import wx
from wx import html
from time import time
from datetime import date, datetime

from Tribler.Main.vwxGUI.tribler_topButton import ProgressStaticText
from Tribler.Core.API import *
from Tribler.Core.CacheDB.sqlitecachedb import bin2str
from Tribler.Core.Utilities.utilities import get_collected_torrent_filename
from Tribler.Main.Dialogs.AddTorrent import AddTorrent
from Tribler.Main.vwxGUI.GuiUtility import GUIUtility, forceWxThread
from Tribler.Main.vwxGUI.UserDownloadChoice import UserDownloadChoice

from Tribler.__init__ import LIBRARYNAME

from __init__ import *
from list_body import *
from list_details import *
from list_footer import *
from list_header import *
from list_sidebar import *

from Tribler.Main.Utility.GuiDBHandler import startWorker
from collections import namedtuple
from Tribler.Main.vwxGUI.list_header import LibraryOnlyHeader
from Tribler.Main.Utility.GuiDBTuples import ChannelTorrent

DEBUG = False
DEBUG_RELEVANCE = False

class RemoteSearchManager:
    def __init__(self, list):
        self.list = list
        self.oldkeywords = ''
        self.data_channels = []
        
        self.dirtyset = set()
        
        self.guiutility = GUIUtility.getInstance()
        self.guiserver = self.guiutility.frame.guiserver
        self.torrentsearch_manager = self.guiutility.torrentsearch_manager
        self.channelsearch_manager = self.guiutility.channelsearch_manager
   
    def Reset(self):
        self.dirtyset.clear()
        
    def SetKeywords(self, keywords):
        if self.oldkeywords != keywords:
            self.list.Reset()
            self.oldkeywords = keywords
   
    def refreshDirty(self):
        self.refresh_partial(self.dirtyset)
        self.dirtyset.clear()   
   
    @forceWxThread
    def refresh(self):
        def db_callback():
            keywords = self.oldkeywords
            
            total_items, nrfiltered, new_items, selected_bundle_mode, data_files = self.torrentsearch_manager.getHitsInCategory()
            total_channels, new_channels, self.data_channels = self.channelsearch_manager.getChannelHits()
            return keywords, data_files, total_items, nrfiltered, new_items, total_channels, new_channels, selected_bundle_mode
        
        startWorker(self._on_refresh, db_callback, uId = "RemoteSearchManager_refresh_%s"%self.oldkeywords)

    def _on_refresh(self, delayedResult):
        keywords, data_files, total_items, nrfiltered, new_items, total_channels, new_channels, selected_bundle_mode = delayedResult.get()
        
        if keywords == self.oldkeywords:
            if new_items or new_channels:
                self.list.SetNrResults(total_items, total_channels)
                
            self.list.SetFF(self.guiutility.getFamilyFilter(), nrfiltered)
            self.list.SetSelectedBundleMode(selected_bundle_mode)
            
            if new_items:
                self.list.SetData(data_files)
            else:
                if DEBUG:
                    print >> sys.stderr, "RemoteSearchManager: not refreshing list, no new items"
        elif DEBUG:
            print >> sys.stderr, "RemoteSearchManager: ignoring old keywords"
        
    def refresh_channel(self):
        def db_callback():
            [total_channels, new_hits, self.data_channels] = self.channelsearch_manager.getChannelHits()
            return total_channels
        
        startWorker(self._on_refresh_channel, db_callback, uId = "RemoteSearchManager_refresh_channel")
    
    def _on_refresh_channel(self, delayedResult):
        self.list.SetNrChannels(delayedResult.get())
        
    def refresh_partial(self, ids):
        for infohash in ids:
            curTorrent = self.list.GetItem(infohash).original_data
            if isinstance(curTorrent, ChannelTorrent):
                startWorker(self.list.RefreshDelayedData, self.channelsearch_manager.getTorrentFromChannelTorrentId, cargs=(infohash,), wargs=(curTorrent.channel,curTorrent.channeltorrent_id))
            else:
                startWorker(self.list.RefreshDelayedData, self.torrentsearch_manager.getTorrentByInfohash, cargs=(infohash,), wargs=(infohash,))
    
    def downloadStarted(self, infohash):
        if self.list.InList(infohash):
            item = self.list.GetItem(infohash)
            
            torrent_details = item.GetExpandedPanel()
            if torrent_details:
                torrent_details.DownloadStarted()
            
    def torrentUpdated(self, infohash):
        if self.list.InList(infohash):
            if self.list.IsShownOnScreen():
                self.refresh_partial((infohash, ))
            else:
                self.dirtyset.add(infohash)
                self.list.dirty = True

class LocalSearchManager:
    def __init__(self, list):
        self.list = list
        
        guiutility = GUIUtility.getInstance()
        self.guiserver = guiutility.frame.guiserver
        self.library_manager = guiutility.library_manager 
    
    def expand(self, infohash):
        self.list.Select(infohash)
    
    def refresh(self):
        def db_callback():
            return self.library_manager.getHitsInCategory()
        startWorker(self._on_data, db_callback, uId = "LocalSearchManager_refresh")

    @forceWxThread
    def _on_data(self, delayedReslt):
        total_items, nrfiltered, data = delayedReslt.get()
        
        self.list.SetData(data)
        self.list.Layout()
        
class ChannelSearchManager:
    def __init__(self, list):
        self.list = list
        self.category = ''
        self.dirtyset = set()
        
        guiutility = GUIUtility.getInstance()
        self.channelsearch_manager = guiutility.channelsearch_manager
        self.guiserver = guiutility.frame.guiserver
    
    def Reset(self):
        self.dirtyset.clear()
    
    def do_or_schedule_refresh(self, force_refresh = False):
        if self.list.isReady and (self.list.ShouldGuiUpdate() or force_refresh):
            self.refresh()
        else:
            self.dirtyset.add('COMPLETE_REFRESH')
            self.list.dirty = True
            
    def refreshDirty(self):
        if 'COMPLETE_REFRESH' in self.dirtyset or len(self.dirtyset) > 5:
            self.refresh()
        else:
            self.refresh_partial(self.dirtyset)
            self.list.dirty = False
        self.dirtyset.clear()
    
    def refresh(self, search_results = None):
        if DEBUG:
            print >> sys.stderr, "ChannelManager complete refresh"
        
        if self.category != 'searchresults':
            category = self.category
            
            title = ''
            if category == 'New':
                title = 'New Channels'
            elif category == 'Popular':
                title = 'Popular Channels'
            elif category == 'Updated':
                title = 'Updated Channels'
            elif category == 'All':
                title  = 'All Channels'
            elif category == 'Favorites':
                title = 'Your Favorites'
            self.list.SetTitle(title)
            
            def db_callback():
                self.list.dirty = False
                
                data = []
                total_items = 0
                
                if category == 'New':
                    total_items, data = self.channelsearch_manager.getNewChannels()
                elif category == 'Popular':
                    total_items, data = self.channelsearch_manager.getPopularChannels()
                elif category == 'Updated':
                    total_items, data = self.channelsearch_manager.getUpdatedChannels()
                elif category == 'All':
                    total_items, data = self.channelsearch_manager.getAllChannels()
                elif category == 'Favorites':
                    total_items, data = self.channelsearch_manager.getMySubscriptions()
                return data, category
            
            startWorker(self._on_data_delayed, db_callback, uId = "ChannelSearchManager_refresh")

        else:
            if search_results:
                total_items = len(search_results)
                keywords = ' '.join(self.channelsearch_manager.searchkeywords)
                self.list.SetTitle('Search results for "%s"'%keywords)
                self._on_data(search_results, self.category)
    
    def _on_data_delayed(self, delayedResult):
        data, category = delayedResult.get()
        self._on_data(data, category)
    
    def _on_data(self, data, category):
        if category == self.category:
            if category != 'searchresults': #if we filter empty channels from search we will never see them
                data = [channel for channel in data if not channel.isEmpty()]
                
            self.list.SetData(data)
            if DEBUG:
                print >> sys.stderr, "ChannelManager complete refresh done"
            
    def refresh_partial(self, ids):
        def mergeChannel(delayedResult, id):
            newChannel = delayedResult.get()
            
            if self.list.InList(id):
                item = self.list.GetItem(id)
                oldChannel = item.original_data
                if oldChannel.torrents:
                    newChannel.torrents = oldChannel.torrents
            
            self.list.RefreshData(id, newChannel)
            
        for id in ids:
            startWorker(mergeChannel, self.channelsearch_manager.getChannel, wargs=(id,),cargs=(id,), uId = "ChannelSearchManager_refresh_partial_%s"%id)
      
    def SetCategory(self, category, force_refresh = False):
        if category != self.category:
            self.category = category
            self.list.Reset()
            
            if category != 'searchresults':
                self.do_or_schedule_refresh(force_refresh)
        else:
            self.list.DeselectAll()
           
    def channelUpdated(self, id, votecast = False):
        if self.list.isReady:
            #only update when shown
            if self.list.IsShownOnScreen():
                if self.list.InList(id):
                    self.refresh_partial((id,))
                    
                elif self.category in ['All', 'New']:
                    #Show new channel, but only if we are not showing search results
                    self.refresh()
                
                elif self.category == 'Popular':
                    if len(self.list.GetItems()) < 20:
                        self.refresh()
                    
            elif self.list.InList(id):
                self.dirtyset.add(id)
                self.list.dirty = True
                
            elif not votecast:
                if self.category == 'All':
                    update = True
                elif self.category == 'Popular':
                    update = len(self.list.GetItems()) < 20
                else:
                    update = False
                
                if update: 
                    self.do_or_schedule_refresh()

class XRCPanel(wx.Panel):
    def __init__(self, parent = None):
        self.parent = parent
        self.isReady = False
        
        if parent:
            wx.Panel.__init__(self, parent)
            self.SetForegroundColour(parent.GetForegroundColour())
            self._PostInit()
            self.isReady = True
        else:
            pre = wx.PrePanel()
            # the Create step is done by XRC. 
            self.PostCreate(pre)
            if sys.platform == 'linux2': 
                self.Bind(wx.EVT_SIZE, self.OnCreate)
            else:
                self.Bind(wx.EVT_WINDOW_CREATE, self.OnCreate)
    
    def OnCreate(self, event):
        if sys.platform == 'linux2': 
            self.Unbind(wx.EVT_SIZE)
        else:
            self.Unbind(wx.EVT_WINDOW_CREATE)
        
        def doPost():
            self._PostInit()
            self.isReady = True
        
        wx.CallAfter(doPost)
        event.Skip()
            
    def _PostInit(self):
        pass

class List(wx.BoxSizer):
    def __init__(self, columns, background, spacers = [0,0], singleSelect = False, showChange = False, borders = True, parent = None):

        """
        Column alignment:
        
        Text should usually be left-aligned, though if there are only a small number of possible values and 
        they are all short, then centre alignment can work well.
        
        Numbers should usually be right-aligned with each other.
        
        Numbers with decimal points should have the same number of digits to the right of the point. They 
        should be right-aligned (so the decimal points are all aligned).
        
        Numbers are right-aligned to make it easy to visually compare magnitudes. So in cases where the 
        magnitude is irrelevant (for example, listing the team numbers of football players) you could consider left- or centre-alignment.
        For the same reason, numbers representing magnitudes should use the same units. For example, Mac OS "helpfully" displays file sizes 
        in differing units (kB, MB). This makes it very easy to miss a 3MB file in a listing of 3kB files. If it were listed as 3000kB then it would stand out appropriately.
        
        Headings often look good if they are aligned the same as their data. You could consider alternatives such as centre-alignment, but 
        avoid situations where a column heading is not actually above the data in the column (e.g. a wide column with left-aligned header and right-aligned data).
        
        taken from: http://uxexchange.com/questions/2249/text-alignment-in-tables-legibility
        """
        
        self.columns = columns
        self.background = background
        self.spacers = spacers
        self.singleSelect = singleSelect
        self.borders = borders
        self.showChange = showChange
        self.dirty = False
        self.rawfilter = ''
        self.filter = ''
        self.footer = self.header = self.list = None

        self.id = 0

        self.guiutility = GUIUtility.getInstance()
        self.uelog = UserEventLogDBHandler.getInstance()
        self.leftLine = self.rightLine = None
        self.parent = parent
        
        wx.BoxSizer.__init__(self, wx.VERTICAL)
        
        self.isReady = False
        self._PostInit()
        self.isReady = True
    
    def _PostInit(self):
        self.header = self.CreateHeader(self.parent)
        if self.header:
            self.Add(self.header, 0, wx.EXPAND)
        
        self.list = self.CreateList(self.parent)

        #left and right borders
        if self.borders:
            listSizer = wx.BoxSizer(wx.HORIZONTAL)
            self.leftLine = wx.Panel(self.parent, size=(1,-1))
            self.rightLine = wx.Panel(self.parent, size=(1,-1))
        
            listSizer.Add(self.leftLine, 0, wx.EXPAND)
            listSizer.Add(self.list, 1, wx.EXPAND)
            listSizer.Add(self.rightLine, 0, wx.EXPAND)
            self.Add(listSizer, 1, wx.EXPAND)
        else:
            self.Add(self.list, 1, wx.EXPAND)
        
        self.footer = self.CreateFooter(self.parent)
        if self.footer:
            self.Add(self.footer, 0, wx.EXPAND)
        
        self.SetBackgroundColour(self.background)
        self.Layout()
        
        self.list.Bind(wx.EVT_SIZE, self.OnSize)
    
    def CreateHeader(self, parent):
        return ListHeader(parent, self, self.columns)

    def CreateList(self, parent = None, listRateLimit = 1):
        if not parent:
            parent = self
        return ListBody(parent, self, self.columns, self.spacers[0], self.spacers[1], self.singleSelect, self.showChange, listRateLimit=listRateLimit)

    def CreateFooter(self, parent):
        return ListFooter(parent)
    
    def OnSize(self, event):
        assert self.isReady, "List not ready"

        if self.header and self.footer:
            diff = self.header.GetClientSize()[0] - self.list.GetClientSize()[0]
            self.header.SetSpacerRight(diff)
            if self.footer:
                self.footer.SetSpacerRight(diff)

        event.Skip()
        
    def OnSort(self, column, reverse):
        assert self.isReady, "List not ready"
        if self.isReady:
            self.list.OnSort(column, reverse)
    
    def Reset(self):
        assert self.isReady, "List not ready"
        self.__check_thread()

        if self.isReady:
            self.rawfilter = ''
            self.filter = ''
            
            manager = self.GetManager()
            if manager and getattr(manager, 'Reset', False):
                manager.Reset()
            
            if self.header:
                self.header.Reset()
            self.list.Reset()

            if self.footer:
                self.footer.Reset()

            self.dirty = False
            self.Layout()
            
    def OnExpand(self, item):
        assert self.isReady, "List not ready"
        self.__check_thread()
    
    def OnCollapse(self, item, panel):
        assert self.isReady, "List not ready"
        self.__check_thread()
        
        self.OnCollapseInternal(item)
        if panel:
            panel.Destroy()
            
    def OnCollapseInternal(self, item):
        pass
    
    def GetManager(self):
        pass
    
    def SetDelayedData(self, delayedResult):
        assert self.isReady, "List not ready"
        self.__check_thread()
        self.SetData(delayedResult.get())
    
    def SetData(self, data):
        assert self.isReady, "List not ready"
        self.__check_thread()
        
    def RefreshDelayedData(self, delayedResult, key):
        assert self.isReady, "List not ready"
        self.__check_thread()
        self.RefreshData(key, delayedResult.get())
    
    def RefreshData(self, key, data):
        assert self.isReady, "List not ready"
        self.__check_thread()
        
    def SetNrResults(self, nr):
        assert self.isReady, "List not ready"
        self.__check_thread()
        
    def InList(self, key):
        assert self.isReady, "List not ready"
        if self.isReady:
            return self.list.InList(key)
    
    def GetItem(self, key):
        assert self.isReady, "List not ready"
        if self.isReady:
            return self.list.GetItem(key)
        
    def GetItems(self):
        assert self.isReady, "List not ready"
        if self.isReady:
            return self.list.items
    
    def GetItemPos(self, key):
        assert self.isReady, "List not ready"
        if self.isReady:
            return self.list.GetItemPos(key)
    
    def GetExpandedItem(self):
        assert self.isReady, "List not ready"
        if self.isReady:
            return self.list.GetExpandedItem()
    
    def Focus(self):
        assert self.isReady, "List not ready"
        if self.isReady:
            self.list.SetFocusIgnoringChildren()
        
    def HasFocus(self):
        assert self.isReady, "List not ready"
        focussed = wx.Window.FindFocus()
        return focussed == self.list
        
    def SetBackgroundColour(self, colour):
        self.__check_thread()
        
        if self.header:
            self.header.SetBackgroundColour(colour)
        
        if self.leftLine:
            self.leftLine.SetBackgroundColour(colour)
            
        self.list.SetBackgroundColour(colour)
        
        if self.rightLine:
            self.rightLine.SetBackgroundColour(colour)
        
        if self.footer:
            self.footer.SetBackgroundColour(colour)
        
    def ScrollToEnd(self, scroll_to_end):
        assert self.isReady, "List not ready"
        if self.isReady:
            self.list.ScrollToEnd(scroll_to_end)
    
    def ScrollToId(self, id):
        assert self.isReady, "List not ready"
        self.list.ScrollToId(id)
    
    def DeselectAll(self):
        assert self.isReady, "List not ready"
        if self.isReady:
            self.list.DeselectAll()
        
    def Select(self, key, raise_event = True):
        assert getattr(self, 'list', False), "List not ready"
        if self.isReady:
            self.list.Select(key, raise_event)
    
    def SetFilteredResults(self, nr):
        pass

    def ShouldGuiUpdate(self):
        if not self.IsShownOnScreen():
            return False
        return self.guiutility.ShouldGuiUpdate()

    def ShowLoading(self):
        if self.isReady:
            self.list.ShowLoading()
            
    def OnLoadAll(self):
        if self.isReady:
            self.list.OnLoadAll()
            
    def IsShownOnScreen(self):
        return self.parent.IsShownOnScreen()
    
    def Freeze(self):
        self.parent.Freeze()
    def Thaw(self):
        self.parent.Thaw()
        
    def Show(self, show = True, isShown = False):
        self.ShowItems(show)
        
        if show and (isShown or self.IsShownOnScreen()):
            if self.dirty:
                self.dirty = False
    
                manager = self.GetManager()
                if manager:
                    manager.refreshDirty()
                    
            self.list.Layout()
            
    def ShowFooter(self, show = True):
        self.footer.Show(show)
        
    def __check_thread(self):
        if __debug__ and currentThread().getName() != "MainThread":
            print  >> sys.stderr,"List: __check_thread thread",currentThread().getName(),"is NOT MainThread"
            print_stack()
    
    def GotFilter(self, keyword):
        oldrawfilter = self.rawfilter
        self.rawfilter = keyword.lower().strip()
        
        if self.rawfilter == '':
            wx.CallAfter(self.list.SetFilter, None, None, False)
            
        else:
            self.OnFilter(self.rawfilter)
            
            highlight = True
            if oldrawfilter[:-1] == self.rawfilter: #did the user simple remove 1 character?
                highlight = False
            
            wx.CallAfter(self.list.SetFilter, self.MatchFilter, self.GetFilterMessage, highlight)
        
    def OnFilter(self, keyword):
        self.filter = keyword
        try:
            re.compile(self.filter)
            self.header.FilterCorrect(True)
            
        except: #regex incorrect
            self.filter = ''
            self.header.FilterCorrect(False)
    
    def MatchFilter(self, item):
        if self.filter == '':
            return True
        return re.search(self.filter, item[1][0].lower())
    
    def GetFilterMessage(self, empty = False):
        if empty:
            message = '0 items'
        else:
            message = 'Only showing items'
        
        if self.filter:
            return message + ' matching "%s"'%self.filter
        return message
        
    def Layout(self):
        self.__check_thread()
        return wx.BoxSizer.Layout(self)
    
class SizeList(List):
    
    def OnFilter(self, keyword):
        new_filter = keyword.lower().strip()
        
        self.sizefilter = None
        if new_filter.find("size=") > -1:
            try:
                minSize = 0
                maxSize = sys.maxint
                
                start = new_filter.find("size=") + 5
                end = new_filter.find(" ", start)
                if end == -1:
                    end = len(new_filter)
                    
                sizeStr = new_filter[start:end]
                if sizeStr.find(":") > -1:
                    sizes = sizeStr.split(":")
                    if sizes[0] != '':
                        minSize = int(sizes[0])
                    if sizes[1] != '':
                        maxSize = int(sizes[1])
                else:
                    minSize = maxSize = int(sizeStr)
                    
                self.sizefilter = [minSize, maxSize]
                new_filter = new_filter[:start - 5] + new_filter[end:]
            except:
                pass
        
        List.OnFilter(self, new_filter)
    
    def MatchFilter(self, item):
        if self.sizefilter:
            size = int(item[2].length/1048576.0)
            if size < self.sizefilter[0] or size > self.sizefilter[1]:
                return False
        
        return List.MatchFilter(self, item)
    
    def GetFilterMessage(self, empty = False):
        message = List.GetFilterMessage(self, empty)
        
        if self.sizefilter:
            if self.sizefilter[0] == self.sizefilter[1]:
                message += " equal to %d MB in size."%self.sizefilter[0]
            elif self.sizefilter[0] == 0:
                message += " smaller than %d MB in size."%self.sizefilter[1]
            elif self.sizefilter[1] == sys.maxint:
                message += " larger than %d MB in size"%self.sizefilter[0]
            else:
                message += " between %d and %d MB in size."%(self.sizefilter[0], self.sizefilter[1])
        return message

class GenericSearchList(SizeList):
    def __init__(self, columns, background, spacers = [0,0], singleSelect = False, showChange = False, borders = True, parent = None):
        List.__init__(self, columns, background, spacers, singleSelect, showChange, borders, parent)
        
        self.infohash2key = {} # bundled infohashes
    
    def CreateDownloadButton(self, parent, item):
        button = wx.Button(parent, -1, 'Download', style = wx.BU_EXACTFIT)
        button.item = item
        item.button = button
        
        if not item.original_data.get('ds',False):
            button.Bind(wx.EVT_BUTTON, self.OnDownload)
        else:
            button.Enable(False)
        return button

    def CreateRatio(self, parent, item):
        seeders = int(item.original_data.num_seeders)
        leechers = int(item.original_data.num_leechers)
        item.data[-2] = seeders + leechers
        
        control = SwarmHealth(parent)
        control.SetMinSize((self.columns[-2]['width'],7))
        control.SetBackgroundColour(DEFAULT_BACKGROUND)
        control.SetRatio(seeders, leechers)
        return control
        
    def OnDownload(self, event):
        item = event.GetEventObject().item
        self.Select(item.original_data.infohash)
        self.StartDownload(item.original_data)
        
        button = event.GetEventObject()
        button.Enable(False)
    
    def toggleFamilyFilter(self):
        self.guiutility.toggleFamilyFilter()

        def db_callback():
            self.uelog.addEvent(message="SearchList: user toggled family filter", type = 2)
        self.guiutility.frame.guiserver.add_task(db_callback)
        
    def SetFF(self, family_filter, nr_filtered):
        self.header.SetFF(family_filter, nr_filtered)
        
    def SetData(self, data):
        from Tribler.Main.vwxGUI.list_bundle import BundleListItem # solving circular dependency for now
        
        List.SetData(self, data)
        if len(data) > 0:
            list_data = []
            for file in data:
                # either we have a bundle of hits:
                if 'bundle' in file:
                    head = file['bundle'][0]
                    create_method = BundleListItem
                    key = file['key']
                    
                    for hit in file['bundle']:
                        self.infohash2key[hit.infohash] = key
                    
                    # if the bundle is changed, inform the ListBody
                    if 'bundle_changed' in file:
                        self.RefreshData(key, file)
                    
                # or a single hit:
                else:
                    head = file
                    create_method = ListItem
                    key = head.infohash
                    
                    if key in self.infohash2key:
                        del self.infohash2key[key]
                
                if DEBUG_RELEVANCE:
                    item_data = ["%s %s"%(head.name,head.relevance_score), head.length, 0, 0]
                else:
                    item_data = [head.name, head.length, 0, 0]
                    
                original_data = file
                    
                list_data.append((key, item_data, original_data, create_method))
            
            self.list.SetData(list_data)
            
        else:
            header =  'No torrents matching your query are found.'
            message = 'Try leaving Tribler running for a longer time to allow it to discover new torrents, or use less specific search terms.'
            if self.guiutility.getFamilyFilter():
                message += '\n\nAdditionally, you could disable the "Family Filter" by clicking on it.'
            self.list.ShowMessage(message, header = header)

    def RefreshData(self, key, data):
        List.RefreshData(self, key, data)
        
        if data:
            original_data = data
            if 'bundle' in data: # bundle update
                head = data['bundle'][0] 
            else: # individual hit update
                head = original_data
                
                # check whether the individual hit is in a bundle
                key = self.infohash2key.get(key, key)
                
            # Update primary columns with new data
            if DEBUG_RELEVANCE:
                data = (head.infohash, ["%s %s"%(head.name, head.relevance_score), head.length, 0, 0], original_data)
            else:
                data = (head.infohash, [head.name, head.length, 0, 0], original_data)
            self.list.RefreshData(key, data)
            
    def SetFilteredResults(self, nr):
        self.header.SetFiltered(nr)

    def OnExpand(self, item):
        item.button.Hide()
        item.button.Refresh()
        return TorrentDetails(item, item.original_data)
    
    def OnCollapseInternal(self, item):
        item.button.Show()
    
    def StartDownload(self, torrent, files = None):
        from Tribler.Main.vwxGUI.channel import SelectedChannelList
        from list_bundle import BundleListView
        
        # vliegendhart: Logging relevance ranking stats
        def relevance_ranking_msg():
            infohash = torrent.infohash
            
            main_searchlist = self.guiutility.frame.searchlist
            sidebar = main_searchlist.sidebar
            
            bundlestate = main_searchlist.sidebar.bundlestate
            selected_bundle_mode = sidebar.selected_bundle_mode
            bundlestate_str = sidebar.bundlestates_str[bundlestate]
            selected_bundle_mode_str = sidebar.bundlestates_str.get(selected_bundle_mode, None)
            
            pos_visual = None
            subpos_visual = None
            subpos_hits = None
            
            if isinstance(self, BundleListView):
                bundlelistitem = main_searchlist.GetItem(infohash)
                
                pos_visual = main_searchlist.GetItemPos(infohash)
                subpos_visual = self.GetItemPos(infohash)
                try:
                    subpos_hits = bundlelistitem.bundle[1:].index(torrent)
                except:
                    pass
            else:
                pos_visual = self.GetItemPos(infohash)
            
            hits = self.guiutility.torrentsearch_manager.hits
            try:
                hits_pos = hits.index(torrent)
                hits_old_pos = sorted(hits, key=lambda hit: hit.relevance_score[-1], reverse=True).index(torrent)
            except:
                hits_pos = None
                hits_old_pos = None
            
            keywords = self.guiutility.torrentsearch_manager.getSearchKeywords()[0]
            query = ' '.join(keywords)
            
            return \
            'RelevanceRanking: pos/subpos_v/subpos_h: %s/%s/%s; hits_pos: %s; hits_old_pos: %s; bundle: %s/%s [%s/%s]; family: %s; relevance: %s; q=%s' \
            % (pos_visual, subpos_visual, subpos_hits,
               hits_pos, hits_old_pos, 
               bundlestate, selected_bundle_mode, bundlestate_str, selected_bundle_mode_str,
               sidebar.family_filter, torrent.relevance_score, query)
        
        relevance_msg = relevance_ranking_msg()
        def db_callback():
            if isinstance(self, SelectedChannelList):
                self.uelog.addEvent(message="Torrent: torrent download from channel", type = 2)
            elif isinstance(self, BundleListView):
                self.uelog.addEvent(message="Torrent: torrent download from bundle", type = 2)
            else:
                self.uelog.addEvent(message="Torrent: torrent download from other", type = 2)
            
            self.uelog.addEvent(message=relevance_msg, type = 4)
        
        self.guiutility.frame.guiserver.add_task(db_callback)
        self.guiutility.torrentsearch_manager.downloadTorrent(torrent, selectedFiles = files)
        
    def InList(self, key):
        key = self.infohash2key.get(key, key)
        return List.InList(self, key)
    
    def GetItem(self, key):
        key = self.infohash2key.get(key, key)
        return List.GetItem(self, key)
    
    def GetItemPos(self, key):
        key = self.infohash2key.get(key, key)
        return List.GetItemPos(self, key)
        
    def format(self, val):
        val = int(val)
        if val < 0:
            return "?"
        return str(val)
        
class SearchList(GenericSearchList):
    def __init__(self, parent=None):
        self.guiutility = GUIUtility.getInstance()
        self.utility = self.guiutility.utility
        
        self.total_results = None
        self.total_channels = None
        self.keywords = None
        
        columns = [{'name':'Name', 'width': wx.LIST_AUTOSIZE, 'sortAsc': True, 'icon': 'tree', 'icon_right': self.__special_icon, 'fontWeight': wx.FONTWEIGHT_BOLD}, \
                   {'name':'Size', 'width': '9em', 'style': wx.ALIGN_RIGHT, 'fmt': format_size}, \
                   {'type':'method', 'width': wx.LIST_AUTOSIZE_USEHEADER, 'method': self.CreateRatio, 'name':'Popularity'}, \
                   {'type':'method', 'width': LIST_AUTOSIZEHEADER, 'method': self.CreateDownloadButton}]
        
        self.inFavoriteChannel = wx.Bitmap(os.path.join(self.utility.getPath(),LIBRARYNAME,"Main","vwxGUI","images","starEnabled.png"), wx.BITMAP_TYPE_ANY)
        GenericSearchList.__init__(self, columns, LIST_GREY, [7,7], True, parent=parent)
        
    def _PostInit(self):
        self.header = self.CreateHeader(self.parent)
        self.Add(self.header, 0, wx.EXPAND)
        
        self.sidebar = SearchSideBar(self.parent, self, size=(200,-1))
        self.leftLine = self.sidebar
        self.rightLine = wx.Panel(self.parent, size=(1,-1))
        
        hSizer = wx.BoxSizer(wx.HORIZONTAL)
        hSizer.Add(self.leftLine, 0, wx.EXPAND)
        
        list = wx.Panel(self.parent)
        list.SetForegroundColour(self.parent.GetForegroundColour())
        self.subheader = ListHeader(list, self, self.columns, radius = 0, spacers=[7,7])
        
        self.list = self.CreateList(list, listRateLimit=0.5)
        list.OnSort = self.list.OnSort
        
        vSizer = wx.BoxSizer(wx.VERTICAL)
        vSizer.Add(self.subheader, 0, wx.EXPAND)
        vSizer.Add(self.list, 1, wx.EXPAND)
        list.SetSizer(vSizer)

        hSizer.Add(list, 1, wx.EXPAND)
        hSizer.Add(self.rightLine, 0, wx.EXPAND)

        self.Add(hSizer, 1, wx.EXPAND)
        
        self.footer = self.CreateFooter(self.parent)
        self.Add(self.footer, 0, wx.EXPAND)
        
        self.header.SetSpacerRight = self.subheader.SetSpacerRight
        self.header.ResizeColumn = self.subheader.ResizeColumn
        self.header.SetFF = self.sidebar.SetFF
        
        self.SetBackgroundColour(self.background)
        self.Layout()
        
        self.list.Bind(wx.EVT_SIZE, self.OnSize)
    
    def __special_icon(self, item):
        torrent = item.original_data
        if torrent.hasChannel() and torrent.channel.isFavorite():
            return self.inFavoriteChannel, "This torrent is part of one of your favorite channels, %s"%torrent.channel.name
    
    def GetManager(self):
        if getattr(self, 'manager', None) == None:
            self.manager = RemoteSearchManager(self) 
        return self.manager
    
    def CreateHeader(self, parent):
        return SearchHelpHeader(parent, self, [])

    def CreateFooter(self, parent):
        footer = ChannelResultFooter(parent)
        footer.SetEvents(self.OnChannelResults)
        return footer

    def SetSelectedBundleMode(self, selected_bundle_mode):
        self.sidebar.SetSelectedBundleMode(selected_bundle_mode)
    
    def SetData(self, data):
        GenericSearchList.SetData(self, data)
        
        #identify popular associated channels
        channel_hits = {}
        for hit in data:
            if hit.get('channel', False):
                channel = hit.get('channel')
                if channel.id not in channel_hits:
                        channel_hits[channel.id] = [0, channel.nr_torrents, channel]
                
                #positive bump
                if channel.nr_favorites > 0 or channel.isFavorite():
                    channel_hits[channel.id][0] += 1
        
        channels = channel_hits.values()
        channels.sort(reverse = True)
        
        self.sidebar.SetAssociatedChannels(channels)
        
    def SetNrResults(self, nr, nr_channels):
        self.total_results = nr
        self.total_channels = nr_channels
        self._SetTitles()
        
    def SetNrChannels(self, nr_channels):
        self.total_channels = nr_channels
        self._SetTitles()
        
    def SetKeywords(self, keywords):
        self.GetManager().SetKeywords(keywords)
        
        self.keywords = keywords
        self._SetTitles()
        
    def _SetTitles(self):
        title = ''
        if self.total_results != None:
            if self.total_results == 0:
                title = 'No results'
            elif self.total_results == 1:
                title = 'Got 1 result'
            else:
                title = 'Got %d results'%self.total_results
        else:
            title = 'Searching'

        if self.keywords != None:
            title += ' for "%s"'%self.keywords
        self.header.SetTitle(title)
        
        if self.total_channels != None:
            if not self.total_channels:
                title = 'No matching channels'
            elif self.total_channels == 1:
                title = 'Additionally, got 1 channel'
            else:
                title = 'Additionally, got %d channels'%self.total_channels
        else:
            title = 'Searching'
        if self.keywords != None:
            title += ' for "%s"'%self.keywords
        self.footer.SetLabel(title, self.total_channels)
            
    def SetMaxResults(self, max):
        self.sidebar.SetMaxResults(max)
        
    def NewResult(self):
        self.sidebar.NewResult()
    
    def toggleFamilyFilter(self):
        GenericSearchList.toggleFamilyFilter(self)
        self.guiutility.dosearch()
    
    def Reset(self):
        GenericSearchList.Reset(self)
        self.sidebar.Reset()
        self.subheader.Reset()
        
        self.total_results = None
        self.total_channels = None
        self.keywords = None
    
    def SetBackgroundColour(self, colour):
        GenericSearchList.SetBackgroundColour(self, colour)
        self.subheader.SetBackgroundColour(colour)
        
    def OnChannelResults(self, event):
        manager = self.GetManager()
        self.guiutility.showChannelResults(manager.data_channels)
        
        def db_callback():
            self.uelog.addEvent(message="SearchList: user clicked to view channel results", type = 2)
        self.guiutility.frame.guiserver.add_task(db_callback)  
        
    def OnSize(self, event):
        diff = self.subheader.GetClientSize()[0] - self.list.GetClientSize()[0]
        self.subheader.SetSpacerRight(diff)
        self.footer.SetSpacerRight(diff)
        event.Skip()

class LibraryList(SizeList):
    def __init__(self, parent):
        self.user_download_choice = UserDownloadChoice.get_singleton()
        self.guiutility = GUIUtility.getInstance()
        self.utility = self.guiutility.utility
        self.library_manager = self.guiutility.library_manager

        columns = [{'name':'Name', 'width': wx.LIST_AUTOSIZE, 'sortAsc': True, 'icon': 'tree'}, \
                   {'type':'method', 'name':'Completion', 'width': 250, 'method': self.CreateProgress}, \
                   {'type':'method', 'name':'Connections', 'width': wx.LIST_AUTOSIZE_USEHEADER, 'method': self.CreateConnections, 'footer_style': wx.ALIGN_RIGHT}, \
                   {'type':'method', 'name':'Down', 'width': 70, 'method': self.CreateDown, 'fmt': self.utility.speed_format_new, 'footer_style': wx.ALIGN_RIGHT}, \
                   {'type':'method', 'name':'Up', 'width': 70, 'method': self.CreateUp, 'fmt': self.utility.speed_format_new, 'footer_style': wx.ALIGN_RIGHT}]
     
        List.__init__(self, columns, LIST_GREY, [10,10], True, parent = parent)
    
    def GetManager(self):
        if getattr(self, 'manager', None) == None:
            self.manager = LocalSearchManager(self) 
        return self.manager
    
    def CreateHeader(self, parent):
<<<<<<< HEAD
        header = LibraryHeader(parent, self, self.columns)
        header.SetTitle('Downloads')
        header.SetEvents(self.OnAdd)
=======
        if parent.top_bg:
            header = LibraryHeader(parent, self, self.columns, spacers=[3,3])
            header.SetEvents(self.OnAdd)
        else:
            header = LibraryOnlyHeader(parent, self, self.columns, spacers=[3,3])
            def showSettings(event):
                self.guiutility.ShowPage('settings')
                
            def showChannel(event):
                self.guiutility.ShowPage('selectedchannel')
                
            header.SetEvents(self.OnAdd, showSettings, showChannel)
            
        header.SetTitle('Downloads')
        
>>>>>>> f2ad90d2
        return header
    
    def CreateFooter(self, parent):
        footer = TotalFooter(parent, self.columns)
        footer.SetTotal(0, 'Totals:')
        return footer
    
    def CreateUp(self, parent, item):
        up = wx.StaticText(parent, style = wx.ALIGN_RIGHT|wx.ST_NO_AUTORESIZE, size=(70,-1))
        item.up = up
        
        if item.data[4]:
            up.SetLabel(self.utility.speed_format_new(item.data[4]))
        else:
            up.SetLabel(self.utility.speed_format_new(0))
        return up
        
    def CreateDown(self, parent, item):
        down = wx.StaticText(parent, style = wx.ALIGN_RIGHT|wx.ST_NO_AUTORESIZE, size=(70,-1))
        item.down = down
        
        if item.data[3]:
            down.SetLabel(self.utility.speed_format_new(item.data[3]))
        else:
            down.SetLabel(self.utility.speed_format_new(0))
        return down
    
    def CreateProgress(self, parent, item):
        progressPanel = ProgressPanel(parent, item)
        progressPanel.SetMinSize((self.columns[1]['width'],-1))
        progressPanel.Layout()
        
        item.progressPanel = progressPanel
        return progressPanel
    
    def CreateConnections(self, parent, item):
        connections = wx.StaticText(parent, style = wx.ALIGN_RIGHT|wx.ST_NO_AUTORESIZE, size=(self.columns[2]['width'],-1))
        item.connections = connections
        
        if item.data[2]:
            connections.SetLabel(str(item.data[2][0] + item.data[2][1]))
        return connections

    def OnExpand(self, item):
        return LibraryDetails(item, item.original_data, self.OnStop, self.OnResume, self.OnDelete)

    def OnAdd(self, event):
        dlg = AddTorrent(None, self.guiutility.frame)
        dlg.CenterOnParent()
        dlg.ShowModal()
        dlg.Destroy()

    def OnPlay(self, event):
        item = self.list.GetExpandedItem()
        self.library_manager.playTorrent(item.original_data)
    
    def OnResume(self, event):
        item = self.list.GetExpandedItem()
        ds = item.original_data.ds
        if ds:
            ds.get_download().restart()
        else:
            #TODO: start inactive item?
            pass
        self.user_download_choice.set_download_state(item.original_data.infohash, "restart")
    
    def OnStop(self, event):
        item = self.list.GetExpandedItem()
        ds = item.original_data.ds
        if ds:
            ds.get_download().stop()
            
        self.user_download_choice.set_download_state(item.original_data.infohash, "stop")

    def OnDelete(self, event):
        item = self.list.GetExpandedItem()
        
        dlg = wx.Dialog(None, -1, 'Are you sure you want to remove this torrent?', style=wx.DEFAULT_DIALOG_STYLE, size = (600, 125))
        hSizer = wx.BoxSizer(wx.HORIZONTAL)
        hSizer.Add(wx.StaticBitmap(dlg, -1, wx.ArtProvider.GetBitmap(wx.ART_QUESTION, wx.ART_MESSAGE_BOX)), 0, wx.RIGHT, 10)
        
        vSizer = wx.BoxSizer(wx.VERTICAL)
        firstLine = wx.StaticText(dlg, -1, "Delete '%s' from disk, or just remove them from your downloads?"%item.data[0])
        font = firstLine.GetFont()
        font.SetWeight(wx.FONTWEIGHT_BOLD)
        firstLine.SetFont(font)
        firstLine.SetMinSize((1, -1))
        
        vSizer.Add(firstLine, 0, wx.EXPAND|wx.BOTTOM, 7)
        vSizer.AddStretchSpacer()
        vSizer.Add(wx.StaticText(dlg, -1, "Removing from disk will move the selected item to your trash."), 0, wx.EXPAND)
        
        bSizer = wx.BoxSizer(wx.HORIZONTAL)
        bSizer.AddStretchSpacer()
        bSizer.Add(wx.Button(dlg, wx.ID_CANCEL), 0, wx.RIGHT, 3)
        bSizer.Add(wx.Button(dlg, wx.ID_DEFAULT, 'Only delete from downloads'), 0, wx.RIGHT, 3)
        bSizer.Add(wx.Button(dlg, wx.ID_DELETE, 'Also delete from disk'))
        
        vSizer.Add(bSizer, 0, wx.ALIGN_RIGHT|wx.TOP, 7)
        hSizer.Add(vSizer, 1, wx.EXPAND)
        
        border = wx.BoxSizer()
        border.Add(hSizer, 1, wx.ALL|wx.EXPAND, 10)
        
        dlg.Bind(wx.EVT_BUTTON, lambda event: dlg.EndModal(event.GetId()))
        dlg.SetSizer(border)
        dlg.CenterOnParent()
        
        buttonId = dlg.ShowModal()
        if buttonId == wx.ID_DEFAULT:
            self.library_manager.deleteTorrent(item.original_data)
            self.list.RemoveItem(item)
            
        elif buttonId == wx.ID_DELETE:
            self.library_manager.deleteTorrent(item.original_data, True)
            self.list.RemoveItem(item)
        
        if self.list.IsEmpty():
            self.SetData([])
        
        dlg.Destroy()
            
    def RefreshItems(self, dslist):
        if self.isReady and self.ShouldGuiUpdate():
            totals = {2:0, 3:0, 4:0}
            
            nr_seeding = 0
            nr_downloading = 0
            for item in self.list.items.values():
                item.original_data.ds = None #remote all downloadstates
            
            for ds in dslist:
                infohash = ds.get_download().get_def().get_infohash()
                if infohash in self.list.items:
                    item = self.list.items[infohash]
                    item.original_data.ds = ds
                else:
                    self.GetManager().refresh() #new torrent
                    break
            
            for infohash, item in self.list.items.iteritems():
                ds = item.original_data.ds
                status = item.progressPanel.Update(ds)
                
                if status == 1:
                    nr_downloading += 1
                elif status == 2:
                    nr_seeding += 1
                
                totals[2] = totals[2] + item.data[2][0] + item.data[2][1]
                totals[3] = totals[3] + item.data[3]
                totals[4] = totals[4] + item.data[4]
                
                nr_connections = str(item.data[2][0] + item.data[2][1])
                item.connections.SetLabel(nr_connections)
                
                down = self.utility.speed_format_new(item.data[3])
                item.down.SetLabel(down)
                
                up = self.utility.speed_format_new(item.data[4])
                item.up.SetLabel(up)
                
                if ds:
                    item.connections.SetToolTipString("Connected to %d Seeders and %d Leechers.\nInitiated %d, %d candidates remaining."%(item.data[2][0], item.data[2][1], ds.get_num_con_initiated(), ds.get_num_con_candidates()))
                    if ds.get_seeding_statistics():
                        stats = ds.get_seeding_statistics()
                        dl = stats['total_down']
                        ul = stats['total_up']
                        
                        if dl == 0L:
                            ratio = 0
                        else:
                            ratio = 1.0*ul/dl
                            
                        tooltip = "Total transferred: %s down, %s up.\nRatio: %.2f\nTime seeding: %s"%(self.utility.size_format(dl), self.utility.size_format(ul), ratio, self.utility.eta_value(stats['time_seeding']))
                        item.down.SetToolTipString(tooltip)
                        item.up.SetToolTipString(tooltip)
                    else:
                        dl = ds.get_total_transferred(DOWNLOAD)
                        ul = ds.get_total_transferred(UPLOAD)
                        
                        if dl == 0L:
                            ratio = 0
                        else:
                            ratio = 1.0*ul/dl
                        
                        tooltip = "Total transferred: %s down, %s up.\nRatio: %.2f"%(self.utility.size_format(dl), self.utility.size_format(ul), ratio)
                        item.down.SetToolTipString(tooltip)
                        item.up.SetToolTipString(tooltip)
                else:
                    item.connections.SetToolTipString('')
                    item.down.SetToolTipString('')
                    item.down.SetToolTipString('')
                        
            if len(self.list.items) > 0:
                totalStr = "Totals: %d items ("%len(self.list.items)
                
                if nr_downloading > 0:
                    totalStr += "%d downloading, "%nr_downloading
                if nr_seeding > 0:
                    totalStr += "%d seeding, "%nr_seeding
                nr_inactive = len(self.list.items) - nr_seeding - nr_downloading
                if nr_inactive > 0:
                    totalStr += "%d inactive, "%nr_inactive
                
                totalStr = totalStr[:-2] + ")"
                self.footer.SetTotal(0, totalStr)
            else:
                self.footer.SetTotal(0, "Totals: 0 items")
            
            for key in totals.keys():
                self.footer.SetTotal(key, totals[key])
        
    def SetData(self, data):
        List.SetData(self, data)
        
        if len(data) > 0:
            data = [(file.infohash, [file.name, [0,0], None, None, None], file) for file in data]
            self.list.SetData(data)
        else:
            header = "Currently not downloading or uploading any torrents."
            message = "Torrents can be found using our integrated search or using channels.\n"
            message += "Additionally you could add any torrent file downloaded from an external source by using the '+ Add' button or dropping it here."
            self.list.ShowMessage(message, header = header)

    def Show(self, show = True):
        List.Show(self, show)
        if show:
            self.library_manager.add_download_state_callback(self.RefreshItems)
        else:
            self.library_manager.remove_download_state_callback(self.RefreshItems)
       
    def Hide(self):
        self.Show(False)
        
    def OnFilter(self, keyword):
        new_filter = keyword.lower().strip()
        
        self.statefilter = None
        if new_filter.find("state=") > -1:
            try:
                start = new_filter.find("state=") + 6
                end = new_filter.find(" ", start)
                if end == -1:
                    end = len(new_filter)
                
                state = new_filter[start:end]
                if state in ['completed','active','stopped']: 
                    self.statefilter = state
                
                new_filter = new_filter[:start - 6] + new_filter[end:]
            except:
                pass
        
        SizeList.OnFilter(self, new_filter)
    
    def MatchFilter(self, item):
        if self.statefilter:
            if self.statefilter not in item[2].state:
                return False
        
        return SizeList.MatchFilter(self, item)
    
    def GetFilterMessage(self, empty = False):
        message = SizeList.GetFilterMessage(self, empty)
        
        if self.statefilter:
            message += " with state %s"%self.statefilter
        return message

class ChannelList(List):
    def __init__(self, parent):
        self.guiutility = GUIUtility.getInstance()
        self.utility = self.guiutility.utility
        
        columns = [{'name':'Name', 'width': wx.LIST_AUTOSIZE, 'icon': self.__favorite_icon, 'sortAsc': True}, \
                   {'name':'Latest Update', 'width': wx.LIST_AUTOSIZE_USEHEADER, 'fmt': format_time}, \
                   {'type':'method', 'width': 75, 'method': self.CreatePopularity, 'name':'Popularity', 'defaultSorted': True}, \
                   {'type':'method', 'width': wx.LIST_AUTOSIZE_USEHEADER, 'method': self.CreateTorrents, 'name':'Torrents'}]
        
        self.favorite = wx.Bitmap(os.path.join(self.utility.getPath(),LIBRARYNAME,"Main","vwxGUI","images","starEnabled.png"), wx.BITMAP_TYPE_ANY)
        self.normal = wx.Bitmap(os.path.join(self.utility.getPath(),LIBRARYNAME,"Main","vwxGUI","images","star.png"), wx.BITMAP_TYPE_ANY)
        self.mychannel = wx.Bitmap(os.path.join(self.utility.getPath(),LIBRARYNAME,"Main","vwxGUI","images","mychannel.png"), wx.BITMAP_TYPE_ANY)
        self.spam = wx.Bitmap(os.path.join(self.utility.getPath(),LIBRARYNAME,"Main","vwxGUI","images","bug.png"), wx.BITMAP_TYPE_ANY)
        
        self.total_results = None
        self.title = None
        
        self.select_popular = True
        self.max_votes = 5
        List.__init__(self, columns, LIST_BLUE, [10,10], showChange = True, parent = parent)
    
    def __favorite_icon(self, item):
        channel = item.original_data
        if channel.isMyChannel():
            return self.mychannel
        if channel.isFavorite():
            return self.favorite
        if channel.isSpam():
            return self.spam
        return self.normal
    
    def __format(self, val):
        val = int(val)
        if val <= 0:
            return "New"
        return str(val)
    
    def CreateHeader(self, parent):
        return SubTitleSeachHeader(parent, self, self.columns, spacers=[3,3])
    
    def CreatePopularity(self, parent, item):
        pop = int(item.data[2])
        if pop <= 0:
            ratio = wx.StaticText(parent, -1, "New", )
            ratio.SetMinSize((self.columns[2]['width'],-1))
            return ratio
        
        max = log(self.max_votes)
        cur = log(pop+1)
        ratio = min(1, cur/max)
        
        control = ChannelPopularity(parent, self.normal, self.favorite)
        control.SetMinSize((self.columns[2]['width'],15))
        control.SetBackgroundColour(DEFAULT_BACKGROUND)
        control.SetVotes(ratio)
        control.SetToolTipString('%s users marked this channel as one of their favorites.'%pop)
        return control
    
    def CreateTorrents(self, parent, item):
        torrents = str(item.data[3])
        torrents = wx.StaticText(parent, -1, torrents)
        torrents.SetMinSize((self.columns[3]['width'], -1))
        return torrents
    
    def OnExpand(self, item):
        self.guiutility.showChannel(item.original_data)
        return False
    
    def GetManager(self):
        if getattr(self, 'manager', None) == None:
            self.manager = ChannelSearchManager(self) 
        return self.manager

    def SetData(self, data):
        List.SetData(self, data)
        
        if len(data) > 0:
            max_votes = max([channel.nr_favorites for channel in data])
            if max_votes > self.max_votes:
                self.max_votes = max_votes
            
            data = [(channel.id,[channel.name, channel.modified, channel.nr_favorites, channel.nr_torrents], channel) for channel in data]
            self.list.SetData(data)
        else:
            self.list.ShowMessage('No channels are discovered for this category.')
        self.SetNrResults(len(data))
        
    def RefreshData(self, key, data):
        List.RefreshData(self, key, data)
        
        data = (data.id,[data.name, data.modified, data.nr_favorites, data.nr_torrents], data)
        self.list.RefreshData(key, data)
    
    def SetNrResults(self, nr):
        self.total_results = nr
        self._SetTitles()

    def SetTitle(self, title):
        self.title = title
        self._SetTitles()
    
    def _SetTitles(self):
        self.header.SetTitle(self.title)
        
        if self.total_results:
            if self.title == 'Popular Channels':
                self.header.SetSubTitle("Showing the %d most popular channels" % self.total_results)
                
            elif self.title == 'Your Favorites':
                self.header.SetSubTitle("You marked %d channels as a favorite" % self.total_results)
                
            elif self.title == 'Updated Channels':
                self.header.SetSubTitle("Showing the %d latest updated channels" % self.total_results)
                
            elif self.title == 'New Channels':
                self.header.SetSubTitle("Discovered %d new channels (not marked yet and updated within the last 2 months)"% self.total_results)
                
            else:
                if self.total_results == 1:
                    self.header.SetSubTitle("Discovered %d channel" % self.total_results)
                else:
                    self.header.SetSubTitle("Discovered %d channels" % self.total_results)
        else:
            if self.title == 'New Channels':
                self.header.SetSubTitle('No new channels discovered (not marked as a favorite by anyone and updated within the last 2 months)')
            else:
                self.header.SetSubTitle('')
        
        if self.title == 'Updated Channels':
            self.header.ShowSortedBy(1)
            
        elif self.title == 'New Channels':
            self.header.ShowSortedBy(1)
            
        elif self.title.startswith('Search results'):
            self.header.ShowSortedBy(3)

        else:
            self.header.ShowSortedBy(2)

        self.header.Refresh()

    def SetMyChannelId(self, channel_id):
        self.GetManager().refresh_partial((channel_id,))

    def Reset(self):
        List.Reset(self)

        self.total_results = None
        self.title = None

class ChannelCategoriesList(List):
    def __init__(self, parent):
        self.guiutility = GUIUtility.getInstance()
        self.utility = self.guiutility.utility
        self.searchSelected = False
        columns = [{'width': wx.LIST_AUTOSIZE}]
    
        List.__init__(self, columns, LIST_GREY, [10,10], True, parent = parent)
    
    def CreateHeader(self, parent):
        title = TitleHeader(parent, self, self.columns, 1, wx.FONTWEIGHT_NORMAL, spacers=[3,3])
        title.SetTitle('Categories')
        return title
    
    def CreateList(self, parent):
        return FixedListBody(parent, self, self.columns, self.spacers[0], self.spacers[1], self.singleSelect)    
    
    def _PostInit(self):
        List._PostInit(self)
        self.list.SetData([(1,['Popular'],None), (2,['New'],None), (6, ['Updated'], None), (3,['Favorites'],None), (4,['All'],None), (5,['My Channel'],None)])
        
    def OnExpand(self, item):
        if item.data[0] in ['Popular','New','Favorites','All','Updated']:
            self.guiutility.showChannelCategory(item.data[0])
            self.searchSelected = False
            
        elif item.data[0] == 'My Channel':
            self.guiutility.ShowPage('mychannel')
        
        #Show highlight
        return True
    
    def GetSelectedCategory(self):
        category = self.list.GetExpandedItem()
        if category:
            self.searchSelected = False
            return category.data[0]
        
        if self.searchSelected:
            return 'Search'
        return ''

    def SetQuicktip(self, quicktip):
        self.quicktip = quicktip
        self.Quicktip('All Channels are ordered by popularity. Popularity is measured by the number of Tribler users which have marked this channel as a favrotie.')
        
    def Quicktip(self, html):
        html = '<font size=\'2\'><b>Quick Tip:</b> ' + html + '</font>' 
        self.quicktip.SetPage(html)<|MERGE_RESOLUTION|>--- conflicted
+++ resolved
@@ -1,1607 +1,1601 @@
-# Written by Niels Zeilemaker
-import os
-import sys
-from threading import currentThread
-from traceback import print_stack
-from math import log
+# Written by Niels Zeilemaker
+import os
+import sys
+from threading import currentThread
+from traceback import print_stack
+from math import log
+
+import wx
+from wx import html
+from time import time
+from datetime import date, datetime
+
+from Tribler.Main.vwxGUI.tribler_topButton import ProgressStaticText
+from Tribler.Core.API import *
+from Tribler.Core.CacheDB.sqlitecachedb import bin2str
+from Tribler.Core.Utilities.utilities import get_collected_torrent_filename
+from Tribler.Main.Dialogs.AddTorrent import AddTorrent
+from Tribler.Main.vwxGUI.GuiUtility import GUIUtility, forceWxThread
+from Tribler.Main.vwxGUI.UserDownloadChoice import UserDownloadChoice
+
+from Tribler.__init__ import LIBRARYNAME
+
+from __init__ import *
+from list_body import *
+from list_details import *
+from list_footer import *
+from list_header import *
+from list_sidebar import *
+
+from Tribler.Main.Utility.GuiDBHandler import startWorker
+from collections import namedtuple
+from Tribler.Main.vwxGUI.list_header import LibraryOnlyHeader
+from Tribler.Main.Utility.GuiDBTuples import ChannelTorrent
+
+DEBUG = False
+DEBUG_RELEVANCE = False
+
+class RemoteSearchManager:
+    def __init__(self, list):
+        self.list = list
+        self.oldkeywords = ''
+        self.data_channels = []
+        
+        self.dirtyset = set()
+        
+        self.guiutility = GUIUtility.getInstance()
+        self.guiserver = self.guiutility.frame.guiserver
+        self.torrentsearch_manager = self.guiutility.torrentsearch_manager
+        self.channelsearch_manager = self.guiutility.channelsearch_manager
+   
+    def Reset(self):
+        self.dirtyset.clear()
+        
+    def SetKeywords(self, keywords):
+        if self.oldkeywords != keywords:
+            self.list.Reset()
+            self.oldkeywords = keywords
+   
+    def refreshDirty(self):
+        self.refresh_partial(self.dirtyset)
+        self.dirtyset.clear()   
+   
+    @forceWxThread
+    def refresh(self):
+        def db_callback():
+            keywords = self.oldkeywords
+            
+            total_items, nrfiltered, new_items, selected_bundle_mode, data_files = self.torrentsearch_manager.getHitsInCategory()
+            total_channels, new_channels, self.data_channels = self.channelsearch_manager.getChannelHits()
+            return keywords, data_files, total_items, nrfiltered, new_items, total_channels, new_channels, selected_bundle_mode
+        
+        startWorker(self._on_refresh, db_callback, uId = "RemoteSearchManager_refresh_%s"%self.oldkeywords)
+
+    def _on_refresh(self, delayedResult):
+        keywords, data_files, total_items, nrfiltered, new_items, total_channels, new_channels, selected_bundle_mode = delayedResult.get()
+        
+        if keywords == self.oldkeywords:
+            if new_items or new_channels:
+                self.list.SetNrResults(total_items, total_channels)
+                
+            self.list.SetFF(self.guiutility.getFamilyFilter(), nrfiltered)
+            self.list.SetSelectedBundleMode(selected_bundle_mode)
+            
+            if new_items:
+                self.list.SetData(data_files)
+            else:
+                if DEBUG:
+                    print >> sys.stderr, "RemoteSearchManager: not refreshing list, no new items"
+        elif DEBUG:
+            print >> sys.stderr, "RemoteSearchManager: ignoring old keywords"
+        
+    def refresh_channel(self):
+        def db_callback():
+            [total_channels, new_hits, self.data_channels] = self.channelsearch_manager.getChannelHits()
+            return total_channels
+        
+        startWorker(self._on_refresh_channel, db_callback, uId = "RemoteSearchManager_refresh_channel")
+    
+    def _on_refresh_channel(self, delayedResult):
+        self.list.SetNrChannels(delayedResult.get())
+        
+    def refresh_partial(self, ids):
+        for infohash in ids:
+            curTorrent = self.list.GetItem(infohash).original_data
+            if isinstance(curTorrent, ChannelTorrent):
+                startWorker(self.list.RefreshDelayedData, self.channelsearch_manager.getTorrentFromChannelTorrentId, cargs=(infohash,), wargs=(curTorrent.channel,curTorrent.channeltorrent_id))
+            else:
+                startWorker(self.list.RefreshDelayedData, self.torrentsearch_manager.getTorrentByInfohash, cargs=(infohash,), wargs=(infohash,))
+    
+    def downloadStarted(self, infohash):
+        if self.list.InList(infohash):
+            item = self.list.GetItem(infohash)
+            
+            torrent_details = item.GetExpandedPanel()
+            if torrent_details:
+                torrent_details.DownloadStarted()
+            
+    def torrentUpdated(self, infohash):
+        if self.list.InList(infohash):
+            if self.list.IsShownOnScreen():
+                self.refresh_partial((infohash, ))
+            else:
+                self.dirtyset.add(infohash)
+                self.list.dirty = True
+
+class LocalSearchManager:
+    def __init__(self, list):
+        self.list = list
+        
+        guiutility = GUIUtility.getInstance()
+        self.guiserver = guiutility.frame.guiserver
+        self.library_manager = guiutility.library_manager 
+    
+    def expand(self, infohash):
+        self.list.Select(infohash)
+    
+    def refresh(self):
+        def db_callback():
+            return self.library_manager.getHitsInCategory()
+        startWorker(self._on_data, db_callback, uId = "LocalSearchManager_refresh")
+
+    @forceWxThread
+    def _on_data(self, delayedReslt):
+        total_items, nrfiltered, data = delayedReslt.get()
+        
+        self.list.SetData(data)
+        self.list.Layout()
+        
+class ChannelSearchManager:
+    def __init__(self, list):
+        self.list = list
+        self.category = ''
+        self.dirtyset = set()
+        
+        guiutility = GUIUtility.getInstance()
+        self.channelsearch_manager = guiutility.channelsearch_manager
+        self.guiserver = guiutility.frame.guiserver
+    
+    def Reset(self):
+        self.dirtyset.clear()
+    
+    def do_or_schedule_refresh(self, force_refresh = False):
+        if self.list.isReady and (self.list.ShouldGuiUpdate() or force_refresh):
+            self.refresh()
+        else:
+            self.dirtyset.add('COMPLETE_REFRESH')
+            self.list.dirty = True
+            
+    def refreshDirty(self):
+        if 'COMPLETE_REFRESH' in self.dirtyset or len(self.dirtyset) > 5:
+            self.refresh()
+        else:
+            self.refresh_partial(self.dirtyset)
+            self.list.dirty = False
+        self.dirtyset.clear()
+    
+    def refresh(self, search_results = None):
+        if DEBUG:
+            print >> sys.stderr, "ChannelManager complete refresh"
+        
+        if self.category != 'searchresults':
+            category = self.category
+            
+            title = ''
+            if category == 'New':
+                title = 'New Channels'
+            elif category == 'Popular':
+                title = 'Popular Channels'
+            elif category == 'Updated':
+                title = 'Updated Channels'
+            elif category == 'All':
+                title  = 'All Channels'
+            elif category == 'Favorites':
+                title = 'Your Favorites'
+            self.list.SetTitle(title)
+            
+            def db_callback():
+                self.list.dirty = False
+                
+                data = []
+                total_items = 0
+                
+                if category == 'New':
+                    total_items, data = self.channelsearch_manager.getNewChannels()
+                elif category == 'Popular':
+                    total_items, data = self.channelsearch_manager.getPopularChannels()
+                elif category == 'Updated':
+                    total_items, data = self.channelsearch_manager.getUpdatedChannels()
+                elif category == 'All':
+                    total_items, data = self.channelsearch_manager.getAllChannels()
+                elif category == 'Favorites':
+                    total_items, data = self.channelsearch_manager.getMySubscriptions()
+                return data, category
+            
+            startWorker(self._on_data_delayed, db_callback, uId = "ChannelSearchManager_refresh")
+
+        else:
+            if search_results:
+                total_items = len(search_results)
+                keywords = ' '.join(self.channelsearch_manager.searchkeywords)
+                self.list.SetTitle('Search results for "%s"'%keywords)
+                self._on_data(search_results, self.category)
+    
+    def _on_data_delayed(self, delayedResult):
+        data, category = delayedResult.get()
+        self._on_data(data, category)
+    
+    def _on_data(self, data, category):
+        if category == self.category:
+            if category != 'searchresults': #if we filter empty channels from search we will never see them
+                data = [channel for channel in data if not channel.isEmpty()]
+                
+            self.list.SetData(data)
+            if DEBUG:
+                print >> sys.stderr, "ChannelManager complete refresh done"
+            
+    def refresh_partial(self, ids):
+        def mergeChannel(delayedResult, id):
+            newChannel = delayedResult.get()
+            
+            if self.list.InList(id):
+                item = self.list.GetItem(id)
+                oldChannel = item.original_data
+                if oldChannel.torrents:
+                    newChannel.torrents = oldChannel.torrents
+            
+            self.list.RefreshData(id, newChannel)
+            
+        for id in ids:
+            startWorker(mergeChannel, self.channelsearch_manager.getChannel, wargs=(id,),cargs=(id,), uId = "ChannelSearchManager_refresh_partial_%s"%id)
+      
+    def SetCategory(self, category, force_refresh = False):
+        if category != self.category:
+            self.category = category
+            self.list.Reset()
+            
+            if category != 'searchresults':
+                self.do_or_schedule_refresh(force_refresh)
+        else:
+            self.list.DeselectAll()
+           
+    def channelUpdated(self, id, votecast = False):
+        if self.list.isReady:
+            #only update when shown
+            if self.list.IsShownOnScreen():
+                if self.list.InList(id):
+                    self.refresh_partial((id,))
+                    
+                elif self.category in ['All', 'New']:
+                    #Show new channel, but only if we are not showing search results
+                    self.refresh()
+                
+                elif self.category == 'Popular':
+                    if len(self.list.GetItems()) < 20:
+                        self.refresh()
+                    
+            elif self.list.InList(id):
+                self.dirtyset.add(id)
+                self.list.dirty = True
+                
+            elif not votecast:
+                if self.category == 'All':
+                    update = True
+                elif self.category == 'Popular':
+                    update = len(self.list.GetItems()) < 20
+                else:
+                    update = False
+                
+                if update: 
+                    self.do_or_schedule_refresh()
+
+class XRCPanel(wx.Panel):
+    def __init__(self, parent = None):
+        self.parent = parent
+        self.isReady = False
+        
+        if parent:
+            wx.Panel.__init__(self, parent)
+            self.SetForegroundColour(parent.GetForegroundColour())
+            self._PostInit()
+            self.isReady = True
+        else:
+            pre = wx.PrePanel()
+            # the Create step is done by XRC. 
+            self.PostCreate(pre)
+            if sys.platform == 'linux2': 
+                self.Bind(wx.EVT_SIZE, self.OnCreate)
+            else:
+                self.Bind(wx.EVT_WINDOW_CREATE, self.OnCreate)
+    
+    def OnCreate(self, event):
+        if sys.platform == 'linux2': 
+            self.Unbind(wx.EVT_SIZE)
+        else:
+            self.Unbind(wx.EVT_WINDOW_CREATE)
+        
+        def doPost():
+            self._PostInit()
+            self.isReady = True
+        
+        wx.CallAfter(doPost)
+        event.Skip()
+            
+    def _PostInit(self):
+        pass
+
+class List(wx.BoxSizer):
+    def __init__(self, columns, background, spacers = [0,0], singleSelect = False, showChange = False, borders = True, parent = None):
 
-import wx
-from wx import html
-from time import time
-from datetime import date, datetime
+        """
+        Column alignment:
+        
+        Text should usually be left-aligned, though if there are only a small number of possible values and 
+        they are all short, then centre alignment can work well.
+        
+        Numbers should usually be right-aligned with each other.
+        
+        Numbers with decimal points should have the same number of digits to the right of the point. They 
+        should be right-aligned (so the decimal points are all aligned).
+        
+        Numbers are right-aligned to make it easy to visually compare magnitudes. So in cases where the 
+        magnitude is irrelevant (for example, listing the team numbers of football players) you could consider left- or centre-alignment.
+        For the same reason, numbers representing magnitudes should use the same units. For example, Mac OS "helpfully" displays file sizes 
+        in differing units (kB, MB). This makes it very easy to miss a 3MB file in a listing of 3kB files. If it were listed as 3000kB then it would stand out appropriately.
+        
+        Headings often look good if they are aligned the same as their data. You could consider alternatives such as centre-alignment, but 
+        avoid situations where a column heading is not actually above the data in the column (e.g. a wide column with left-aligned header and right-aligned data).
+        
+        taken from: http://uxexchange.com/questions/2249/text-alignment-in-tables-legibility
+        """
+        
+        self.columns = columns
+        self.background = background
+        self.spacers = spacers
+        self.singleSelect = singleSelect
+        self.borders = borders
+        self.showChange = showChange
+        self.dirty = False
+        self.rawfilter = ''
+        self.filter = ''
+        self.footer = self.header = self.list = None
+
+        self.id = 0
+
+        self.guiutility = GUIUtility.getInstance()
+        self.uelog = UserEventLogDBHandler.getInstance()
+        self.leftLine = self.rightLine = None
+        self.parent = parent
+        
+        wx.BoxSizer.__init__(self, wx.VERTICAL)
+        
+        self.isReady = False
+        self._PostInit()
+        self.isReady = True
+    
+    def _PostInit(self):
+        self.header = self.CreateHeader(self.parent)
+        if self.header:
+            self.Add(self.header, 0, wx.EXPAND)
+        
+        self.list = self.CreateList(self.parent)
+
+        #left and right borders
+        if self.borders:
+            listSizer = wx.BoxSizer(wx.HORIZONTAL)
+            self.leftLine = wx.Panel(self.parent, size=(1,-1))
+            self.rightLine = wx.Panel(self.parent, size=(1,-1))
+        
+            listSizer.Add(self.leftLine, 0, wx.EXPAND)
+            listSizer.Add(self.list, 1, wx.EXPAND)
+            listSizer.Add(self.rightLine, 0, wx.EXPAND)
+            self.Add(listSizer, 1, wx.EXPAND)
+        else:
+            self.Add(self.list, 1, wx.EXPAND)
+        
+        self.footer = self.CreateFooter(self.parent)
+        if self.footer:
+            self.Add(self.footer, 0, wx.EXPAND)
+        
+        self.SetBackgroundColour(self.background)
+        self.Layout()
+        
+        self.list.Bind(wx.EVT_SIZE, self.OnSize)
+    
+    def CreateHeader(self, parent):
+        return ListHeader(parent, self, self.columns)
 
-from Tribler.Main.vwxGUI.tribler_topButton import ProgressStaticText
-from Tribler.Core.API import *
-from Tribler.Core.CacheDB.sqlitecachedb import bin2str
-from Tribler.Core.Utilities.utilities import get_collected_torrent_filename
-from Tribler.Main.Dialogs.AddTorrent import AddTorrent
-from Tribler.Main.vwxGUI.GuiUtility import GUIUtility, forceWxThread
-from Tribler.Main.vwxGUI.UserDownloadChoice import UserDownloadChoice
+    def CreateList(self, parent = None, listRateLimit = 1):
+        if not parent:
+            parent = self
+        return ListBody(parent, self, self.columns, self.spacers[0], self.spacers[1], self.singleSelect, self.showChange, listRateLimit=listRateLimit)
+
+    def CreateFooter(self, parent):
+        return ListFooter(parent)
+    
+    def OnSize(self, event):
+        assert self.isReady, "List not ready"
 
-from Tribler.__init__ import LIBRARYNAME
+        if self.header and self.footer:
+            diff = self.header.GetClientSize()[0] - self.list.GetClientSize()[0]
+            self.header.SetSpacerRight(diff)
+            if self.footer:
+                self.footer.SetSpacerRight(diff)
 
-from __init__ import *
-from list_body import *
-from list_details import *
-from list_footer import *
-from list_header import *
-from list_sidebar import *
+        event.Skip()
+        
+    def OnSort(self, column, reverse):
+        assert self.isReady, "List not ready"
+        if self.isReady:
+            self.list.OnSort(column, reverse)
+    
+    def Reset(self):
+        assert self.isReady, "List not ready"
+        self.__check_thread()
+
+        if self.isReady:
+            self.rawfilter = ''
+            self.filter = ''
+            
+            manager = self.GetManager()
+            if manager and getattr(manager, 'Reset', False):
+                manager.Reset()
+            
+            if self.header:
+                self.header.Reset()
+            self.list.Reset()
+
+            if self.footer:
+                self.footer.Reset()
 
-from Tribler.Main.Utility.GuiDBHandler import startWorker
-from collections import namedtuple
-from Tribler.Main.vwxGUI.list_header import LibraryOnlyHeader
-from Tribler.Main.Utility.GuiDBTuples import ChannelTorrent
+            self.dirty = False
+            self.Layout()
+            
+    def OnExpand(self, item):
+        assert self.isReady, "List not ready"
+        self.__check_thread()
+    
+    def OnCollapse(self, item, panel):
+        assert self.isReady, "List not ready"
+        self.__check_thread()
+        
+        self.OnCollapseInternal(item)
+        if panel:
+            panel.Destroy()
+            
+    def OnCollapseInternal(self, item):
+        pass
+    
+    def GetManager(self):
+        pass
+    
+    def SetDelayedData(self, delayedResult):
+        assert self.isReady, "List not ready"
+        self.__check_thread()
+        self.SetData(delayedResult.get())
+    
+    def SetData(self, data):
+        assert self.isReady, "List not ready"
+        self.__check_thread()
+        
+    def RefreshDelayedData(self, delayedResult, key):
+        assert self.isReady, "List not ready"
+        self.__check_thread()
+        self.RefreshData(key, delayedResult.get())
+    
+    def RefreshData(self, key, data):
+        assert self.isReady, "List not ready"
+        self.__check_thread()
+        
+    def SetNrResults(self, nr):
+        assert self.isReady, "List not ready"
+        self.__check_thread()
+        
+    def InList(self, key):
+        assert self.isReady, "List not ready"
+        if self.isReady:
+            return self.list.InList(key)
+    
+    def GetItem(self, key):
+        assert self.isReady, "List not ready"
+        if self.isReady:
+            return self.list.GetItem(key)
+        
+    def GetItems(self):
+        assert self.isReady, "List not ready"
+        if self.isReady:
+            return self.list.items
+    
+    def GetItemPos(self, key):
+        assert self.isReady, "List not ready"
+        if self.isReady:
+            return self.list.GetItemPos(key)
+    
+    def GetExpandedItem(self):
+        assert self.isReady, "List not ready"
+        if self.isReady:
+            return self.list.GetExpandedItem()
+    
+    def Focus(self):
+        assert self.isReady, "List not ready"
+        if self.isReady:
+            self.list.SetFocusIgnoringChildren()
+        
+    def HasFocus(self):
+        assert self.isReady, "List not ready"
+        focussed = wx.Window.FindFocus()
+        return focussed == self.list
+        
+    def SetBackgroundColour(self, colour):
+        self.__check_thread()
+        
+        if self.header:
+            self.header.SetBackgroundColour(colour)
+        
+        if self.leftLine:
+            self.leftLine.SetBackgroundColour(colour)
+            
+        self.list.SetBackgroundColour(colour)
+        
+        if self.rightLine:
+            self.rightLine.SetBackgroundColour(colour)
+        
+        if self.footer:
+            self.footer.SetBackgroundColour(colour)
+        
+    def ScrollToEnd(self, scroll_to_end):
+        assert self.isReady, "List not ready"
+        if self.isReady:
+            self.list.ScrollToEnd(scroll_to_end)
+    
+    def ScrollToId(self, id):
+        assert self.isReady, "List not ready"
+        self.list.ScrollToId(id)
+    
+    def DeselectAll(self):
+        assert self.isReady, "List not ready"
+        if self.isReady:
+            self.list.DeselectAll()
+        
+    def Select(self, key, raise_event = True):
+        assert getattr(self, 'list', False), "List not ready"
+        if self.isReady:
+            self.list.Select(key, raise_event)
+    
+    def SetFilteredResults(self, nr):
+        pass
+
+    def ShouldGuiUpdate(self):
+        if not self.IsShownOnScreen():
+            return False
+        return self.guiutility.ShouldGuiUpdate()
+
+    def ShowLoading(self):
+        if self.isReady:
+            self.list.ShowLoading()
+            
+    def OnLoadAll(self):
+        if self.isReady:
+            self.list.OnLoadAll()
+            
+    def IsShownOnScreen(self):
+        return self.parent.IsShownOnScreen()
+    
+    def Freeze(self):
+        self.parent.Freeze()
+    def Thaw(self):
+        self.parent.Thaw()
+        
+    def Show(self, show = True, isShown = False):
+        self.ShowItems(show)
+        
+        if show and (isShown or self.IsShownOnScreen()):
+            if self.dirty:
+                self.dirty = False
+    
+                manager = self.GetManager()
+                if manager:
+                    manager.refreshDirty()
+                    
+            self.list.Layout()
+            
+    def ShowFooter(self, show = True):
+        self.footer.Show(show)
+        
+    def __check_thread(self):
+        if __debug__ and currentThread().getName() != "MainThread":
+            print  >> sys.stderr,"List: __check_thread thread",currentThread().getName(),"is NOT MainThread"
+            print_stack()
+    
+    def GotFilter(self, keyword):
+        oldrawfilter = self.rawfilter
+        self.rawfilter = keyword.lower().strip()
+        
+        if self.rawfilter == '':
+            wx.CallAfter(self.list.SetFilter, None, None, False)
+            
+        else:
+            self.OnFilter(self.rawfilter)
+            
+            highlight = True
+            if oldrawfilter[:-1] == self.rawfilter: #did the user simple remove 1 character?
+                highlight = False
+            
+            wx.CallAfter(self.list.SetFilter, self.MatchFilter, self.GetFilterMessage, highlight)
+        
+    def OnFilter(self, keyword):
+        self.filter = keyword
+        try:
+            re.compile(self.filter)
+            self.header.FilterCorrect(True)
+            
+        except: #regex incorrect
+            self.filter = ''
+            self.header.FilterCorrect(False)
+    
+    def MatchFilter(self, item):
+        if self.filter == '':
+            return True
+        return re.search(self.filter, item[1][0].lower())
+    
+    def GetFilterMessage(self, empty = False):
+        if empty:
+            message = '0 items'
+        else:
+            message = 'Only showing items'
+        
+        if self.filter:
+            return message + ' matching "%s"'%self.filter
+        return message
+        
+    def Layout(self):
+        self.__check_thread()
+        return wx.BoxSizer.Layout(self)
+    
+class SizeList(List):
+    
+    def OnFilter(self, keyword):
+        new_filter = keyword.lower().strip()
+        
+        self.sizefilter = None
+        if new_filter.find("size=") > -1:
+            try:
+                minSize = 0
+                maxSize = sys.maxint
+                
+                start = new_filter.find("size=") + 5
+                end = new_filter.find(" ", start)
+                if end == -1:
+                    end = len(new_filter)
+                    
+                sizeStr = new_filter[start:end]
+                if sizeStr.find(":") > -1:
+                    sizes = sizeStr.split(":")
+                    if sizes[0] != '':
+                        minSize = int(sizes[0])
+                    if sizes[1] != '':
+                        maxSize = int(sizes[1])
+                else:
+                    minSize = maxSize = int(sizeStr)
+                    
+                self.sizefilter = [minSize, maxSize]
+                new_filter = new_filter[:start - 5] + new_filter[end:]
+            except:
+                pass
+        
+        List.OnFilter(self, new_filter)
+    
+    def MatchFilter(self, item):
+        if self.sizefilter:
+            size = int(item[2].length/1048576.0)
+            if size < self.sizefilter[0] or size > self.sizefilter[1]:
+                return False
+        
+        return List.MatchFilter(self, item)
+    
+    def GetFilterMessage(self, empty = False):
+        message = List.GetFilterMessage(self, empty)
+        
+        if self.sizefilter:
+            if self.sizefilter[0] == self.sizefilter[1]:
+                message += " equal to %d MB in size."%self.sizefilter[0]
+            elif self.sizefilter[0] == 0:
+                message += " smaller than %d MB in size."%self.sizefilter[1]
+            elif self.sizefilter[1] == sys.maxint:
+                message += " larger than %d MB in size"%self.sizefilter[0]
+            else:
+                message += " between %d and %d MB in size."%(self.sizefilter[0], self.sizefilter[1])
+        return message
+
+class GenericSearchList(SizeList):
+    def __init__(self, columns, background, spacers = [0,0], singleSelect = False, showChange = False, borders = True, parent = None):
+        List.__init__(self, columns, background, spacers, singleSelect, showChange, borders, parent)
+        
+        self.infohash2key = {} # bundled infohashes
+    
+    def CreateDownloadButton(self, parent, item):
+        button = wx.Button(parent, -1, 'Download', style = wx.BU_EXACTFIT)
+        button.item = item
+        item.button = button
+        
+        if not item.original_data.get('ds',False):
+            button.Bind(wx.EVT_BUTTON, self.OnDownload)
+        else:
+            button.Enable(False)
+        return button
+
+    def CreateRatio(self, parent, item):
+        seeders = int(item.original_data.num_seeders)
+        leechers = int(item.original_data.num_leechers)
+        item.data[-2] = seeders + leechers
+        
+        control = SwarmHealth(parent)
+        control.SetMinSize((self.columns[-2]['width'],7))
+        control.SetBackgroundColour(DEFAULT_BACKGROUND)
+        control.SetRatio(seeders, leechers)
+        return control
+        
+    def OnDownload(self, event):
+        item = event.GetEventObject().item
+        self.Select(item.original_data.infohash)
+        self.StartDownload(item.original_data)
+        
+        button = event.GetEventObject()
+        button.Enable(False)
+    
+    def toggleFamilyFilter(self):
+        self.guiutility.toggleFamilyFilter()
+
+        def db_callback():
+            self.uelog.addEvent(message="SearchList: user toggled family filter", type = 2)
+        self.guiutility.frame.guiserver.add_task(db_callback)
+        
+    def SetFF(self, family_filter, nr_filtered):
+        self.header.SetFF(family_filter, nr_filtered)
+        
+    def SetData(self, data):
+        from Tribler.Main.vwxGUI.list_bundle import BundleListItem # solving circular dependency for now
+        
+        List.SetData(self, data)
+        if len(data) > 0:
+            list_data = []
+            for file in data:
+                # either we have a bundle of hits:
+                if 'bundle' in file:
+                    head = file['bundle'][0]
+                    create_method = BundleListItem
+                    key = file['key']
+                    
+                    for hit in file['bundle']:
+                        self.infohash2key[hit.infohash] = key
+                    
+                    # if the bundle is changed, inform the ListBody
+                    if 'bundle_changed' in file:
+                        self.RefreshData(key, file)
+                    
+                # or a single hit:
+                else:
+                    head = file
+                    create_method = ListItem
+                    key = head.infohash
+                    
+                    if key in self.infohash2key:
+                        del self.infohash2key[key]
+                
+                if DEBUG_RELEVANCE:
+                    item_data = ["%s %s"%(head.name,head.relevance_score), head.length, 0, 0]
+                else:
+                    item_data = [head.name, head.length, 0, 0]
+                    
+                original_data = file
+                    
+                list_data.append((key, item_data, original_data, create_method))
+            
+            self.list.SetData(list_data)
+            
+        else:
+            header =  'No torrents matching your query are found.'
+            message = 'Try leaving Tribler running for a longer time to allow it to discover new torrents, or use less specific search terms.'
+            if self.guiutility.getFamilyFilter():
+                message += '\n\nAdditionally, you could disable the "Family Filter" by clicking on it.'
+            self.list.ShowMessage(message, header = header)
+
+    def RefreshData(self, key, data):
+        List.RefreshData(self, key, data)
+        
+        if data:
+            original_data = data
+            if 'bundle' in data: # bundle update
+                head = data['bundle'][0] 
+            else: # individual hit update
+                head = original_data
+                
+                # check whether the individual hit is in a bundle
+                key = self.infohash2key.get(key, key)
+                
+            # Update primary columns with new data
+            if DEBUG_RELEVANCE:
+                data = (head.infohash, ["%s %s"%(head.name, head.relevance_score), head.length, 0, 0], original_data)
+            else:
+                data = (head.infohash, [head.name, head.length, 0, 0], original_data)
+            self.list.RefreshData(key, data)
+            
+    def SetFilteredResults(self, nr):
+        self.header.SetFiltered(nr)
+
+    def OnExpand(self, item):
+        item.button.Hide()
+        item.button.Refresh()
+        return TorrentDetails(item, item.original_data)
+    
+    def OnCollapseInternal(self, item):
+        item.button.Show()
+    
+    def StartDownload(self, torrent, files = None):
+        from Tribler.Main.vwxGUI.channel import SelectedChannelList
+        from list_bundle import BundleListView
+        
+        # vliegendhart: Logging relevance ranking stats
+        def relevance_ranking_msg():
+            infohash = torrent.infohash
+            
+            main_searchlist = self.guiutility.frame.searchlist
+            sidebar = main_searchlist.sidebar
+            
+            bundlestate = main_searchlist.sidebar.bundlestate
+            selected_bundle_mode = sidebar.selected_bundle_mode
+            bundlestate_str = sidebar.bundlestates_str[bundlestate]
+            selected_bundle_mode_str = sidebar.bundlestates_str.get(selected_bundle_mode, None)
+            
+            pos_visual = None
+            subpos_visual = None
+            subpos_hits = None
+            
+            if isinstance(self, BundleListView):
+                bundlelistitem = main_searchlist.GetItem(infohash)
+                
+                pos_visual = main_searchlist.GetItemPos(infohash)
+                subpos_visual = self.GetItemPos(infohash)
+                try:
+                    subpos_hits = bundlelistitem.bundle[1:].index(torrent)
+                except:
+                    pass
+            else:
+                pos_visual = self.GetItemPos(infohash)
+            
+            hits = self.guiutility.torrentsearch_manager.hits
+            try:
+                hits_pos = hits.index(torrent)
+                hits_old_pos = sorted(hits, key=lambda hit: hit.relevance_score[-1], reverse=True).index(torrent)
+            except:
+                hits_pos = None
+                hits_old_pos = None
+            
+            keywords = self.guiutility.torrentsearch_manager.getSearchKeywords()[0]
+            query = ' '.join(keywords)
+            
+            return \
+            'RelevanceRanking: pos/subpos_v/subpos_h: %s/%s/%s; hits_pos: %s; hits_old_pos: %s; bundle: %s/%s [%s/%s]; family: %s; relevance: %s; q=%s' \
+            % (pos_visual, subpos_visual, subpos_hits,
+               hits_pos, hits_old_pos, 
+               bundlestate, selected_bundle_mode, bundlestate_str, selected_bundle_mode_str,
+               sidebar.family_filter, torrent.relevance_score, query)
+        
+        relevance_msg = relevance_ranking_msg()
+        def db_callback():
+            if isinstance(self, SelectedChannelList):
+                self.uelog.addEvent(message="Torrent: torrent download from channel", type = 2)
+            elif isinstance(self, BundleListView):
+                self.uelog.addEvent(message="Torrent: torrent download from bundle", type = 2)
+            else:
+                self.uelog.addEvent(message="Torrent: torrent download from other", type = 2)
+            
+            self.uelog.addEvent(message=relevance_msg, type = 4)
+        
+        self.guiutility.frame.guiserver.add_task(db_callback)
+        self.guiutility.torrentsearch_manager.downloadTorrent(torrent, selectedFiles = files)
+        
+    def InList(self, key):
+        key = self.infohash2key.get(key, key)
+        return List.InList(self, key)
+    
+    def GetItem(self, key):
+        key = self.infohash2key.get(key, key)
+        return List.GetItem(self, key)
+    
+    def GetItemPos(self, key):
+        key = self.infohash2key.get(key, key)
+        return List.GetItemPos(self, key)
+        
+    def format(self, val):
+        val = int(val)
+        if val < 0:
+            return "?"
+        return str(val)
+        
+class SearchList(GenericSearchList):
+    def __init__(self, parent=None):
+        self.guiutility = GUIUtility.getInstance()
+        self.utility = self.guiutility.utility
+        
+        self.total_results = None
+        self.total_channels = None
+        self.keywords = None
+        
+        columns = [{'name':'Name', 'width': wx.LIST_AUTOSIZE, 'sortAsc': True, 'icon': 'tree', 'icon_right': self.__special_icon, 'fontWeight': wx.FONTWEIGHT_BOLD}, \
+                   {'name':'Size', 'width': '9em', 'style': wx.ALIGN_RIGHT, 'fmt': format_size}, \
+                   {'type':'method', 'width': wx.LIST_AUTOSIZE_USEHEADER, 'method': self.CreateRatio, 'name':'Popularity'}, \
+                   {'type':'method', 'width': LIST_AUTOSIZEHEADER, 'method': self.CreateDownloadButton}]
+        
+        self.inFavoriteChannel = wx.Bitmap(os.path.join(self.utility.getPath(),LIBRARYNAME,"Main","vwxGUI","images","starEnabled.png"), wx.BITMAP_TYPE_ANY)
+        GenericSearchList.__init__(self, columns, LIST_GREY, [7,7], True, parent=parent)
+        
+    def _PostInit(self):
+        self.header = self.CreateHeader(self.parent)
+        self.Add(self.header, 0, wx.EXPAND)
+        
+        self.sidebar = SearchSideBar(self.parent, self, size=(200,-1))
+        self.leftLine = self.sidebar
+        self.rightLine = wx.Panel(self.parent, size=(1,-1))
+        
+        hSizer = wx.BoxSizer(wx.HORIZONTAL)
+        hSizer.Add(self.leftLine, 0, wx.EXPAND)
+        
+        list = wx.Panel(self.parent)
+        list.SetForegroundColour(self.parent.GetForegroundColour())
+        self.subheader = ListHeader(list, self, self.columns, radius = 0, spacers=[7,7])
+        
+        self.list = self.CreateList(list, listRateLimit=0.5)
+        list.OnSort = self.list.OnSort
+        
+        vSizer = wx.BoxSizer(wx.VERTICAL)
+        vSizer.Add(self.subheader, 0, wx.EXPAND)
+        vSizer.Add(self.list, 1, wx.EXPAND)
+        list.SetSizer(vSizer)
+
+        hSizer.Add(list, 1, wx.EXPAND)
+        hSizer.Add(self.rightLine, 0, wx.EXPAND)
+
+        self.Add(hSizer, 1, wx.EXPAND)
+        
+        self.footer = self.CreateFooter(self.parent)
+        self.Add(self.footer, 0, wx.EXPAND)
+        
+        self.header.SetSpacerRight = self.subheader.SetSpacerRight
+        self.header.ResizeColumn = self.subheader.ResizeColumn
+        self.header.SetFF = self.sidebar.SetFF
+        
+        self.SetBackgroundColour(self.background)
+        self.Layout()
+        
+        self.list.Bind(wx.EVT_SIZE, self.OnSize)
+    
+    def __special_icon(self, item):
+        torrent = item.original_data
+        if torrent.hasChannel() and torrent.channel.isFavorite():
+            return self.inFavoriteChannel, "This torrent is part of one of your favorite channels, %s"%torrent.channel.name
+    
+    def GetManager(self):
+        if getattr(self, 'manager', None) == None:
+            self.manager = RemoteSearchManager(self) 
+        return self.manager
+    
+    def CreateHeader(self, parent):
+        return SearchHelpHeader(parent, self, [])
+
+    def CreateFooter(self, parent):
+        footer = ChannelResultFooter(parent)
+        footer.SetEvents(self.OnChannelResults)
+        return footer
 
-DEBUG = False
-DEBUG_RELEVANCE = False
+    def SetSelectedBundleMode(self, selected_bundle_mode):
+        self.sidebar.SetSelectedBundleMode(selected_bundle_mode)
+    
+    def SetData(self, data):
+        GenericSearchList.SetData(self, data)
+        
+        #identify popular associated channels
+        channel_hits = {}
+        for hit in data:
+            if hit.get('channel', False):
+                channel = hit.get('channel')
+                if channel.id not in channel_hits:
+                        channel_hits[channel.id] = [0, channel.nr_torrents, channel]
+                
+                #positive bump
+                if channel.nr_favorites > 0 or channel.isFavorite():
+                    channel_hits[channel.id][0] += 1
+        
+        channels = channel_hits.values()
+        channels.sort(reverse = True)
+        
+        self.sidebar.SetAssociatedChannels(channels)
+        
+    def SetNrResults(self, nr, nr_channels):
+        self.total_results = nr
+        self.total_channels = nr_channels
+        self._SetTitles()
+        
+    def SetNrChannels(self, nr_channels):
+        self.total_channels = nr_channels
+        self._SetTitles()
+        
+    def SetKeywords(self, keywords):
+        self.GetManager().SetKeywords(keywords)
+        
+        self.keywords = keywords
+        self._SetTitles()
+        
+    def _SetTitles(self):
+        title = ''
+        if self.total_results != None:
+            if self.total_results == 0:
+                title = 'No results'
+            elif self.total_results == 1:
+                title = 'Got 1 result'
+            else:
+                title = 'Got %d results'%self.total_results
+        else:
+            title = 'Searching'
+
+        if self.keywords != None:
+            title += ' for "%s"'%self.keywords
+        self.header.SetTitle(title)
+        
+        if self.total_channels != None:
+            if not self.total_channels:
+                title = 'No matching channels'
+            elif self.total_channels == 1:
+                title = 'Additionally, got 1 channel'
+            else:
+                title = 'Additionally, got %d channels'%self.total_channels
+        else:
+            title = 'Searching'
+        if self.keywords != None:
+            title += ' for "%s"'%self.keywords
+        self.footer.SetLabel(title, self.total_channels)
+            
+    def SetMaxResults(self, max):
+        self.sidebar.SetMaxResults(max)
+        
+    def NewResult(self):
+        self.sidebar.NewResult()
+    
+    def toggleFamilyFilter(self):
+        GenericSearchList.toggleFamilyFilter(self)
+        self.guiutility.dosearch()
+    
+    def Reset(self):
+        GenericSearchList.Reset(self)
+        self.sidebar.Reset()
+        self.subheader.Reset()
+        
+        self.total_results = None
+        self.total_channels = None
+        self.keywords = None
+    
+    def SetBackgroundColour(self, colour):
+        GenericSearchList.SetBackgroundColour(self, colour)
+        self.subheader.SetBackgroundColour(colour)
+        
+    def OnChannelResults(self, event):
+        manager = self.GetManager()
+        self.guiutility.showChannelResults(manager.data_channels)
+        
+        def db_callback():
+            self.uelog.addEvent(message="SearchList: user clicked to view channel results", type = 2)
+        self.guiutility.frame.guiserver.add_task(db_callback)  
+        
+    def OnSize(self, event):
+        diff = self.subheader.GetClientSize()[0] - self.list.GetClientSize()[0]
+        self.subheader.SetSpacerRight(diff)
+        self.footer.SetSpacerRight(diff)
+        event.Skip()
+
+class LibraryList(SizeList):
+    def __init__(self, parent):
+        self.user_download_choice = UserDownloadChoice.get_singleton()
+        self.guiutility = GUIUtility.getInstance()
+        self.utility = self.guiutility.utility
+        self.library_manager = self.guiutility.library_manager
+
+        columns = [{'name':'Name', 'width': wx.LIST_AUTOSIZE, 'sortAsc': True, 'icon': 'tree'}, \
+                   {'type':'method', 'name':'Completion', 'width': 250, 'method': self.CreateProgress}, \
+                   {'type':'method', 'name':'Connections', 'width': wx.LIST_AUTOSIZE_USEHEADER, 'method': self.CreateConnections, 'footer_style': wx.ALIGN_RIGHT}, \
+                   {'type':'method', 'name':'Down', 'width': 70, 'method': self.CreateDown, 'fmt': self.utility.speed_format_new, 'footer_style': wx.ALIGN_RIGHT}, \
+                   {'type':'method', 'name':'Up', 'width': 70, 'method': self.CreateUp, 'fmt': self.utility.speed_format_new, 'footer_style': wx.ALIGN_RIGHT}]
+     
+        List.__init__(self, columns, LIST_GREY, [10,10], True, parent = parent)
+    
+    def GetManager(self):
+        if getattr(self, 'manager', None) == None:
+            self.manager = LocalSearchManager(self) 
+        return self.manager
+    
+    def CreateHeader(self, parent):
+        if parent.top_bg:
+            header = LibraryHeader(parent, self, self.columns, spacers=[3,3])
+            header.SetEvents(self.OnAdd)
+        else:
+            header = LibraryOnlyHeader(parent, self, self.columns, spacers=[3,3])
+            def showSettings(event):
+                self.guiutility.ShowPage('settings')
+                
+            def showChannel(event):
+                self.guiutility.ShowPage('selectedchannel')
+                
+            header.SetEvents(self.OnAdd, showSettings, showChannel)
+            
+        header.SetTitle('Downloads')
+        
+        return header
+    
+    def CreateFooter(self, parent):
+        footer = TotalFooter(parent, self.columns)
+        footer.SetTotal(0, 'Totals:')
+        return footer
+    
+    def CreateUp(self, parent, item):
+        up = wx.StaticText(parent, style = wx.ALIGN_RIGHT|wx.ST_NO_AUTORESIZE, size=(70,-1))
+        item.up = up
+        
+        if item.data[4]:
+            up.SetLabel(self.utility.speed_format_new(item.data[4]))
+        else:
+            up.SetLabel(self.utility.speed_format_new(0))
+        return up
+        
+    def CreateDown(self, parent, item):
+        down = wx.StaticText(parent, style = wx.ALIGN_RIGHT|wx.ST_NO_AUTORESIZE, size=(70,-1))
+        item.down = down
+        
+        if item.data[3]:
+            down.SetLabel(self.utility.speed_format_new(item.data[3]))
+        else:
+            down.SetLabel(self.utility.speed_format_new(0))
+        return down
+    
+    def CreateProgress(self, parent, item):
+        progressPanel = ProgressPanel(parent, item)
+        progressPanel.SetMinSize((self.columns[1]['width'],-1))
+        progressPanel.Layout()
+        
+        item.progressPanel = progressPanel
+        return progressPanel
+    
+    def CreateConnections(self, parent, item):
+        connections = wx.StaticText(parent, style = wx.ALIGN_RIGHT|wx.ST_NO_AUTORESIZE, size=(self.columns[2]['width'],-1))
+        item.connections = connections
+        
+        if item.data[2]:
+            connections.SetLabel(str(item.data[2][0] + item.data[2][1]))
+        return connections
+
+    def OnExpand(self, item):
+        return LibraryDetails(item, item.original_data, self.OnStop, self.OnResume, self.OnDelete)
+
+    def OnAdd(self, event):
+        dlg = AddTorrent(None, self.guiutility.frame)
+        dlg.CenterOnParent()
+        dlg.ShowModal()
+        dlg.Destroy()
+
+    def OnPlay(self, event):
+        item = self.list.GetExpandedItem()
+        self.library_manager.playTorrent(item.original_data)
+    
+    def OnResume(self, event):
+        item = self.list.GetExpandedItem()
+        ds = item.original_data.ds
+        if ds:
+            ds.get_download().restart()
+        else:
+            #TODO: start inactive item?
+            pass
+        self.user_download_choice.set_download_state(item.original_data.infohash, "restart")
+    
+    def OnStop(self, event):
+        item = self.list.GetExpandedItem()
+        ds = item.original_data.ds
+        if ds:
+            ds.get_download().stop()
+            
+        self.user_download_choice.set_download_state(item.original_data.infohash, "stop")
+
+    def OnDelete(self, event):
+        item = self.list.GetExpandedItem()
+        
+        dlg = wx.Dialog(None, -1, 'Are you sure you want to remove this torrent?', style=wx.DEFAULT_DIALOG_STYLE, size = (600, 125))
+        hSizer = wx.BoxSizer(wx.HORIZONTAL)
+        hSizer.Add(wx.StaticBitmap(dlg, -1, wx.ArtProvider.GetBitmap(wx.ART_QUESTION, wx.ART_MESSAGE_BOX)), 0, wx.RIGHT, 10)
+        
+        vSizer = wx.BoxSizer(wx.VERTICAL)
+        firstLine = wx.StaticText(dlg, -1, "Delete '%s' from disk, or just remove them from your downloads?"%item.data[0])
+        font = firstLine.GetFont()
+        font.SetWeight(wx.FONTWEIGHT_BOLD)
+        firstLine.SetFont(font)
+        firstLine.SetMinSize((1, -1))
+        
+        vSizer.Add(firstLine, 0, wx.EXPAND|wx.BOTTOM, 7)
+        vSizer.AddStretchSpacer()
+        vSizer.Add(wx.StaticText(dlg, -1, "Removing from disk will move the selected item to your trash."), 0, wx.EXPAND)
+        
+        bSizer = wx.BoxSizer(wx.HORIZONTAL)
+        bSizer.AddStretchSpacer()
+        bSizer.Add(wx.Button(dlg, wx.ID_CANCEL), 0, wx.RIGHT, 3)
+        bSizer.Add(wx.Button(dlg, wx.ID_DEFAULT, 'Only delete from downloads'), 0, wx.RIGHT, 3)
+        bSizer.Add(wx.Button(dlg, wx.ID_DELETE, 'Also delete from disk'))
+        
+        vSizer.Add(bSizer, 0, wx.ALIGN_RIGHT|wx.TOP, 7)
+        hSizer.Add(vSizer, 1, wx.EXPAND)
+        
+        border = wx.BoxSizer()
+        border.Add(hSizer, 1, wx.ALL|wx.EXPAND, 10)
+        
+        dlg.Bind(wx.EVT_BUTTON, lambda event: dlg.EndModal(event.GetId()))
+        dlg.SetSizer(border)
+        dlg.CenterOnParent()
+        
+        buttonId = dlg.ShowModal()
+        if buttonId == wx.ID_DEFAULT:
+            self.library_manager.deleteTorrent(item.original_data)
+            self.list.RemoveItem(item)
+            
+        elif buttonId == wx.ID_DELETE:
+            self.library_manager.deleteTorrent(item.original_data, True)
+            self.list.RemoveItem(item)
+        
+        if self.list.IsEmpty():
+            self.SetData([])
+        
+        dlg.Destroy()
+            
+    def RefreshItems(self, dslist):
+        if self.isReady and self.ShouldGuiUpdate():
+            totals = {2:0, 3:0, 4:0}
+            
+            nr_seeding = 0
+            nr_downloading = 0
+            for item in self.list.items.values():
+                item.original_data.ds = None #remote all downloadstates
+            
+            for ds in dslist:
+                infohash = ds.get_download().get_def().get_infohash()
+                if infohash in self.list.items:
+                    item = self.list.items[infohash]
+                    item.original_data.ds = ds
+                else:
+                    self.GetManager().refresh() #new torrent
+                    break
+            
+            for infohash, item in self.list.items.iteritems():
+                ds = item.original_data.ds
+                status = item.progressPanel.Update(ds)
+                
+                if status == 1:
+                    nr_downloading += 1
+                elif status == 2:
+                    nr_seeding += 1
+                
+                totals[2] = totals[2] + item.data[2][0] + item.data[2][1]
+                totals[3] = totals[3] + item.data[3]
+                totals[4] = totals[4] + item.data[4]
+                
+                nr_connections = str(item.data[2][0] + item.data[2][1])
+                item.connections.SetLabel(nr_connections)
+                
+                down = self.utility.speed_format_new(item.data[3])
+                item.down.SetLabel(down)
+                
+                up = self.utility.speed_format_new(item.data[4])
+                item.up.SetLabel(up)
+                
+                if ds:
+                    item.connections.SetToolTipString("Connected to %d Seeders and %d Leechers.\nInitiated %d, %d candidates remaining."%(item.data[2][0], item.data[2][1], ds.get_num_con_initiated(), ds.get_num_con_candidates()))
+                    if ds.get_seeding_statistics():
+                        stats = ds.get_seeding_statistics()
+                        dl = stats['total_down']
+                        ul = stats['total_up']
+                        
+                        if dl == 0L:
+                            ratio = 0
+                        else:
+                            ratio = 1.0*ul/dl
+                            
+                        tooltip = "Total transferred: %s down, %s up.\nRatio: %.2f\nTime seeding: %s"%(self.utility.size_format(dl), self.utility.size_format(ul), ratio, self.utility.eta_value(stats['time_seeding']))
+                        item.down.SetToolTipString(tooltip)
+                        item.up.SetToolTipString(tooltip)
+                    else:
+                        dl = ds.get_total_transferred(DOWNLOAD)
+                        ul = ds.get_total_transferred(UPLOAD)
+                        
+                        if dl == 0L:
+                            ratio = 0
+                        else:
+                            ratio = 1.0*ul/dl
+                        
+                        tooltip = "Total transferred: %s down, %s up.\nRatio: %.2f"%(self.utility.size_format(dl), self.utility.size_format(ul), ratio)
+                        item.down.SetToolTipString(tooltip)
+                        item.up.SetToolTipString(tooltip)
+                else:
+                    item.connections.SetToolTipString('')
+                    item.down.SetToolTipString('')
+                    item.down.SetToolTipString('')
+                        
+            if len(self.list.items) > 0:
+                totalStr = "Totals: %d items ("%len(self.list.items)
+                
+                if nr_downloading > 0:
+                    totalStr += "%d downloading, "%nr_downloading
+                if nr_seeding > 0:
+                    totalStr += "%d seeding, "%nr_seeding
+                nr_inactive = len(self.list.items) - nr_seeding - nr_downloading
+                if nr_inactive > 0:
+                    totalStr += "%d inactive, "%nr_inactive
+                
+                totalStr = totalStr[:-2] + ")"
+                self.footer.SetTotal(0, totalStr)
+            else:
+                self.footer.SetTotal(0, "Totals: 0 items")
+            
+            for key in totals.keys():
+                self.footer.SetTotal(key, totals[key])
+        
+    def SetData(self, data):
+        List.SetData(self, data)
+        
+        if len(data) > 0:
+            data = [(file.infohash, [file.name, [0,0], None, None, None], file) for file in data]
+            self.list.SetData(data)
+        else:
+            header = "Currently not downloading or uploading any torrents."
+            message = "Torrents can be found using our integrated search or using channels.\n"
+            message += "Additionally you could add any torrent file downloaded from an external source by using the '+ Add' button or dropping it here."
+            self.list.ShowMessage(message, header = header)
+
+    def Show(self, show = True):
+        List.Show(self, show)
+        if show:
+            self.library_manager.add_download_state_callback(self.RefreshItems)
+        else:
+            self.library_manager.remove_download_state_callback(self.RefreshItems)
+       
+    def Hide(self):
+        self.Show(False)
+        
+    def OnFilter(self, keyword):
+        new_filter = keyword.lower().strip()
+        
+        self.statefilter = None
+        if new_filter.find("state=") > -1:
+            try:
+                start = new_filter.find("state=") + 6
+                end = new_filter.find(" ", start)
+                if end == -1:
+                    end = len(new_filter)
+                
+                state = new_filter[start:end]
+                if state in ['completed','active','stopped']: 
+                    self.statefilter = state
+                
+                new_filter = new_filter[:start - 6] + new_filter[end:]
+            except:
+                pass
+        
+        SizeList.OnFilter(self, new_filter)
+    
+    def MatchFilter(self, item):
+        if self.statefilter:
+            if self.statefilter not in item[2].state:
+                return False
+        
+        return SizeList.MatchFilter(self, item)
+    
+    def GetFilterMessage(self, empty = False):
+        message = SizeList.GetFilterMessage(self, empty)
+        
+        if self.statefilter:
+            message += " with state %s"%self.statefilter
+        return message
+
+class ChannelList(List):
+    def __init__(self, parent):
+        self.guiutility = GUIUtility.getInstance()
+        self.utility = self.guiutility.utility
+        
+        columns = [{'name':'Name', 'width': wx.LIST_AUTOSIZE, 'icon': self.__favorite_icon, 'sortAsc': True}, \
+                   {'name':'Latest Update', 'width': wx.LIST_AUTOSIZE_USEHEADER, 'fmt': format_time}, \
+                   {'type':'method', 'width': 75, 'method': self.CreatePopularity, 'name':'Popularity', 'defaultSorted': True}, \
+                   {'type':'method', 'width': wx.LIST_AUTOSIZE_USEHEADER, 'method': self.CreateTorrents, 'name':'Torrents'}]
+        
+        self.favorite = wx.Bitmap(os.path.join(self.utility.getPath(),LIBRARYNAME,"Main","vwxGUI","images","starEnabled.png"), wx.BITMAP_TYPE_ANY)
+        self.normal = wx.Bitmap(os.path.join(self.utility.getPath(),LIBRARYNAME,"Main","vwxGUI","images","star.png"), wx.BITMAP_TYPE_ANY)
+        self.mychannel = wx.Bitmap(os.path.join(self.utility.getPath(),LIBRARYNAME,"Main","vwxGUI","images","mychannel.png"), wx.BITMAP_TYPE_ANY)
+        self.spam = wx.Bitmap(os.path.join(self.utility.getPath(),LIBRARYNAME,"Main","vwxGUI","images","bug.png"), wx.BITMAP_TYPE_ANY)
+        
+        self.total_results = None
+        self.title = None
+        
+        self.select_popular = True
+        self.max_votes = 5
+        List.__init__(self, columns, LIST_BLUE, [10,10], showChange = True, parent = parent)
+    
+    def __favorite_icon(self, item):
+        channel = item.original_data
+        if channel.isMyChannel():
+            return self.mychannel
+        if channel.isFavorite():
+            return self.favorite
+        if channel.isSpam():
+            return self.spam
+        return self.normal
+    
+    def __format(self, val):
+        val = int(val)
+        if val <= 0:
+            return "New"
+        return str(val)
+    
+    def CreateHeader(self, parent):
+        return SubTitleSeachHeader(parent, self, self.columns, spacers=[3,3])
+    
+    def CreatePopularity(self, parent, item):
+        pop = int(item.data[2])
+        if pop <= 0:
+            ratio = wx.StaticText(parent, -1, "New", )
+            ratio.SetMinSize((self.columns[2]['width'],-1))
+            return ratio
+        
+        max = log(self.max_votes)
+        cur = log(pop+1)
+        ratio = min(1, cur/max)
+        
+        control = ChannelPopularity(parent, self.normal, self.favorite)
+        control.SetMinSize((self.columns[2]['width'],15))
+        control.SetBackgroundColour(DEFAULT_BACKGROUND)
+        control.SetVotes(ratio)
+        control.SetToolTipString('%s users marked this channel as one of their favorites.'%pop)
+        return control
+    
+    def CreateTorrents(self, parent, item):
+        torrents = str(item.data[3])
+        torrents = wx.StaticText(parent, -1, torrents)
+        torrents.SetMinSize((self.columns[3]['width'], -1))
+        return torrents
+    
+    def OnExpand(self, item):
+        self.guiutility.showChannel(item.original_data)
+        return False
+    
+    def GetManager(self):
+        if getattr(self, 'manager', None) == None:
+            self.manager = ChannelSearchManager(self) 
+        return self.manager
+
+    def SetData(self, data):
+        List.SetData(self, data)
+        
+        if len(data) > 0:
+            max_votes = max([channel.nr_favorites for channel in data])
+            if max_votes > self.max_votes:
+                self.max_votes = max_votes
+            
+            data = [(channel.id,[channel.name, channel.modified, channel.nr_favorites, channel.nr_torrents], channel) for channel in data]
+            self.list.SetData(data)
+        else:
+            self.list.ShowMessage('No channels are discovered for this category.')
+        self.SetNrResults(len(data))
+        
+    def RefreshData(self, key, data):
+        List.RefreshData(self, key, data)
+        
+        data = (data.id,[data.name, data.modified, data.nr_favorites, data.nr_torrents], data)
+        self.list.RefreshData(key, data)
+    
+    def SetNrResults(self, nr):
+        self.total_results = nr
+        self._SetTitles()
+
+    def SetTitle(self, title):
+        self.title = title
+        self._SetTitles()
+    
+    def _SetTitles(self):
+        self.header.SetTitle(self.title)
+        
+        if self.total_results:
+            if self.title == 'Popular Channels':
+                self.header.SetSubTitle("Showing the %d most popular channels" % self.total_results)
+                
+            elif self.title == 'Your Favorites':
+                self.header.SetSubTitle("You marked %d channels as a favorite" % self.total_results)
+                
+            elif self.title == 'Updated Channels':
+                self.header.SetSubTitle("Showing the %d latest updated channels" % self.total_results)
+                
+            elif self.title == 'New Channels':
+                self.header.SetSubTitle("Discovered %d new channels (not marked yet and updated within the last 2 months)"% self.total_results)
+                
+            else:
+                if self.total_results == 1:
+                    self.header.SetSubTitle("Discovered %d channel" % self.total_results)
+                else:
+                    self.header.SetSubTitle("Discovered %d channels" % self.total_results)
+        else:
+            if self.title == 'New Channels':
+                self.header.SetSubTitle('No new channels discovered (not marked as a favorite by anyone and updated within the last 2 months)')
+            else:
+                self.header.SetSubTitle('')
+        
+        if self.title == 'Updated Channels':
+            self.header.ShowSortedBy(1)
+            
+        elif self.title == 'New Channels':
+            self.header.ShowSortedBy(1)
+            
+        elif self.title.startswith('Search results'):
+            self.header.ShowSortedBy(3)
+
+        else:
+            self.header.ShowSortedBy(2)
+
+        self.header.Refresh()
 
-class RemoteSearchManager:
-    def __init__(self, list):
-        self.list = list
-        self.oldkeywords = ''
-        self.data_channels = []
-        
-        self.dirtyset = set()
-        
-        self.guiutility = GUIUtility.getInstance()
-        self.guiserver = self.guiutility.frame.guiserver
-        self.torrentsearch_manager = self.guiutility.torrentsearch_manager
-        self.channelsearch_manager = self.guiutility.channelsearch_manager
-   
-    def Reset(self):
-        self.dirtyset.clear()
-        
-    def SetKeywords(self, keywords):
-        if self.oldkeywords != keywords:
-            self.list.Reset()
-            self.oldkeywords = keywords
-   
-    def refreshDirty(self):
-        self.refresh_partial(self.dirtyset)
-        self.dirtyset.clear()   
-   
-    @forceWxThread
-    def refresh(self):
-        def db_callback():
-            keywords = self.oldkeywords
-            
-            total_items, nrfiltered, new_items, selected_bundle_mode, data_files = self.torrentsearch_manager.getHitsInCategory()
-            total_channels, new_channels, self.data_channels = self.channelsearch_manager.getChannelHits()
-            return keywords, data_files, total_items, nrfiltered, new_items, total_channels, new_channels, selected_bundle_mode
-        
-        startWorker(self._on_refresh, db_callback, uId = "RemoteSearchManager_refresh_%s"%self.oldkeywords)
+    def SetMyChannelId(self, channel_id):
+        self.GetManager().refresh_partial((channel_id,))
 
-    def _on_refresh(self, delayedResult):
-        keywords, data_files, total_items, nrfiltered, new_items, total_channels, new_channels, selected_bundle_mode = delayedResult.get()
-        
-        if keywords == self.oldkeywords:
-            if new_items or new_channels:
-                self.list.SetNrResults(total_items, total_channels)
-                
-            self.list.SetFF(self.guiutility.getFamilyFilter(), nrfiltered)
-            self.list.SetSelectedBundleMode(selected_bundle_mode)
-            
-            if new_items:
-                self.list.SetData(data_files)
-            else:
-                if DEBUG:
-                    print >> sys.stderr, "RemoteSearchManager: not refreshing list, no new items"
-        elif DEBUG:
-            print >> sys.stderr, "RemoteSearchManager: ignoring old keywords"
-        
-    def refresh_channel(self):
-        def db_callback():
-            [total_channels, new_hits, self.data_channels] = self.channelsearch_manager.getChannelHits()
-            return total_channels
-        
-        startWorker(self._on_refresh_channel, db_callback, uId = "RemoteSearchManager_refresh_channel")
-    
-    def _on_refresh_channel(self, delayedResult):
-        self.list.SetNrChannels(delayedResult.get())
-        
-    def refresh_partial(self, ids):
-        for infohash in ids:
-            curTorrent = self.list.GetItem(infohash).original_data
-            if isinstance(curTorrent, ChannelTorrent):
-                startWorker(self.list.RefreshDelayedData, self.channelsearch_manager.getTorrentFromChannelTorrentId, cargs=(infohash,), wargs=(curTorrent.channel,curTorrent.channeltorrent_id))
-            else:
-                startWorker(self.list.RefreshDelayedData, self.torrentsearch_manager.getTorrentByInfohash, cargs=(infohash,), wargs=(infohash,))
-    
-    def downloadStarted(self, infohash):
-        if self.list.InList(infohash):
-            item = self.list.GetItem(infohash)
-            
-            torrent_details = item.GetExpandedPanel()
-            if torrent_details:
-                torrent_details.DownloadStarted()
-            
-    def torrentUpdated(self, infohash):
-        if self.list.InList(infohash):
-            if self.list.IsShownOnScreen():
-                self.refresh_partial((infohash, ))
-            else:
-                self.dirtyset.add(infohash)
-                self.list.dirty = True
+    def Reset(self):
+        List.Reset(self)
 
-class LocalSearchManager:
-    def __init__(self, list):
-        self.list = list
-        
-        guiutility = GUIUtility.getInstance()
-        self.guiserver = guiutility.frame.guiserver
-        self.library_manager = guiutility.library_manager 
-    
-    def expand(self, infohash):
-        self.list.Select(infohash)
-    
-    def refresh(self):
-        def db_callback():
-            return self.library_manager.getHitsInCategory()
-        startWorker(self._on_data, db_callback, uId = "LocalSearchManager_refresh")
+        self.total_results = None
+        self.title = None
 
-    @forceWxThread
-    def _on_data(self, delayedReslt):
-        total_items, nrfiltered, data = delayedReslt.get()
-        
-        self.list.SetData(data)
-        self.list.Layout()
-        
-class ChannelSearchManager:
-    def __init__(self, list):
-        self.list = list
-        self.category = ''
-        self.dirtyset = set()
-        
-        guiutility = GUIUtility.getInstance()
-        self.channelsearch_manager = guiutility.channelsearch_manager
-        self.guiserver = guiutility.frame.guiserver
-    
-    def Reset(self):
-        self.dirtyset.clear()
-    
-    def do_or_schedule_refresh(self, force_refresh = False):
-        if self.list.isReady and (self.list.ShouldGuiUpdate() or force_refresh):
-            self.refresh()
-        else:
-            self.dirtyset.add('COMPLETE_REFRESH')
-            self.list.dirty = True
-            
-    def refreshDirty(self):
-        if 'COMPLETE_REFRESH' in self.dirtyset or len(self.dirtyset) > 5:
-            self.refresh()
-        else:
-            self.refresh_partial(self.dirtyset)
-            self.list.dirty = False
-        self.dirtyset.clear()
-    
-    def refresh(self, search_results = None):
-        if DEBUG:
-            print >> sys.stderr, "ChannelManager complete refresh"
-        
-        if self.category != 'searchresults':
-            category = self.category
-            
-            title = ''
-            if category == 'New':
-                title = 'New Channels'
-            elif category == 'Popular':
-                title = 'Popular Channels'
-            elif category == 'Updated':
-                title = 'Updated Channels'
-            elif category == 'All':
-                title  = 'All Channels'
-            elif category == 'Favorites':
-                title = 'Your Favorites'
-            self.list.SetTitle(title)
-            
-            def db_callback():
-                self.list.dirty = False
-                
-                data = []
-                total_items = 0
-                
-                if category == 'New':
-                    total_items, data = self.channelsearch_manager.getNewChannels()
-                elif category == 'Popular':
-                    total_items, data = self.channelsearch_manager.getPopularChannels()
-                elif category == 'Updated':
-                    total_items, data = self.channelsearch_manager.getUpdatedChannels()
-                elif category == 'All':
-                    total_items, data = self.channelsearch_manager.getAllChannels()
-                elif category == 'Favorites':
-                    total_items, data = self.channelsearch_manager.getMySubscriptions()
-                return data, category
-            
-            startWorker(self._on_data_delayed, db_callback, uId = "ChannelSearchManager_refresh")
-
-        else:
-            if search_results:
-                total_items = len(search_results)
-                keywords = ' '.join(self.channelsearch_manager.searchkeywords)
-                self.list.SetTitle('Search results for "%s"'%keywords)
-                self._on_data(search_results, self.category)
-    
-    def _on_data_delayed(self, delayedResult):
-        data, category = delayedResult.get()
-        self._on_data(data, category)
-    
-    def _on_data(self, data, category):
-        if category == self.category:
-            if category != 'searchresults': #if we filter empty channels from search we will never see them
-                data = [channel for channel in data if not channel.isEmpty()]
-                
-            self.list.SetData(data)
-            if DEBUG:
-                print >> sys.stderr, "ChannelManager complete refresh done"
-            
-    def refresh_partial(self, ids):
-        def mergeChannel(delayedResult, id):
-            newChannel = delayedResult.get()
-            
-            if self.list.InList(id):
-                item = self.list.GetItem(id)
-                oldChannel = item.original_data
-                if oldChannel.torrents:
-                    newChannel.torrents = oldChannel.torrents
-            
-            self.list.RefreshData(id, newChannel)
-            
-        for id in ids:
-            startWorker(mergeChannel, self.channelsearch_manager.getChannel, wargs=(id,),cargs=(id,), uId = "ChannelSearchManager_refresh_partial_%s"%id)
-      
-    def SetCategory(self, category, force_refresh = False):
-        if category != self.category:
-            self.category = category
-            self.list.Reset()
-            
-            if category != 'searchresults':
-                self.do_or_schedule_refresh(force_refresh)
-        else:
-            self.list.DeselectAll()
-           
-    def channelUpdated(self, id, votecast = False):
-        if self.list.isReady:
-            #only update when shown
-            if self.list.IsShownOnScreen():
-                if self.list.InList(id):
-                    self.refresh_partial((id,))
-                    
-                elif self.category in ['All', 'New']:
-                    #Show new channel, but only if we are not showing search results
-                    self.refresh()
-                
-                elif self.category == 'Popular':
-                    if len(self.list.GetItems()) < 20:
-                        self.refresh()
-                    
-            elif self.list.InList(id):
-                self.dirtyset.add(id)
-                self.list.dirty = True
-                
-            elif not votecast:
-                if self.category == 'All':
-                    update = True
-                elif self.category == 'Popular':
-                    update = len(self.list.GetItems()) < 20
-                else:
-                    update = False
-                
-                if update: 
-                    self.do_or_schedule_refresh()
-
-class XRCPanel(wx.Panel):
-    def __init__(self, parent = None):
-        self.parent = parent
-        self.isReady = False
-        
-        if parent:
-            wx.Panel.__init__(self, parent)
-            self.SetForegroundColour(parent.GetForegroundColour())
-            self._PostInit()
-            self.isReady = True
-        else:
-            pre = wx.PrePanel()
-            # the Create step is done by XRC. 
-            self.PostCreate(pre)
-            if sys.platform == 'linux2': 
-                self.Bind(wx.EVT_SIZE, self.OnCreate)
-            else:
-                self.Bind(wx.EVT_WINDOW_CREATE, self.OnCreate)
-    
-    def OnCreate(self, event):
-        if sys.platform == 'linux2': 
-            self.Unbind(wx.EVT_SIZE)
-        else:
-            self.Unbind(wx.EVT_WINDOW_CREATE)
-        
-        def doPost():
-            self._PostInit()
-            self.isReady = True
-        
-        wx.CallAfter(doPost)
-        event.Skip()
-            
-    def _PostInit(self):
-        pass
-
-class List(wx.BoxSizer):
-    def __init__(self, columns, background, spacers = [0,0], singleSelect = False, showChange = False, borders = True, parent = None):
-
-        """
-        Column alignment:
-        
-        Text should usually be left-aligned, though if there are only a small number of possible values and 
-        they are all short, then centre alignment can work well.
-        
-        Numbers should usually be right-aligned with each other.
-        
-        Numbers with decimal points should have the same number of digits to the right of the point. They 
-        should be right-aligned (so the decimal points are all aligned).
-        
-        Numbers are right-aligned to make it easy to visually compare magnitudes. So in cases where the 
-        magnitude is irrelevant (for example, listing the team numbers of football players) you could consider left- or centre-alignment.
-        For the same reason, numbers representing magnitudes should use the same units. For example, Mac OS "helpfully" displays file sizes 
-        in differing units (kB, MB). This makes it very easy to miss a 3MB file in a listing of 3kB files. If it were listed as 3000kB then it would stand out appropriately.
-        
-        Headings often look good if they are aligned the same as their data. You could consider alternatives such as centre-alignment, but 
-        avoid situations where a column heading is not actually above the data in the column (e.g. a wide column with left-aligned header and right-aligned data).
-        
-        taken from: http://uxexchange.com/questions/2249/text-alignment-in-tables-legibility
-        """
-        
-        self.columns = columns
-        self.background = background
-        self.spacers = spacers
-        self.singleSelect = singleSelect
-        self.borders = borders
-        self.showChange = showChange
-        self.dirty = False
-        self.rawfilter = ''
-        self.filter = ''
-        self.footer = self.header = self.list = None
-
-        self.id = 0
-
-        self.guiutility = GUIUtility.getInstance()
-        self.uelog = UserEventLogDBHandler.getInstance()
-        self.leftLine = self.rightLine = None
-        self.parent = parent
-        
-        wx.BoxSizer.__init__(self, wx.VERTICAL)
-        
-        self.isReady = False
-        self._PostInit()
-        self.isReady = True
-    
-    def _PostInit(self):
-        self.header = self.CreateHeader(self.parent)
-        if self.header:
-            self.Add(self.header, 0, wx.EXPAND)
-        
-        self.list = self.CreateList(self.parent)
-
-        #left and right borders
-        if self.borders:
-            listSizer = wx.BoxSizer(wx.HORIZONTAL)
-            self.leftLine = wx.Panel(self.parent, size=(1,-1))
-            self.rightLine = wx.Panel(self.parent, size=(1,-1))
-        
-            listSizer.Add(self.leftLine, 0, wx.EXPAND)
-            listSizer.Add(self.list, 1, wx.EXPAND)
-            listSizer.Add(self.rightLine, 0, wx.EXPAND)
-            self.Add(listSizer, 1, wx.EXPAND)
-        else:
-            self.Add(self.list, 1, wx.EXPAND)
-        
-        self.footer = self.CreateFooter(self.parent)
-        if self.footer:
-            self.Add(self.footer, 0, wx.EXPAND)
-        
-        self.SetBackgroundColour(self.background)
-        self.Layout()
-        
-        self.list.Bind(wx.EVT_SIZE, self.OnSize)
-    
-    def CreateHeader(self, parent):
-        return ListHeader(parent, self, self.columns)
-
-    def CreateList(self, parent = None, listRateLimit = 1):
-        if not parent:
-            parent = self
-        return ListBody(parent, self, self.columns, self.spacers[0], self.spacers[1], self.singleSelect, self.showChange, listRateLimit=listRateLimit)
-
-    def CreateFooter(self, parent):
-        return ListFooter(parent)
-    
-    def OnSize(self, event):
-        assert self.isReady, "List not ready"
-
-        if self.header and self.footer:
-            diff = self.header.GetClientSize()[0] - self.list.GetClientSize()[0]
-            self.header.SetSpacerRight(diff)
-            if self.footer:
-                self.footer.SetSpacerRight(diff)
-
-        event.Skip()
-        
-    def OnSort(self, column, reverse):
-        assert self.isReady, "List not ready"
-        if self.isReady:
-            self.list.OnSort(column, reverse)
-    
-    def Reset(self):
-        assert self.isReady, "List not ready"
-        self.__check_thread()
-
-        if self.isReady:
-            self.rawfilter = ''
-            self.filter = ''
-            
-            manager = self.GetManager()
-            if manager and getattr(manager, 'Reset', False):
-                manager.Reset()
-            
-            if self.header:
-                self.header.Reset()
-            self.list.Reset()
-
-            if self.footer:
-                self.footer.Reset()
-
-            self.dirty = False
-            self.Layout()
-            
-    def OnExpand(self, item):
-        assert self.isReady, "List not ready"
-        self.__check_thread()
-    
-    def OnCollapse(self, item, panel):
-        assert self.isReady, "List not ready"
-        self.__check_thread()
-        
-        self.OnCollapseInternal(item)
-        if panel:
-            panel.Destroy()
-            
-    def OnCollapseInternal(self, item):
-        pass
-    
-    def GetManager(self):
-        pass
-    
-    def SetDelayedData(self, delayedResult):
-        assert self.isReady, "List not ready"
-        self.__check_thread()
-        self.SetData(delayedResult.get())
-    
-    def SetData(self, data):
-        assert self.isReady, "List not ready"
-        self.__check_thread()
-        
-    def RefreshDelayedData(self, delayedResult, key):
-        assert self.isReady, "List not ready"
-        self.__check_thread()
-        self.RefreshData(key, delayedResult.get())
-    
-    def RefreshData(self, key, data):
-        assert self.isReady, "List not ready"
-        self.__check_thread()
-        
-    def SetNrResults(self, nr):
-        assert self.isReady, "List not ready"
-        self.__check_thread()
-        
-    def InList(self, key):
-        assert self.isReady, "List not ready"
-        if self.isReady:
-            return self.list.InList(key)
-    
-    def GetItem(self, key):
-        assert self.isReady, "List not ready"
-        if self.isReady:
-            return self.list.GetItem(key)
-        
-    def GetItems(self):
-        assert self.isReady, "List not ready"
-        if self.isReady:
-            return self.list.items
-    
-    def GetItemPos(self, key):
-        assert self.isReady, "List not ready"
-        if self.isReady:
-            return self.list.GetItemPos(key)
-    
-    def GetExpandedItem(self):
-        assert self.isReady, "List not ready"
-        if self.isReady:
-            return self.list.GetExpandedItem()
-    
-    def Focus(self):
-        assert self.isReady, "List not ready"
-        if self.isReady:
-            self.list.SetFocusIgnoringChildren()
-        
-    def HasFocus(self):
-        assert self.isReady, "List not ready"
-        focussed = wx.Window.FindFocus()
-        return focussed == self.list
-        
-    def SetBackgroundColour(self, colour):
-        self.__check_thread()
-        
-        if self.header:
-            self.header.SetBackgroundColour(colour)
-        
-        if self.leftLine:
-            self.leftLine.SetBackgroundColour(colour)
-            
-        self.list.SetBackgroundColour(colour)
-        
-        if self.rightLine:
-            self.rightLine.SetBackgroundColour(colour)
-        
-        if self.footer:
-            self.footer.SetBackgroundColour(colour)
-        
-    def ScrollToEnd(self, scroll_to_end):
-        assert self.isReady, "List not ready"
-        if self.isReady:
-            self.list.ScrollToEnd(scroll_to_end)
-    
-    def ScrollToId(self, id):
-        assert self.isReady, "List not ready"
-        self.list.ScrollToId(id)
-    
-    def DeselectAll(self):
-        assert self.isReady, "List not ready"
-        if self.isReady:
-            self.list.DeselectAll()
-        
-    def Select(self, key, raise_event = True):
-        assert getattr(self, 'list', False), "List not ready"
-        if self.isReady:
-            self.list.Select(key, raise_event)
-    
-    def SetFilteredResults(self, nr):
-        pass
-
-    def ShouldGuiUpdate(self):
-        if not self.IsShownOnScreen():
-            return False
-        return self.guiutility.ShouldGuiUpdate()
-
-    def ShowLoading(self):
-        if self.isReady:
-            self.list.ShowLoading()
-            
-    def OnLoadAll(self):
-        if self.isReady:
-            self.list.OnLoadAll()
-            
-    def IsShownOnScreen(self):
-        return self.parent.IsShownOnScreen()
-    
-    def Freeze(self):
-        self.parent.Freeze()
-    def Thaw(self):
-        self.parent.Thaw()
-        
-    def Show(self, show = True, isShown = False):
-        self.ShowItems(show)
-        
-        if show and (isShown or self.IsShownOnScreen()):
-            if self.dirty:
-                self.dirty = False
-    
-                manager = self.GetManager()
-                if manager:
-                    manager.refreshDirty()
-                    
-            self.list.Layout()
-            
-    def ShowFooter(self, show = True):
-        self.footer.Show(show)
-        
-    def __check_thread(self):
-        if __debug__ and currentThread().getName() != "MainThread":
-            print  >> sys.stderr,"List: __check_thread thread",currentThread().getName(),"is NOT MainThread"
-            print_stack()
-    
-    def GotFilter(self, keyword):
-        oldrawfilter = self.rawfilter
-        self.rawfilter = keyword.lower().strip()
-        
-        if self.rawfilter == '':
-            wx.CallAfter(self.list.SetFilter, None, None, False)
-            
-        else:
-            self.OnFilter(self.rawfilter)
-            
-            highlight = True
-            if oldrawfilter[:-1] == self.rawfilter: #did the user simple remove 1 character?
-                highlight = False
-            
-            wx.CallAfter(self.list.SetFilter, self.MatchFilter, self.GetFilterMessage, highlight)
-        
-    def OnFilter(self, keyword):
-        self.filter = keyword
-        try:
-            re.compile(self.filter)
-            self.header.FilterCorrect(True)
-            
-        except: #regex incorrect
-            self.filter = ''
-            self.header.FilterCorrect(False)
-    
-    def MatchFilter(self, item):
-        if self.filter == '':
-            return True
-        return re.search(self.filter, item[1][0].lower())
-    
-    def GetFilterMessage(self, empty = False):
-        if empty:
-            message = '0 items'
-        else:
-            message = 'Only showing items'
-        
-        if self.filter:
-            return message + ' matching "%s"'%self.filter
-        return message
-        
-    def Layout(self):
-        self.__check_thread()
-        return wx.BoxSizer.Layout(self)
-    
-class SizeList(List):
-    
-    def OnFilter(self, keyword):
-        new_filter = keyword.lower().strip()
-        
-        self.sizefilter = None
-        if new_filter.find("size=") > -1:
-            try:
-                minSize = 0
-                maxSize = sys.maxint
-                
-                start = new_filter.find("size=") + 5
-                end = new_filter.find(" ", start)
-                if end == -1:
-                    end = len(new_filter)
-                    
-                sizeStr = new_filter[start:end]
-                if sizeStr.find(":") > -1:
-                    sizes = sizeStr.split(":")
-                    if sizes[0] != '':
-                        minSize = int(sizes[0])
-                    if sizes[1] != '':
-                        maxSize = int(sizes[1])
-                else:
-                    minSize = maxSize = int(sizeStr)
-                    
-                self.sizefilter = [minSize, maxSize]
-                new_filter = new_filter[:start - 5] + new_filter[end:]
-            except:
-                pass
-        
-        List.OnFilter(self, new_filter)
-    
-    def MatchFilter(self, item):
-        if self.sizefilter:
-            size = int(item[2].length/1048576.0)
-            if size < self.sizefilter[0] or size > self.sizefilter[1]:
-                return False
-        
-        return List.MatchFilter(self, item)
-    
-    def GetFilterMessage(self, empty = False):
-        message = List.GetFilterMessage(self, empty)
-        
-        if self.sizefilter:
-            if self.sizefilter[0] == self.sizefilter[1]:
-                message += " equal to %d MB in size."%self.sizefilter[0]
-            elif self.sizefilter[0] == 0:
-                message += " smaller than %d MB in size."%self.sizefilter[1]
-            elif self.sizefilter[1] == sys.maxint:
-                message += " larger than %d MB in size"%self.sizefilter[0]
-            else:
-                message += " between %d and %d MB in size."%(self.sizefilter[0], self.sizefilter[1])
-        return message
-
-class GenericSearchList(SizeList):
-    def __init__(self, columns, background, spacers = [0,0], singleSelect = False, showChange = False, borders = True, parent = None):
-        List.__init__(self, columns, background, spacers, singleSelect, showChange, borders, parent)
-        
-        self.infohash2key = {} # bundled infohashes
-    
-    def CreateDownloadButton(self, parent, item):
-        button = wx.Button(parent, -1, 'Download', style = wx.BU_EXACTFIT)
-        button.item = item
-        item.button = button
-        
-        if not item.original_data.get('ds',False):
-            button.Bind(wx.EVT_BUTTON, self.OnDownload)
-        else:
-            button.Enable(False)
-        return button
-
-    def CreateRatio(self, parent, item):
-        seeders = int(item.original_data.num_seeders)
-        leechers = int(item.original_data.num_leechers)
-        item.data[-2] = seeders + leechers
-        
-        control = SwarmHealth(parent)
-        control.SetMinSize((self.columns[-2]['width'],7))
-        control.SetBackgroundColour(DEFAULT_BACKGROUND)
-        control.SetRatio(seeders, leechers)
-        return control
-        
-    def OnDownload(self, event):
-        item = event.GetEventObject().item
-        self.Select(item.original_data.infohash)
-        self.StartDownload(item.original_data)
-        
-        button = event.GetEventObject()
-        button.Enable(False)
-    
-    def toggleFamilyFilter(self):
-        self.guiutility.toggleFamilyFilter()
-
-        def db_callback():
-            self.uelog.addEvent(message="SearchList: user toggled family filter", type = 2)
-        self.guiutility.frame.guiserver.add_task(db_callback)
-        
-    def SetFF(self, family_filter, nr_filtered):
-        self.header.SetFF(family_filter, nr_filtered)
-        
-    def SetData(self, data):
-        from Tribler.Main.vwxGUI.list_bundle import BundleListItem # solving circular dependency for now
-        
-        List.SetData(self, data)
-        if len(data) > 0:
-            list_data = []
-            for file in data:
-                # either we have a bundle of hits:
-                if 'bundle' in file:
-                    head = file['bundle'][0]
-                    create_method = BundleListItem
-                    key = file['key']
-                    
-                    for hit in file['bundle']:
-                        self.infohash2key[hit.infohash] = key
-                    
-                    # if the bundle is changed, inform the ListBody
-                    if 'bundle_changed' in file:
-                        self.RefreshData(key, file)
-                    
-                # or a single hit:
-                else:
-                    head = file
-                    create_method = ListItem
-                    key = head.infohash
-                    
-                    if key in self.infohash2key:
-                        del self.infohash2key[key]
-                
-                if DEBUG_RELEVANCE:
-                    item_data = ["%s %s"%(head.name,head.relevance_score), head.length, 0, 0]
-                else:
-                    item_data = [head.name, head.length, 0, 0]
-                    
-                original_data = file
-                    
-                list_data.append((key, item_data, original_data, create_method))
-            
-            self.list.SetData(list_data)
-            
-        else:
-            header =  'No torrents matching your query are found.'
-            message = 'Try leaving Tribler running for a longer time to allow it to discover new torrents, or use less specific search terms.'
-            if self.guiutility.getFamilyFilter():
-                message += '\n\nAdditionally, you could disable the "Family Filter" by clicking on it.'
-            self.list.ShowMessage(message, header = header)
-
-    def RefreshData(self, key, data):
-        List.RefreshData(self, key, data)
-        
-        if data:
-            original_data = data
-            if 'bundle' in data: # bundle update
-                head = data['bundle'][0] 
-            else: # individual hit update
-                head = original_data
-                
-                # check whether the individual hit is in a bundle
-                key = self.infohash2key.get(key, key)
-                
-            # Update primary columns with new data
-            if DEBUG_RELEVANCE:
-                data = (head.infohash, ["%s %s"%(head.name, head.relevance_score), head.length, 0, 0], original_data)
-            else:
-                data = (head.infohash, [head.name, head.length, 0, 0], original_data)
-            self.list.RefreshData(key, data)
-            
-    def SetFilteredResults(self, nr):
-        self.header.SetFiltered(nr)
-
-    def OnExpand(self, item):
-        item.button.Hide()
-        item.button.Refresh()
-        return TorrentDetails(item, item.original_data)
-    
-    def OnCollapseInternal(self, item):
-        item.button.Show()
-    
-    def StartDownload(self, torrent, files = None):
-        from Tribler.Main.vwxGUI.channel import SelectedChannelList
-        from list_bundle import BundleListView
-        
-        # vliegendhart: Logging relevance ranking stats
-        def relevance_ranking_msg():
-            infohash = torrent.infohash
-            
-            main_searchlist = self.guiutility.frame.searchlist
-            sidebar = main_searchlist.sidebar
-            
-            bundlestate = main_searchlist.sidebar.bundlestate
-            selected_bundle_mode = sidebar.selected_bundle_mode
-            bundlestate_str = sidebar.bundlestates_str[bundlestate]
-            selected_bundle_mode_str = sidebar.bundlestates_str.get(selected_bundle_mode, None)
-            
-            pos_visual = None
-            subpos_visual = None
-            subpos_hits = None
-            
-            if isinstance(self, BundleListView):
-                bundlelistitem = main_searchlist.GetItem(infohash)
-                
-                pos_visual = main_searchlist.GetItemPos(infohash)
-                subpos_visual = self.GetItemPos(infohash)
-                try:
-                    subpos_hits = bundlelistitem.bundle[1:].index(torrent)
-                except:
-                    pass
-            else:
-                pos_visual = self.GetItemPos(infohash)
-            
-            hits = self.guiutility.torrentsearch_manager.hits
-            try:
-                hits_pos = hits.index(torrent)
-                hits_old_pos = sorted(hits, key=lambda hit: hit.relevance_score[-1], reverse=True).index(torrent)
-            except:
-                hits_pos = None
-                hits_old_pos = None
-            
-            keywords = self.guiutility.torrentsearch_manager.getSearchKeywords()[0]
-            query = ' '.join(keywords)
-            
-            return \
-            'RelevanceRanking: pos/subpos_v/subpos_h: %s/%s/%s; hits_pos: %s; hits_old_pos: %s; bundle: %s/%s [%s/%s]; family: %s; relevance: %s; q=%s' \
-            % (pos_visual, subpos_visual, subpos_hits,
-               hits_pos, hits_old_pos, 
-               bundlestate, selected_bundle_mode, bundlestate_str, selected_bundle_mode_str,
-               sidebar.family_filter, torrent.relevance_score, query)
-        
-        relevance_msg = relevance_ranking_msg()
-        def db_callback():
-            if isinstance(self, SelectedChannelList):
-                self.uelog.addEvent(message="Torrent: torrent download from channel", type = 2)
-            elif isinstance(self, BundleListView):
-                self.uelog.addEvent(message="Torrent: torrent download from bundle", type = 2)
-            else:
-                self.uelog.addEvent(message="Torrent: torrent download from other", type = 2)
-            
-            self.uelog.addEvent(message=relevance_msg, type = 4)
-        
-        self.guiutility.frame.guiserver.add_task(db_callback)
-        self.guiutility.torrentsearch_manager.downloadTorrent(torrent, selectedFiles = files)
-        
-    def InList(self, key):
-        key = self.infohash2key.get(key, key)
-        return List.InList(self, key)
-    
-    def GetItem(self, key):
-        key = self.infohash2key.get(key, key)
-        return List.GetItem(self, key)
-    
-    def GetItemPos(self, key):
-        key = self.infohash2key.get(key, key)
-        return List.GetItemPos(self, key)
-        
-    def format(self, val):
-        val = int(val)
-        if val < 0:
-            return "?"
-        return str(val)
-        
-class SearchList(GenericSearchList):
-    def __init__(self, parent=None):
-        self.guiutility = GUIUtility.getInstance()
-        self.utility = self.guiutility.utility
-        
-        self.total_results = None
-        self.total_channels = None
-        self.keywords = None
-        
-        columns = [{'name':'Name', 'width': wx.LIST_AUTOSIZE, 'sortAsc': True, 'icon': 'tree', 'icon_right': self.__special_icon, 'fontWeight': wx.FONTWEIGHT_BOLD}, \
-                   {'name':'Size', 'width': '9em', 'style': wx.ALIGN_RIGHT, 'fmt': format_size}, \
-                   {'type':'method', 'width': wx.LIST_AUTOSIZE_USEHEADER, 'method': self.CreateRatio, 'name':'Popularity'}, \
-                   {'type':'method', 'width': LIST_AUTOSIZEHEADER, 'method': self.CreateDownloadButton}]
-        
-        self.inFavoriteChannel = wx.Bitmap(os.path.join(self.utility.getPath(),LIBRARYNAME,"Main","vwxGUI","images","starEnabled.png"), wx.BITMAP_TYPE_ANY)
-        GenericSearchList.__init__(self, columns, LIST_GREY, [7,7], True, parent=parent)
-        
-    def _PostInit(self):
-        self.header = self.CreateHeader(self.parent)
-        self.Add(self.header, 0, wx.EXPAND)
-        
-        self.sidebar = SearchSideBar(self.parent, self, size=(200,-1))
-        self.leftLine = self.sidebar
-        self.rightLine = wx.Panel(self.parent, size=(1,-1))
-        
-        hSizer = wx.BoxSizer(wx.HORIZONTAL)
-        hSizer.Add(self.leftLine, 0, wx.EXPAND)
-        
-        list = wx.Panel(self.parent)
-        list.SetForegroundColour(self.parent.GetForegroundColour())
-        self.subheader = ListHeader(list, self, self.columns, radius = 0, spacers=[7,7])
-        
-        self.list = self.CreateList(list, listRateLimit=0.5)
-        list.OnSort = self.list.OnSort
-        
-        vSizer = wx.BoxSizer(wx.VERTICAL)
-        vSizer.Add(self.subheader, 0, wx.EXPAND)
-        vSizer.Add(self.list, 1, wx.EXPAND)
-        list.SetSizer(vSizer)
-
-        hSizer.Add(list, 1, wx.EXPAND)
-        hSizer.Add(self.rightLine, 0, wx.EXPAND)
-
-        self.Add(hSizer, 1, wx.EXPAND)
-        
-        self.footer = self.CreateFooter(self.parent)
-        self.Add(self.footer, 0, wx.EXPAND)
-        
-        self.header.SetSpacerRight = self.subheader.SetSpacerRight
-        self.header.ResizeColumn = self.subheader.ResizeColumn
-        self.header.SetFF = self.sidebar.SetFF
-        
-        self.SetBackgroundColour(self.background)
-        self.Layout()
-        
-        self.list.Bind(wx.EVT_SIZE, self.OnSize)
-    
-    def __special_icon(self, item):
-        torrent = item.original_data
-        if torrent.hasChannel() and torrent.channel.isFavorite():
-            return self.inFavoriteChannel, "This torrent is part of one of your favorite channels, %s"%torrent.channel.name
-    
-    def GetManager(self):
-        if getattr(self, 'manager', None) == None:
-            self.manager = RemoteSearchManager(self) 
-        return self.manager
-    
-    def CreateHeader(self, parent):
-        return SearchHelpHeader(parent, self, [])
-
-    def CreateFooter(self, parent):
-        footer = ChannelResultFooter(parent)
-        footer.SetEvents(self.OnChannelResults)
-        return footer
-
-    def SetSelectedBundleMode(self, selected_bundle_mode):
-        self.sidebar.SetSelectedBundleMode(selected_bundle_mode)
-    
-    def SetData(self, data):
-        GenericSearchList.SetData(self, data)
-        
-        #identify popular associated channels
-        channel_hits = {}
-        for hit in data:
-            if hit.get('channel', False):
-                channel = hit.get('channel')
-                if channel.id not in channel_hits:
-                        channel_hits[channel.id] = [0, channel.nr_torrents, channel]
-                
-                #positive bump
-                if channel.nr_favorites > 0 or channel.isFavorite():
-                    channel_hits[channel.id][0] += 1
-        
-        channels = channel_hits.values()
-        channels.sort(reverse = True)
-        
-        self.sidebar.SetAssociatedChannels(channels)
-        
-    def SetNrResults(self, nr, nr_channels):
-        self.total_results = nr
-        self.total_channels = nr_channels
-        self._SetTitles()
-        
-    def SetNrChannels(self, nr_channels):
-        self.total_channels = nr_channels
-        self._SetTitles()
-        
-    def SetKeywords(self, keywords):
-        self.GetManager().SetKeywords(keywords)
-        
-        self.keywords = keywords
-        self._SetTitles()
-        
-    def _SetTitles(self):
-        title = ''
-        if self.total_results != None:
-            if self.total_results == 0:
-                title = 'No results'
-            elif self.total_results == 1:
-                title = 'Got 1 result'
-            else:
-                title = 'Got %d results'%self.total_results
-        else:
-            title = 'Searching'
-
-        if self.keywords != None:
-            title += ' for "%s"'%self.keywords
-        self.header.SetTitle(title)
-        
-        if self.total_channels != None:
-            if not self.total_channels:
-                title = 'No matching channels'
-            elif self.total_channels == 1:
-                title = 'Additionally, got 1 channel'
-            else:
-                title = 'Additionally, got %d channels'%self.total_channels
-        else:
-            title = 'Searching'
-        if self.keywords != None:
-            title += ' for "%s"'%self.keywords
-        self.footer.SetLabel(title, self.total_channels)
-            
-    def SetMaxResults(self, max):
-        self.sidebar.SetMaxResults(max)
-        
-    def NewResult(self):
-        self.sidebar.NewResult()
-    
-    def toggleFamilyFilter(self):
-        GenericSearchList.toggleFamilyFilter(self)
-        self.guiutility.dosearch()
-    
-    def Reset(self):
-        GenericSearchList.Reset(self)
-        self.sidebar.Reset()
-        self.subheader.Reset()
-        
-        self.total_results = None
-        self.total_channels = None
-        self.keywords = None
-    
-    def SetBackgroundColour(self, colour):
-        GenericSearchList.SetBackgroundColour(self, colour)
-        self.subheader.SetBackgroundColour(colour)
-        
-    def OnChannelResults(self, event):
-        manager = self.GetManager()
-        self.guiutility.showChannelResults(manager.data_channels)
-        
-        def db_callback():
-            self.uelog.addEvent(message="SearchList: user clicked to view channel results", type = 2)
-        self.guiutility.frame.guiserver.add_task(db_callback)  
-        
-    def OnSize(self, event):
-        diff = self.subheader.GetClientSize()[0] - self.list.GetClientSize()[0]
-        self.subheader.SetSpacerRight(diff)
-        self.footer.SetSpacerRight(diff)
-        event.Skip()
-
-class LibraryList(SizeList):
-    def __init__(self, parent):
-        self.user_download_choice = UserDownloadChoice.get_singleton()
-        self.guiutility = GUIUtility.getInstance()
-        self.utility = self.guiutility.utility
-        self.library_manager = self.guiutility.library_manager
-
-        columns = [{'name':'Name', 'width': wx.LIST_AUTOSIZE, 'sortAsc': True, 'icon': 'tree'}, \
-                   {'type':'method', 'name':'Completion', 'width': 250, 'method': self.CreateProgress}, \
-                   {'type':'method', 'name':'Connections', 'width': wx.LIST_AUTOSIZE_USEHEADER, 'method': self.CreateConnections, 'footer_style': wx.ALIGN_RIGHT}, \
-                   {'type':'method', 'name':'Down', 'width': 70, 'method': self.CreateDown, 'fmt': self.utility.speed_format_new, 'footer_style': wx.ALIGN_RIGHT}, \
-                   {'type':'method', 'name':'Up', 'width': 70, 'method': self.CreateUp, 'fmt': self.utility.speed_format_new, 'footer_style': wx.ALIGN_RIGHT}]
-     
-        List.__init__(self, columns, LIST_GREY, [10,10], True, parent = parent)
-    
-    def GetManager(self):
-        if getattr(self, 'manager', None) == None:
-            self.manager = LocalSearchManager(self) 
-        return self.manager
-    
-    def CreateHeader(self, parent):
-<<<<<<< HEAD
-        header = LibraryHeader(parent, self, self.columns)
-        header.SetTitle('Downloads')
-        header.SetEvents(self.OnAdd)
-=======
-        if parent.top_bg:
-            header = LibraryHeader(parent, self, self.columns, spacers=[3,3])
-            header.SetEvents(self.OnAdd)
-        else:
-            header = LibraryOnlyHeader(parent, self, self.columns, spacers=[3,3])
-            def showSettings(event):
-                self.guiutility.ShowPage('settings')
-                
-            def showChannel(event):
-                self.guiutility.ShowPage('selectedchannel')
-                
-            header.SetEvents(self.OnAdd, showSettings, showChannel)
-            
-        header.SetTitle('Downloads')
-        
->>>>>>> f2ad90d2
-        return header
-    
-    def CreateFooter(self, parent):
-        footer = TotalFooter(parent, self.columns)
-        footer.SetTotal(0, 'Totals:')
-        return footer
-    
-    def CreateUp(self, parent, item):
-        up = wx.StaticText(parent, style = wx.ALIGN_RIGHT|wx.ST_NO_AUTORESIZE, size=(70,-1))
-        item.up = up
-        
-        if item.data[4]:
-            up.SetLabel(self.utility.speed_format_new(item.data[4]))
-        else:
-            up.SetLabel(self.utility.speed_format_new(0))
-        return up
-        
-    def CreateDown(self, parent, item):
-        down = wx.StaticText(parent, style = wx.ALIGN_RIGHT|wx.ST_NO_AUTORESIZE, size=(70,-1))
-        item.down = down
-        
-        if item.data[3]:
-            down.SetLabel(self.utility.speed_format_new(item.data[3]))
-        else:
-            down.SetLabel(self.utility.speed_format_new(0))
-        return down
-    
-    def CreateProgress(self, parent, item):
-        progressPanel = ProgressPanel(parent, item)
-        progressPanel.SetMinSize((self.columns[1]['width'],-1))
-        progressPanel.Layout()
-        
-        item.progressPanel = progressPanel
-        return progressPanel
-    
-    def CreateConnections(self, parent, item):
-        connections = wx.StaticText(parent, style = wx.ALIGN_RIGHT|wx.ST_NO_AUTORESIZE, size=(self.columns[2]['width'],-1))
-        item.connections = connections
-        
-        if item.data[2]:
-            connections.SetLabel(str(item.data[2][0] + item.data[2][1]))
-        return connections
-
-    def OnExpand(self, item):
-        return LibraryDetails(item, item.original_data, self.OnStop, self.OnResume, self.OnDelete)
-
-    def OnAdd(self, event):
-        dlg = AddTorrent(None, self.guiutility.frame)
-        dlg.CenterOnParent()
-        dlg.ShowModal()
-        dlg.Destroy()
-
-    def OnPlay(self, event):
-        item = self.list.GetExpandedItem()
-        self.library_manager.playTorrent(item.original_data)
-    
-    def OnResume(self, event):
-        item = self.list.GetExpandedItem()
-        ds = item.original_data.ds
-        if ds:
-            ds.get_download().restart()
-        else:
-            #TODO: start inactive item?
-            pass
-        self.user_download_choice.set_download_state(item.original_data.infohash, "restart")
-    
-    def OnStop(self, event):
-        item = self.list.GetExpandedItem()
-        ds = item.original_data.ds
-        if ds:
-            ds.get_download().stop()
-            
-        self.user_download_choice.set_download_state(item.original_data.infohash, "stop")
-
-    def OnDelete(self, event):
-        item = self.list.GetExpandedItem()
-        
-        dlg = wx.Dialog(None, -1, 'Are you sure you want to remove this torrent?', style=wx.DEFAULT_DIALOG_STYLE, size = (600, 125))
-        hSizer = wx.BoxSizer(wx.HORIZONTAL)
-        hSizer.Add(wx.StaticBitmap(dlg, -1, wx.ArtProvider.GetBitmap(wx.ART_QUESTION, wx.ART_MESSAGE_BOX)), 0, wx.RIGHT, 10)
-        
-        vSizer = wx.BoxSizer(wx.VERTICAL)
-        firstLine = wx.StaticText(dlg, -1, "Delete '%s' from disk, or just remove them from your downloads?"%item.data[0])
-        font = firstLine.GetFont()
-        font.SetWeight(wx.FONTWEIGHT_BOLD)
-        firstLine.SetFont(font)
-        firstLine.SetMinSize((1, -1))
-        
-        vSizer.Add(firstLine, 0, wx.EXPAND|wx.BOTTOM, 7)
-        vSizer.AddStretchSpacer()
-        vSizer.Add(wx.StaticText(dlg, -1, "Removing from disk will move the selected item to your trash."), 0, wx.EXPAND)
-        
-        bSizer = wx.BoxSizer(wx.HORIZONTAL)
-        bSizer.AddStretchSpacer()
-        bSizer.Add(wx.Button(dlg, wx.ID_CANCEL), 0, wx.RIGHT, 3)
-        bSizer.Add(wx.Button(dlg, wx.ID_DEFAULT, 'Only delete from downloads'), 0, wx.RIGHT, 3)
-        bSizer.Add(wx.Button(dlg, wx.ID_DELETE, 'Also delete from disk'))
-        
-        vSizer.Add(bSizer, 0, wx.ALIGN_RIGHT|wx.TOP, 7)
-        hSizer.Add(vSizer, 1, wx.EXPAND)
-        
-        border = wx.BoxSizer()
-        border.Add(hSizer, 1, wx.ALL|wx.EXPAND, 10)
-        
-        dlg.Bind(wx.EVT_BUTTON, lambda event: dlg.EndModal(event.GetId()))
-        dlg.SetSizer(border)
-        dlg.CenterOnParent()
-        
-        buttonId = dlg.ShowModal()
-        if buttonId == wx.ID_DEFAULT:
-            self.library_manager.deleteTorrent(item.original_data)
-            self.list.RemoveItem(item)
-            
-        elif buttonId == wx.ID_DELETE:
-            self.library_manager.deleteTorrent(item.original_data, True)
-            self.list.RemoveItem(item)
-        
-        if self.list.IsEmpty():
-            self.SetData([])
-        
-        dlg.Destroy()
-            
-    def RefreshItems(self, dslist):
-        if self.isReady and self.ShouldGuiUpdate():
-            totals = {2:0, 3:0, 4:0}
-            
-            nr_seeding = 0
-            nr_downloading = 0
-            for item in self.list.items.values():
-                item.original_data.ds = None #remote all downloadstates
-            
-            for ds in dslist:
-                infohash = ds.get_download().get_def().get_infohash()
-                if infohash in self.list.items:
-                    item = self.list.items[infohash]
-                    item.original_data.ds = ds
-                else:
-                    self.GetManager().refresh() #new torrent
-                    break
-            
-            for infohash, item in self.list.items.iteritems():
-                ds = item.original_data.ds
-                status = item.progressPanel.Update(ds)
-                
-                if status == 1:
-                    nr_downloading += 1
-                elif status == 2:
-                    nr_seeding += 1
-                
-                totals[2] = totals[2] + item.data[2][0] + item.data[2][1]
-                totals[3] = totals[3] + item.data[3]
-                totals[4] = totals[4] + item.data[4]
-                
-                nr_connections = str(item.data[2][0] + item.data[2][1])
-                item.connections.SetLabel(nr_connections)
-                
-                down = self.utility.speed_format_new(item.data[3])
-                item.down.SetLabel(down)
-                
-                up = self.utility.speed_format_new(item.data[4])
-                item.up.SetLabel(up)
-                
-                if ds:
-                    item.connections.SetToolTipString("Connected to %d Seeders and %d Leechers.\nInitiated %d, %d candidates remaining."%(item.data[2][0], item.data[2][1], ds.get_num_con_initiated(), ds.get_num_con_candidates()))
-                    if ds.get_seeding_statistics():
-                        stats = ds.get_seeding_statistics()
-                        dl = stats['total_down']
-                        ul = stats['total_up']
-                        
-                        if dl == 0L:
-                            ratio = 0
-                        else:
-                            ratio = 1.0*ul/dl
-                            
-                        tooltip = "Total transferred: %s down, %s up.\nRatio: %.2f\nTime seeding: %s"%(self.utility.size_format(dl), self.utility.size_format(ul), ratio, self.utility.eta_value(stats['time_seeding']))
-                        item.down.SetToolTipString(tooltip)
-                        item.up.SetToolTipString(tooltip)
-                    else:
-                        dl = ds.get_total_transferred(DOWNLOAD)
-                        ul = ds.get_total_transferred(UPLOAD)
-                        
-                        if dl == 0L:
-                            ratio = 0
-                        else:
-                            ratio = 1.0*ul/dl
-                        
-                        tooltip = "Total transferred: %s down, %s up.\nRatio: %.2f"%(self.utility.size_format(dl), self.utility.size_format(ul), ratio)
-                        item.down.SetToolTipString(tooltip)
-                        item.up.SetToolTipString(tooltip)
-                else:
-                    item.connections.SetToolTipString('')
-                    item.down.SetToolTipString('')
-                    item.down.SetToolTipString('')
-                        
-            if len(self.list.items) > 0:
-                totalStr = "Totals: %d items ("%len(self.list.items)
-                
-                if nr_downloading > 0:
-                    totalStr += "%d downloading, "%nr_downloading
-                if nr_seeding > 0:
-                    totalStr += "%d seeding, "%nr_seeding
-                nr_inactive = len(self.list.items) - nr_seeding - nr_downloading
-                if nr_inactive > 0:
-                    totalStr += "%d inactive, "%nr_inactive
-                
-                totalStr = totalStr[:-2] + ")"
-                self.footer.SetTotal(0, totalStr)
-            else:
-                self.footer.SetTotal(0, "Totals: 0 items")
-            
-            for key in totals.keys():
-                self.footer.SetTotal(key, totals[key])
-        
-    def SetData(self, data):
-        List.SetData(self, data)
-        
-        if len(data) > 0:
-            data = [(file.infohash, [file.name, [0,0], None, None, None], file) for file in data]
-            self.list.SetData(data)
-        else:
-            header = "Currently not downloading or uploading any torrents."
-            message = "Torrents can be found using our integrated search or using channels.\n"
-            message += "Additionally you could add any torrent file downloaded from an external source by using the '+ Add' button or dropping it here."
-            self.list.ShowMessage(message, header = header)
-
-    def Show(self, show = True):
-        List.Show(self, show)
-        if show:
-            self.library_manager.add_download_state_callback(self.RefreshItems)
-        else:
-            self.library_manager.remove_download_state_callback(self.RefreshItems)
-       
-    def Hide(self):
-        self.Show(False)
-        
-    def OnFilter(self, keyword):
-        new_filter = keyword.lower().strip()
-        
-        self.statefilter = None
-        if new_filter.find("state=") > -1:
-            try:
-                start = new_filter.find("state=") + 6
-                end = new_filter.find(" ", start)
-                if end == -1:
-                    end = len(new_filter)
-                
-                state = new_filter[start:end]
-                if state in ['completed','active','stopped']: 
-                    self.statefilter = state
-                
-                new_filter = new_filter[:start - 6] + new_filter[end:]
-            except:
-                pass
-        
-        SizeList.OnFilter(self, new_filter)
-    
-    def MatchFilter(self, item):
-        if self.statefilter:
-            if self.statefilter not in item[2].state:
-                return False
-        
-        return SizeList.MatchFilter(self, item)
-    
-    def GetFilterMessage(self, empty = False):
-        message = SizeList.GetFilterMessage(self, empty)
-        
-        if self.statefilter:
-            message += " with state %s"%self.statefilter
-        return message
-
-class ChannelList(List):
-    def __init__(self, parent):
-        self.guiutility = GUIUtility.getInstance()
-        self.utility = self.guiutility.utility
-        
-        columns = [{'name':'Name', 'width': wx.LIST_AUTOSIZE, 'icon': self.__favorite_icon, 'sortAsc': True}, \
-                   {'name':'Latest Update', 'width': wx.LIST_AUTOSIZE_USEHEADER, 'fmt': format_time}, \
-                   {'type':'method', 'width': 75, 'method': self.CreatePopularity, 'name':'Popularity', 'defaultSorted': True}, \
-                   {'type':'method', 'width': wx.LIST_AUTOSIZE_USEHEADER, 'method': self.CreateTorrents, 'name':'Torrents'}]
-        
-        self.favorite = wx.Bitmap(os.path.join(self.utility.getPath(),LIBRARYNAME,"Main","vwxGUI","images","starEnabled.png"), wx.BITMAP_TYPE_ANY)
-        self.normal = wx.Bitmap(os.path.join(self.utility.getPath(),LIBRARYNAME,"Main","vwxGUI","images","star.png"), wx.BITMAP_TYPE_ANY)
-        self.mychannel = wx.Bitmap(os.path.join(self.utility.getPath(),LIBRARYNAME,"Main","vwxGUI","images","mychannel.png"), wx.BITMAP_TYPE_ANY)
-        self.spam = wx.Bitmap(os.path.join(self.utility.getPath(),LIBRARYNAME,"Main","vwxGUI","images","bug.png"), wx.BITMAP_TYPE_ANY)
-        
-        self.total_results = None
-        self.title = None
-        
-        self.select_popular = True
-        self.max_votes = 5
-        List.__init__(self, columns, LIST_BLUE, [10,10], showChange = True, parent = parent)
-    
-    def __favorite_icon(self, item):
-        channel = item.original_data
-        if channel.isMyChannel():
-            return self.mychannel
-        if channel.isFavorite():
-            return self.favorite
-        if channel.isSpam():
-            return self.spam
-        return self.normal
-    
-    def __format(self, val):
-        val = int(val)
-        if val <= 0:
-            return "New"
-        return str(val)
-    
-    def CreateHeader(self, parent):
-        return SubTitleSeachHeader(parent, self, self.columns, spacers=[3,3])
-    
-    def CreatePopularity(self, parent, item):
-        pop = int(item.data[2])
-        if pop <= 0:
-            ratio = wx.StaticText(parent, -1, "New", )
-            ratio.SetMinSize((self.columns[2]['width'],-1))
-            return ratio
-        
-        max = log(self.max_votes)
-        cur = log(pop+1)
-        ratio = min(1, cur/max)
-        
-        control = ChannelPopularity(parent, self.normal, self.favorite)
-        control.SetMinSize((self.columns[2]['width'],15))
-        control.SetBackgroundColour(DEFAULT_BACKGROUND)
-        control.SetVotes(ratio)
-        control.SetToolTipString('%s users marked this channel as one of their favorites.'%pop)
-        return control
-    
-    def CreateTorrents(self, parent, item):
-        torrents = str(item.data[3])
-        torrents = wx.StaticText(parent, -1, torrents)
-        torrents.SetMinSize((self.columns[3]['width'], -1))
-        return torrents
-    
-    def OnExpand(self, item):
-        self.guiutility.showChannel(item.original_data)
-        return False
-    
-    def GetManager(self):
-        if getattr(self, 'manager', None) == None:
-            self.manager = ChannelSearchManager(self) 
-        return self.manager
-
-    def SetData(self, data):
-        List.SetData(self, data)
-        
-        if len(data) > 0:
-            max_votes = max([channel.nr_favorites for channel in data])
-            if max_votes > self.max_votes:
-                self.max_votes = max_votes
-            
-            data = [(channel.id,[channel.name, channel.modified, channel.nr_favorites, channel.nr_torrents], channel) for channel in data]
-            self.list.SetData(data)
-        else:
-            self.list.ShowMessage('No channels are discovered for this category.')
-        self.SetNrResults(len(data))
-        
-    def RefreshData(self, key, data):
-        List.RefreshData(self, key, data)
-        
-        data = (data.id,[data.name, data.modified, data.nr_favorites, data.nr_torrents], data)
-        self.list.RefreshData(key, data)
-    
-    def SetNrResults(self, nr):
-        self.total_results = nr
-        self._SetTitles()
-
-    def SetTitle(self, title):
-        self.title = title
-        self._SetTitles()
-    
-    def _SetTitles(self):
-        self.header.SetTitle(self.title)
-        
-        if self.total_results:
-            if self.title == 'Popular Channels':
-                self.header.SetSubTitle("Showing the %d most popular channels" % self.total_results)
-                
-            elif self.title == 'Your Favorites':
-                self.header.SetSubTitle("You marked %d channels as a favorite" % self.total_results)
-                
-            elif self.title == 'Updated Channels':
-                self.header.SetSubTitle("Showing the %d latest updated channels" % self.total_results)
-                
-            elif self.title == 'New Channels':
-                self.header.SetSubTitle("Discovered %d new channels (not marked yet and updated within the last 2 months)"% self.total_results)
-                
-            else:
-                if self.total_results == 1:
-                    self.header.SetSubTitle("Discovered %d channel" % self.total_results)
-                else:
-                    self.header.SetSubTitle("Discovered %d channels" % self.total_results)
-        else:
-            if self.title == 'New Channels':
-                self.header.SetSubTitle('No new channels discovered (not marked as a favorite by anyone and updated within the last 2 months)')
-            else:
-                self.header.SetSubTitle('')
-        
-        if self.title == 'Updated Channels':
-            self.header.ShowSortedBy(1)
-            
-        elif self.title == 'New Channels':
-            self.header.ShowSortedBy(1)
-            
-        elif self.title.startswith('Search results'):
-            self.header.ShowSortedBy(3)
-
-        else:
-            self.header.ShowSortedBy(2)
-
-        self.header.Refresh()
-
-    def SetMyChannelId(self, channel_id):
-        self.GetManager().refresh_partial((channel_id,))
-
-    def Reset(self):
-        List.Reset(self)
-
-        self.total_results = None
-        self.title = None
-
-class ChannelCategoriesList(List):
-    def __init__(self, parent):
-        self.guiutility = GUIUtility.getInstance()
-        self.utility = self.guiutility.utility
-        self.searchSelected = False
-        columns = [{'width': wx.LIST_AUTOSIZE}]
-    
-        List.__init__(self, columns, LIST_GREY, [10,10], True, parent = parent)
-    
-    def CreateHeader(self, parent):
-        title = TitleHeader(parent, self, self.columns, 1, wx.FONTWEIGHT_NORMAL, spacers=[3,3])
-        title.SetTitle('Categories')
-        return title
-    
-    def CreateList(self, parent):
-        return FixedListBody(parent, self, self.columns, self.spacers[0], self.spacers[1], self.singleSelect)    
-    
-    def _PostInit(self):
-        List._PostInit(self)
-        self.list.SetData([(1,['Popular'],None), (2,['New'],None), (6, ['Updated'], None), (3,['Favorites'],None), (4,['All'],None), (5,['My Channel'],None)])
-        
-    def OnExpand(self, item):
-        if item.data[0] in ['Popular','New','Favorites','All','Updated']:
-            self.guiutility.showChannelCategory(item.data[0])
-            self.searchSelected = False
-            
-        elif item.data[0] == 'My Channel':
-            self.guiutility.ShowPage('mychannel')
-        
-        #Show highlight
-        return True
-    
-    def GetSelectedCategory(self):
-        category = self.list.GetExpandedItem()
-        if category:
-            self.searchSelected = False
-            return category.data[0]
-        
-        if self.searchSelected:
-            return 'Search'
-        return ''
-
-    def SetQuicktip(self, quicktip):
-        self.quicktip = quicktip
-        self.Quicktip('All Channels are ordered by popularity. Popularity is measured by the number of Tribler users which have marked this channel as a favrotie.')
-        
-    def Quicktip(self, html):
-        html = '<font size=\'2\'><b>Quick Tip:</b> ' + html + '</font>' 
+class ChannelCategoriesList(List):
+    def __init__(self, parent):
+        self.guiutility = GUIUtility.getInstance()
+        self.utility = self.guiutility.utility
+        self.searchSelected = False
+        columns = [{'width': wx.LIST_AUTOSIZE}]
+    
+        List.__init__(self, columns, LIST_GREY, [10,10], True, parent = parent)
+    
+    def CreateHeader(self, parent):
+        title = TitleHeader(parent, self, self.columns, 1, wx.FONTWEIGHT_NORMAL, spacers=[3,3])
+        title.SetTitle('Categories')
+        return title
+    
+    def CreateList(self, parent):
+        return FixedListBody(parent, self, self.columns, self.spacers[0], self.spacers[1], self.singleSelect)    
+    
+    def _PostInit(self):
+        List._PostInit(self)
+        self.list.SetData([(1,['Popular'],None), (2,['New'],None), (6, ['Updated'], None), (3,['Favorites'],None), (4,['All'],None), (5,['My Channel'],None)])
+        
+    def OnExpand(self, item):
+        if item.data[0] in ['Popular','New','Favorites','All','Updated']:
+            self.guiutility.showChannelCategory(item.data[0])
+            self.searchSelected = False
+            
+        elif item.data[0] == 'My Channel':
+            self.guiutility.ShowPage('mychannel')
+        
+        #Show highlight
+        return True
+    
+    def GetSelectedCategory(self):
+        category = self.list.GetExpandedItem()
+        if category:
+            self.searchSelected = False
+            return category.data[0]
+        
+        if self.searchSelected:
+            return 'Search'
+        return ''
+
+    def SetQuicktip(self, quicktip):
+        self.quicktip = quicktip
+        self.Quicktip('All Channels are ordered by popularity. Popularity is measured by the number of Tribler users which have marked this channel as a favrotie.')
+        
+    def Quicktip(self, html):
+        html = '<font size=\'2\'><b>Quick Tip:</b> ' + html + '</font>' 
         self.quicktip.SetPage(html)