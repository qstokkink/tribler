--- conflicted
+++ resolved
@@ -81,14 +81,8 @@
             self.refresh(channel)
 
     def _refresh_list(self, stateChanged=False):
-<<<<<<< HEAD
-        if DEBUG:
-            t1 = time()
-            print >> sys.stderr, "SelChannelManager complete refresh", t1
-=======
         t1 = time()
         self._logger.debug("SelChannelManager complete refresh %s", t1)
->>>>>>> e0cc558f
 
         self.list.dirty = False
 
@@ -109,14 +103,8 @@
                     playlists = []
                     total_items, nrfiltered, torrentList = self.channelsearch_manager.getTorrentsFromChannel(channel, self.guiutility.getFamilyFilter())
 
-<<<<<<< HEAD
-                if DEBUG:
-                    t3 = time()
-                    print >> sys.stderr, "SelChannelManager complete refresh took", t3 - t1, t2 - t1, t3
-=======
                 t3 = time()
                 self._logger.debug("SelChannelManager complete refresh took %s %s %s", t3 - t1, t2 - t1, t3)
->>>>>>> e0cc558f
 
                 return total_items, nrfiltered, torrentList, playlists, state, iamModerator
 
@@ -159,12 +147,7 @@
                 torrents = torrents[:CHANNEL_MAX_NON_FAVORITE]
 
         self.list.SetData(playlists, torrents)
-<<<<<<< HEAD
-        if DEBUG:
-            print >> sys.stderr, "SelChannelManager complete refresh done"
-=======
         self._logger.debug("SelChannelManager complete refresh done")
->>>>>>> e0cc558f
 
     @forceDBThread
     def refresh_partial(self, ids):
@@ -257,13 +240,8 @@
         misc_db = self.session.open_dbhandler(NTFY_MISC)
         self.category_names = {}
         for key, name in Category.getInstance().getCategoryNames(filter=False):
-<<<<<<< HEAD
             if key in misc_db._category_name2id_dict:
                 self.category_names[misc_db._category_name2id_dict[key]] = name
-=======
-            if key in misc_db._torrent_status_name2id_dict:
-                self.category_names[misc_db._torrent_status_name2id_dict[key]] = name
->>>>>>> e0cc558f
         self.category_names[8] = 'Other'
         self.category_names[None] = self.category_names[0] = 'Unknown'
 
