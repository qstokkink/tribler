--- conflicted
+++ resolved
@@ -16,24 +16,18 @@
     TextCtrlAutoComplete, BetterText as StaticText, _set_font
 from Tribler.Category.Category import Category
 from Tribler.Core.RemoteTorrentHandler import RemoteTorrentHandler
-from Tribler.Core.SocialNetwork.RemoteQueryMsgHandler import RemoteQueryMsgHandler
 
 from __init__ import LIST_GREY, LIST_LIGHTBLUE
 
-from Tribler.Core.CacheDB.SqliteCacheDBHandler import NetworkBuzzDBHandler, UserEventLogDBHandler, TorrentDBHandler, BarterCastDBHandler, PeerDBHandler, ChannelCastDBHandler
+from Tribler.Core.CacheDB.SqliteCacheDBHandler import NetworkBuzzDBHandler, TorrentDBHandler,  ChannelCastDBHandler
 from Tribler.Core.Session import Session
-from Tribler.Core.simpledefs import NTFY_TORRENTS, NTFY_INSERT, NTFY_PROXYDISCOVERY
+from Tribler.Core.simpledefs import NTFY_TORRENTS, NTFY_INSERT 
 from Tribler.Core.Utilities.utilities import show_permid_short
 from Tribler.Main.Utility.GuiDBHandler import startWorker, GUI_PRI_DISPERSY
 from Tribler.dispersy.dispersy import Dispersy
 from traceback import print_exc, print_stack
 from Tribler.Main.vwxGUI import DEFAULT_BACKGROUND
-from Tribler.Core.BitTornado.BT1.Encrypter import IncompleteCounter
 from Tribler.Core.Tag.Extraction import TermExtraction
-
-# ProxyService 90s Test_
-#from Tribler.Core.simpledefs import *
-# _ProxyService 90s Test
 
 class Home(XRCPanel):
 
@@ -101,14 +95,14 @@
         self.buzzpanel.SetMinSize((-1,180))
         self.buzzpanel.Show(self.guiutility.ReadGuiSetting('show_buzz', True))
         vSizer.Add(self.buzzpanel, 0, wx.EXPAND)
-
+        
         self.SetSizer(vSizer)
         self.Layout()
         
         self.Bind(wx.EVT_RIGHT_UP, self.OnRightClick)
 
         self.SearchFocus()
-
+    
     def OnRightClick(self, event):
         menu = wx.Menu()
         itemid = wx.NewId()
@@ -187,20 +181,9 @@
         hSizer.Add(self.activity, 1, wx.EXPAND)
         vSizer.Add(hSizer, 0, wx.EXPAND)
 
-        # ProxyService 90s Test_
-        #
-#        hSizer = wx.BoxSizer(wx.HORIZONTAL)
-#        hSizer.Add(NetworkTestPanel(self), 1, wx.EXPAND|wx.BOTTOM|wx.RIGHT, 10)
-#        hSizer.Add(ProxyDiscoveryPanel(self), 1, wx.EXPAND|wx.BOTTOM, 10)
-#        vSizer.Add(hSizer, 0, wx.EXPAND)
-        #
-        # _ProxyService 90s Test
-
         hSizer = wx.BoxSizer(wx.HORIZONTAL)
         hSizer.Add(NewTorrentPanel(self), 1, wx.EXPAND|wx.RIGHT, 7)
         hSizer.Add(PopularTorrentPanel(self), 1, wx.EXPAND, 7)
-        # boudewijn: disabled TopContributorsPanel, getTopNPeers is a very expensive call
-        # hSizer.Add(TopContributorsPanel(self), 1, wx.EXPAND)
         vSizer.Add(hSizer, 0, wx.EXPAND)
 
         self.SetSizer(vSizer)
@@ -320,7 +303,7 @@
         self.utility = self.guiutility.utility
         self.SetBackgroundColour(background)
         self.SetForegroundColour(parent.GetForegroundColour())
-
+        
         spacerFlags = 0
         if hspacer[0]:
             spacerFlags |= wx.LEFT
@@ -366,8 +349,6 @@
         self.torrentdb = TorrentDBHandler.getInstance()
         self.channelcastdb = ChannelCastDBHandler.getInstance()
         self.remotetorrenthandler = RemoteTorrentHandler.getInstance()
-        self.remotequerymsghandler = RemoteQueryMsgHandler.getInstance()
-        self.incompleteCounter = IncompleteCounter.getInstance()
 
         self.timer = None
 
@@ -386,7 +367,6 @@
         self.queueSize = StaticText(panel)
         self.queueSuccess = StaticText(panel)
         self.nrChannels = StaticText(panel)
-        self.incomplete = StaticText(panel)
 
         self.freeMem = None
         try:
@@ -410,8 +390,6 @@
         gridSizer.Add(self.queueSuccess, 0, wx.EXPAND)
         gridSizer.Add(StaticText(panel, -1, 'Channels found'))
         gridSizer.Add(self.nrChannels, 0, wx.EXPAND)
-        gridSizer.Add(StaticText(panel, -1, 'Incomplete limit (cur, max, history, maxhistory)'))
-        gridSizer.Add(self.incomplete, 0, wx.EXPAND)
         if self.freeMem:
             gridSizer.Add(StaticText(panel, -1, 'WX:Free memory'))
             gridSizer.Add(self.freeMem, 0, wx.EXPAND)
@@ -446,7 +424,6 @@
         self.queueSize.SetLabel(self.remotetorrenthandler.getQueueSize())
         self.queueSuccess.SetLabel(self.remotetorrenthandler.getQueueSuccess())
         self.nrChannels.SetLabel(str(nr_channels))
-        self.incomplete.SetLabel(", ".join(map(str, self.incompleteCounter.getstats())))
         
         if self.freeMem:
             self.freeMem.SetLabel(self.guiutility.utility.size_format(wx.GetFreeMemory()))
@@ -480,7 +457,6 @@
             ("LAN Address", '', lambda stats: "%s:%d" % stats.lan_address),
             ("Connection", '', lambda stats: str(stats.connection_type)),
             ("Runtime", '', lambda stats: self.utility.eta_value(stats.timestamp - stats.start)),
-<<<<<<< HEAD
             ("Download", '', lambda stats: self.utility.size_format(stats.total_down) + " or " + self.utility.size_format(int(stats.total_down / (stats.timestamp - stats.start))) + "/s"),
             ("Upload", '', lambda stats: self.utility.size_format(stats.total_up) + " or " + self.utility.size_format(int(stats.total_up / (stats.timestamp - stats.start))) + "/s"),
             
@@ -493,29 +469,15 @@
             
             ("Candidates reuse", 'Candidates discovered (intro or stumbled) vs Candidates active in more than one community', lambda stats: ratio(stats.total_candidates_overlapped, stats.total_candidates_discovered)),
             
-=======
-            ("Download", '', lambda stats: self.utility.size_format(stats.total_down)),
-            ("Down avg", 'Average download speed over the entire process runtime', lambda stats: self.utility.size_format(int(stats.total_down / (stats.timestamp - stats.start))) + "/s"),
-            ("Upload", '', lambda stats: self.utility.size_format(stats.total_up)),
-            ("Up avg", 'Average upload speed over the entire process runtime', lambda stats: self.utility.size_format(int(stats.total_up / (stats.timestamp - stats.start))) + "/s"),
-            ("Packets dropped", '', lambda stats: ratio(stats.drop_count, stats.received_count)),
-            ("Packets delayed", 'Total number of packets being delayed', lambda stats: ratio(stats.delay_count, stats.received_count)),\
->>>>>>> 0a87f596
             ("Packets delayed send", 'Total number of delaymessages or delaypacket messages being send', lambda stats: ratio(stats.delay_send, stats.delay_count)),
             ("Packets delayed success", 'Total number of packets which were delayed, and did not timeout', lambda stats: ratio(stats.delay_success, stats.delay_count)),
             ("Packets delayed timeout", 'Total number of packets which were delayed, but got a timeout', lambda stats: ratio(stats.delay_timeout, stats.delay_count)),
             
             ("Walker success", '', lambda stats: ratio(stats.walk_success, stats.walk_attempt)),
-<<<<<<< HEAD
             ("Walker success (from trackers)", 'Comparing the successes to tracker to overall successes.', lambda stats: ratio(stats.walk_bootstrap_success, stats.walk_bootstrap_attempt)),
             ("Walker resets", '', lambda stats: str(stats.walk_reset)),
             ("Bloom reuse", '', lambda stats: ratio(sum(c.sync_bloom_reuse for c in stats.communities), sum(c.sync_bloom_new for c in stats.communities))),
             ("Revision", '', lambda stats: str(max(stats.revision.itervalues()))),
-=======
-            ("Walker resets", 'Total number of walker resets.  Every reset is caused by the python process not being able to keep up with the 5 second sync cycle', lambda stats: str(stats.walk_reset)),
-            ("Bloom reuse", 'Total number of bloom filters that were send, but were reused', lambda stats: ratio(sum(c.sync_bloom_reuse for c in stats.communities), sum(c.sync_bloom_new + c.sync_bloom_reuse for c in stats.communities))),
-            ("Revision", 'The revision number of (mostly) the dispersy files', lambda stats: str(max(stats.revision.itervalues()))),
->>>>>>> 0a87f596
             ("Debug mode", '', lambda stats: "yes" if __debug__ else "no"),
             ]
 
@@ -526,14 +488,8 @@
 
         self.gridSizer = wx.FlexGridSizer(0, 2, 3, 10)
         self.gridSizer.AddGrowableCol(1)
-<<<<<<< HEAD
-        vSizer.Add(self.gridSizer, 0, wx.EXPAND|wx.LEFT, 10)
-        
-=======
-
         vSizer.Add(self.gridSizer, 0, wx.EXPAND|wx.LEFT, 7)
-
->>>>>>> 0a87f596
+        
         vSumSizer = wx.BoxSizer(wx.VERTICAL)
         self.summary_tree = wx.TreeCtrl(panel, style = wx.TR_DEFAULT_STYLE|wx.TR_HIDE_ROOT|wx.NO_BORDER)
         self.summary_tree.blockUpdate = False
@@ -546,13 +502,7 @@
         
         vSumSizer.Add(self.summary_tree, 1, wx.EXPAND)
         self.includeStuffs = wx.CheckBox(panel, -1, "Include stuffs")
-<<<<<<< HEAD
         vSumSizer.Add(self.includeStuffs, 0, wx.TOP|wx.BOTTOM, 3)
-=======
-        vSumSizer.Add(self.includeStuffs, 0, wx.TOP, 3)
-        
-        vSizer.Add(vSumSizer, 2, wx.EXPAND|wx.LEFT, 10)
->>>>>>> 0a87f596
 
         vTreeSizer = wx.BoxSizer(wx.VERTICAL)
         self.tree = wx.TreeCtrl(panel, style = wx.TR_DEFAULT_STYLE|wx.TR_HIDE_ROOT|wx.NO_BORDER)
@@ -810,55 +760,6 @@
                 self.list.InsertStringItem(sys.maxint, item[1])
         self.list.Thaw()
 
-class TopContributorsPanel(HomePanel):
-    def __init__(self, parent):
-        HomePanel.__init__(self, parent, 'Top Contributors' , SEPARATOR_GREY, (1,0))
-        self.Layout()
-
-        self.peerdb = PeerDBHandler.getInstance()
-        self.barterdb = BarterCastDBHandler.getInstance()
-
-        self.timer = wx.Timer(self)
-        self.Bind(wx.EVT_TIMER, self._onTimer, self.timer)
-        self.timer.Start(10000, False)
-        self.RefreshList()
-
-    def CreatePanel(self):
-        self.list = BetterListCtrl(self)
-        self.list.InsertColumn(0, 'Name')
-        self.list.InsertColumn(1, 'Up', wx.LIST_FORMAT_RIGHT)
-        self.list.setResizeColumn(0)
-
-        return self.list
-
-    def _onTimer(self, event):
-        if self.IsShownOnScreen():
-            self.RefreshList()
-
-    def RefreshList(self):
-        def db_callback():
-            topTen = self.barterdb.getTopNPeers(10)
-            self._RefreshList(topTen)
-
-        startWorker(None, db_callback, uId ="TopContributorsPanel_RefreshList",priority=GUI_PRI_DISPERSY)
-
-    @forceWxThread
-    def _RefreshList(self, topTen):
-        self.list.Freeze()
-        self.list.DeleteAllItems()
-        for item in topTen['top']:
-            name = self.peerdb.getPeer(item[0], 'name')
-            if name:
-                pos = self.list.InsertStringItem(sys.maxint, name)
-                self.list.SetStringItem(pos, 1, self.guiutility.utility.size_format(item[1], 1))
-
-        self.list.SetColumnWidth(1, wx.LIST_AUTOSIZE)
-        self.list.Layout()
-        self.list.Thaw()
-
-    def OnDoubleClick(self, event):
-        pass
-
 class ActivityPanel(NewTorrentPanel):
     def __init__(self, parent):
         HomePanel.__init__(self, parent, 'Recent Activity' , SEPARATOR_GREY, (1,0))
@@ -892,7 +793,7 @@
         self.guiutility = GUIUtility.getInstance()
         self.utility    = self.guiutility.utility
 
-        vSizer = wx.BoxSizer(wx.VERTICAL)        
+        vSizer = wx.BoxSizer(wx.VERTICAL)
         vSizer.Add(DetailHeader(self, "Click below to explore what's hot"), 0, wx.EXPAND)
         vSizer.AddSpacer((-1,10))
 
@@ -1125,152 +1026,4 @@
 #                uelog = UserEventLogDBHandler.getInstance()
 #                uelog.addEvent(message=repr((term, last_shown_buzz)))
 #            last_shown_buzz = self.last_shown_buzz
-#            self.guiserver.add_task(db_callback)
-
-# ProxyService 90s Test_
-#
-#class NetworkTestPanel(HomePanel):
-#    def __init__(self, parent):
-#        HomePanel.__init__(self, parent, 'Network Test' , LIST_LIGHTBLUE)
-#
-#        self.timer = None
-#
-#        self.UpdateStats()
-#
-#    def CreatePanel(self):
-#        panel = wx.Panel(self)
-#        panel.SetBackgroundColour(DEFAULT_BACKGROUND)
-#        vSizer = wx.BoxSizer(wx.VERTICAL)
-#
-#        self.eligibleCandidate = wx.StaticText(panel)
-#        self.activeCandidate = wx.StaticText(panel)
-#        self.testProgress = wx.StaticText(panel)
-#        self.testDuration = wx.StaticText(panel)
-#        self.nrPeers = wx.StaticText(panel)
-##        self.smallestChunk = wx.StaticText(panel)
-#
-#        gridSizer = wx.FlexGridSizer(0, 2, 3, 3)
-#        gridSizer.AddGrowableCol(1)
-#
-#        gridSizer.Add(wx.StaticText(panel, -1, 'Eligible Candidate'), 0, wx.LEFT, 10)
-#        gridSizer.Add(self.eligibleCandidate, 0, wx.EXPAND|wx.LEFT, 10)
-#        gridSizer.Add(wx.StaticText(panel, -1, 'Active Candidate'), 0, wx.LEFT, 10)
-#        gridSizer.Add(self.activeCandidate, 0, wx.EXPAND|wx.LEFT, 10)
-#        gridSizer.Add(wx.StaticText(panel, -1, 'Test status'), 0, wx.LEFT, 10)
-#        gridSizer.Add(self.testProgress, 0, wx.EXPAND|wx.LEFT, 10)
-#        gridSizer.Add(wx.StaticText(panel, -1, 'Test duration'), 0, wx.LEFT, 10)
-#        gridSizer.Add(self.testDuration, 0, wx.EXPAND|wx.LEFT, 10)
-#        gridSizer.Add(wx.StaticText(panel, -1, '# of peers used'), 0, wx.LEFT, 10)
-#        gridSizer.Add(self.nrPeers, 0, wx.EXPAND|wx.LEFT, 10)
-##        gridSizer.Add(wx.StaticText(panel, -1, 'Smallest chunk (MB)'), 0, wx.LEFT, 10)
-##        gridSizer.Add(self.smallestChunk, 0, wx.EXPAND|wx.LEFT, 10)
-#
-#        vSizer.Add(gridSizer, 0, wx.EXPAND)
-#        panel.SetSizer(vSizer)
-#        return panel
-#
-#    def OnNotify(self, subject, type, infohash):
-#        if self.IsShownOnScreen():
-#            self.UpdateStats()
-#
-#    def UpdateStats(self):
-#        def stats_callback():
-#            #candidate
-#            from Tribler.Core.Session import Session
-#            session = Session.get_instance()
-#            if session.lm.overlay_apps.proxy_peer_manager.am_i_connectable():
-#                eligibleCandidate = "Y"
-#            else:
-#                eligibleCandidate = "N"
-#
-#            #active candidate
-#            if session.get_proxyservice_status() == PROXYSERVICE_ON:
-#                activeCandidate = "Y"
-#            else:
-#                activeCandidate = "N"
-#            if eligibleCandidate == "N":
-#                activeCandidate = "N"
-#
-#            #testProgress
-#            if session.get_90stest_state():
-#                progress = "in progress..."
-#            else:
-#                progress = "done"
-#
-#            # testDuration
-#            if session.get_90stest_state():
-#                duration = long(round(time() - session.start_time))
-#            else:
-#                duration = 0
-#
-#            # nrPeers
-#            nrPeers = 0
-#            guiUtility = GUIUtility.getInstance()
-#            dlist = guiUtility.utility.session.get_downloads()
-#            for d in dlist:
-#                safename = `d.get_def().get_name()`
-#                if safename == "'Data.90s-test.8M.bin'":
-#                    nrPeers = d.sd.dow.proxydownloader.doe.get_nr_used_proxies()
-#
-#            stats = []
-#            stats.append(eligibleCandidate)
-#            stats.append(activeCandidate)
-#            stats.append(progress)
-#            stats.append(duration)
-#            stats.append(nrPeers)
-#
-#            wx.CallAfter(self._UpdateStats, stats)
-#
-#        self.guiserver.add_task(stats_callback, id = "NetworkTest_UpdateStats")
-#
-#    def _UpdateStats(self, stats):
-#        self.eligibleCandidate.SetLabel(str(stats[0]))
-#        self.activeCandidate.SetLabel(str(stats[1]))
-#        self.testProgress.SetLabel(str(stats[2]))
-#        self.testDuration.SetLabel(str(stats[3])+" sec")
-#        self.nrPeers.SetLabel(str(stats[4]))
-##        self.largestChunk.SetLabel(str("0"+" MB"))
-##        self.smallestChunk.SetLabel(str("0"+" MB"))
-#
-#        if self.timer:
-#            self.timer.Restart(1000)
-#        else:
-#            self.timer = wx.CallLater(1000, self.UpdateStats)
-#
-# _ProxyService 90s Test
-
-# ProxyService 90s Test_
-#
-#class ProxyDiscoveryPanel(NewTorrentPanel):
-#    def __init__(self, parent):
-#        HomePanel.__init__(self, parent, 'Peer Discovery' , LIST_LIGHTBLUE)
-#
-#        session = Session.get_instance()
-#        session.add_observer(self.OnNotify, NTFY_PROXYDISCOVERY, [NTFY_INSERT])
-#
-#        self.proxies=[]
-#        self.OnNotify(None, None, None, session.lm.overlay_apps.proxy_peer_manager.available_proxies.keys())
-#
-#    def OnNotify(self, subject, changeType, objectID, *args):
-#        """  Handler registered with the session observer
-#
-#        @param subject The subject to observe, one of NTFY_* subjects (see simpledefs).
-#        @param changeTypes The list of events to be notified of one of NTFY_* events.
-#        @param objectID The specific object in the subject to monitor (e.g. a specific primary key in a database to monitor for updates.)
-#        @param args: A list of optional arguments.
-#        """
-#        proxy_permid_list=args[0]
-#        wx.CallAfter(self._OnNotify, proxy_permid_list)
-#
-#    def _OnNotify(self, proxy_permid_list):
-#        for proxy_permid in proxy_permid_list:
-#            if proxy_permid not in self.proxies:
-#                self.proxies.append(proxy_permid)
-#
-#                msg = strftime("%H:%M:%S ") + show_permid_short(proxy_permid)
-#                self.list.InsertStringItem(0, msg)
-#                size = self.list.GetItemCount()
-#                if size > 50:
-#                    self.list.DeleteItem(size-1)
-#
-# _ProxyService 90s Test+#            self.guiserver.add_task(db_callback)