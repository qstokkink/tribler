--- conflicted
+++ resolved
@@ -601,7 +601,6 @@
             except:
                 print_exc()
 
-<<<<<<< HEAD
             # Update bandwidth statistics in the Barter Community
             if not self.barter_community:
                 self.barter_community = self.dispersy.callback.call(self._dispersy_get_barter_community)
@@ -618,24 +617,6 @@
                     # only request peer info every 120 intervals
                     if self.ratestatecallbackcount % 120 == 0:
                         wantpeers = True
-=======
-            # if not self.effort_community:
-            #     self.effort_community = self.dispersy.callback.call(self._dispersy_get_effort_community)
-
-            # if self.effort_community and not isinstance(self.effort_community, HardKilledCommunity):
-            #     if self.effort_community.has_been_killed:
-            #         # set EFFORT_COMMUNITY to None.  next state callback we will again get the
-            #         # effort community resulting in the HardKilledCommunity instead
-            #         self.effort_community = None
-            #     else:
-            #         if self.lastwantpeers:
-            #             self.dispersy.callback.register(self.effort_community.download_state_callback, (dslist,))
-
-            #         # only request peer info every 120 intervals
-            #         if self.ratestatecallbackcount % 120 == 0:
-            #             wantpeers.append(True)
->>>>>>> 04ff9519
-
 
             # Find State of currently playing video
             playds = None
